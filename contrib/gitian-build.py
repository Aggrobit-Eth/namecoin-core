--- conflicted
+++ resolved
@@ -63,31 +63,17 @@
 
     if args.windows:
         print('\nCompiling ' + args.version + ' Windows')
-<<<<<<< HEAD
         subprocess.check_call(['bin/gbuild', '-j', args.jobs, '-m', args.memory, '--commit', 'namecoin='+args.commit, '--url', 'namecoin='+args.url, '../namecoin-core/contrib/gitian-descriptors/gitian-win.yml'])
         subprocess.check_call(['bin/gsign', '-p', args.sign_prog, '--signer', args.signer, '--release', args.version+'-win-unsigned', '--destination', '../gitian.sigs/', '../namecoin-core/contrib/gitian-descriptors/gitian-win.yml'])
-        subprocess.check_call('mv build/out/namecoin-*-win-unsigned.tar.gz inputs/namecoin-win-unsigned.tar.gz', shell=True)
+        subprocess.check_call('mv build/out/namecoin-*-win-unsigned.tar.gz inputs/', shell=True)
         subprocess.check_call('mv build/out/namecoin-*.zip build/out/namecoin-*.exe ../namecoin-binaries/'+args.version, shell=True)
 
     if args.macos:
         print('\nCompiling ' + args.version + ' MacOS')
         subprocess.check_call(['bin/gbuild', '-j', args.jobs, '-m', args.memory, '--commit', 'namecoin='+args.commit, '--url', 'namecoin='+args.url, '../namecoin-core/contrib/gitian-descriptors/gitian-osx.yml'])
         subprocess.check_call(['bin/gsign', '-p', args.sign_prog, '--signer', args.signer, '--release', args.version+'-osx-unsigned', '--destination', '../gitian.sigs/', '../namecoin-core/contrib/gitian-descriptors/gitian-osx.yml'])
-        subprocess.check_call('mv build/out/namecoin-*-osx-unsigned.tar.gz inputs/namecoin-osx-unsigned.tar.gz', shell=True)
+        subprocess.check_call('mv build/out/namecoin-*-osx-unsigned.tar.gz inputs/', shell=True)
         subprocess.check_call('mv build/out/namecoin-*.tar.gz build/out/namecoin-*.dmg ../namecoin-binaries/'+args.version, shell=True)
-=======
-        subprocess.check_call(['bin/gbuild', '-j', args.jobs, '-m', args.memory, '--commit', 'bitcoin='+args.commit, '--url', 'bitcoin='+args.url, '../bitcoin/contrib/gitian-descriptors/gitian-win.yml'])
-        subprocess.check_call(['bin/gsign', '-p', args.sign_prog, '--signer', args.signer, '--release', args.version+'-win-unsigned', '--destination', '../gitian.sigs/', '../bitcoin/contrib/gitian-descriptors/gitian-win.yml'])
-        subprocess.check_call('mv build/out/bitcoin-*-win-unsigned.tar.gz inputs/', shell=True)
-        subprocess.check_call('mv build/out/bitcoin-*.zip build/out/bitcoin-*.exe ../bitcoin-binaries/'+args.version, shell=True)
-
-    if args.macos:
-        print('\nCompiling ' + args.version + ' MacOS')
-        subprocess.check_call(['bin/gbuild', '-j', args.jobs, '-m', args.memory, '--commit', 'bitcoin='+args.commit, '--url', 'bitcoin='+args.url, '../bitcoin/contrib/gitian-descriptors/gitian-osx.yml'])
-        subprocess.check_call(['bin/gsign', '-p', args.sign_prog, '--signer', args.signer, '--release', args.version+'-osx-unsigned', '--destination', '../gitian.sigs/', '../bitcoin/contrib/gitian-descriptors/gitian-osx.yml'])
-        subprocess.check_call('mv build/out/bitcoin-*-osx-unsigned.tar.gz inputs/', shell=True)
-        subprocess.check_call('mv build/out/bitcoin-*.tar.gz build/out/bitcoin-*.dmg ../bitcoin-binaries/'+args.version, shell=True)
->>>>>>> 781a4bcc
 
     os.chdir(workdir)
 
@@ -106,7 +92,7 @@
 
     if args.windows:
         print('\nSigning ' + args.version + ' Windows')
-<<<<<<< HEAD
+        subprocess.check_call('cp inputs/namecoin-' + args.version + '-win-unsigned.tar.gz inputs/namecoin-win-unsigned.tar.gz', shell=True)
         subprocess.check_call(['bin/gbuild', '-i', '--commit', 'signature='+args.commit, '../namecoin-core/contrib/gitian-descriptors/gitian-win-signer.yml'])
         subprocess.check_call(['bin/gsign', '-p', args.sign_prog, '--signer', args.signer, '--release', args.version+'-win-signed', '--destination', '../gitian.sigs/', '../namecoin-core/contrib/gitian-descriptors/gitian-win-signer.yml'])
         subprocess.check_call('mv build/out/namecoin-*win64-setup.exe ../namecoin-binaries/'+args.version, shell=True)
@@ -114,23 +100,10 @@
 
     if args.macos:
         print('\nSigning ' + args.version + ' MacOS')
+        subprocess.check_call('cp inputs/namecoin-' + args.version + '-osx-unsigned.tar.gz inputs/namecoin-osx-unsigned.tar.gz', shell=True)
         subprocess.check_call(['bin/gbuild', '-i', '--commit', 'signature='+args.commit, '../namecoin-core/contrib/gitian-descriptors/gitian-osx-signer.yml'])
         subprocess.check_call(['bin/gsign', '-p', args.sign_prog, '--signer', args.signer, '--release', args.version+'-osx-signed', '--destination', '../gitian.sigs/', '../namecoin-core/contrib/gitian-descriptors/gitian-osx-signer.yml'])
         subprocess.check_call('mv build/out/namecoin-osx-signed.dmg ../namecoin-binaries/'+args.version+'/namecoin-'+args.version+'-osx.dmg', shell=True)
-=======
-        subprocess.check_call('cp inputs/bitcoin-' + args.version + '-win-unsigned.tar.gz inputs/bitcoin-win-unsigned.tar.gz', shell=True)
-        subprocess.check_call(['bin/gbuild', '-i', '--commit', 'signature='+args.commit, '../bitcoin/contrib/gitian-descriptors/gitian-win-signer.yml'])
-        subprocess.check_call(['bin/gsign', '-p', args.sign_prog, '--signer', args.signer, '--release', args.version+'-win-signed', '--destination', '../gitian.sigs/', '../bitcoin/contrib/gitian-descriptors/gitian-win-signer.yml'])
-        subprocess.check_call('mv build/out/bitcoin-*win64-setup.exe ../bitcoin-binaries/'+args.version, shell=True)
-        subprocess.check_call('mv build/out/bitcoin-*win32-setup.exe ../bitcoin-binaries/'+args.version, shell=True)
-
-    if args.macos:
-        print('\nSigning ' + args.version + ' MacOS')
-        subprocess.check_call('cp inputs/bitcoin-' + args.version + '-osx-unsigned.tar.gz inputs/bitcoin-osx-unsigned.tar.gz', shell=True)
-        subprocess.check_call(['bin/gbuild', '-i', '--commit', 'signature='+args.commit, '../bitcoin/contrib/gitian-descriptors/gitian-osx-signer.yml'])
-        subprocess.check_call(['bin/gsign', '-p', args.sign_prog, '--signer', args.signer, '--release', args.version+'-osx-signed', '--destination', '../gitian.sigs/', '../bitcoin/contrib/gitian-descriptors/gitian-osx-signer.yml'])
-        subprocess.check_call('mv build/out/bitcoin-osx-signed.dmg ../bitcoin-binaries/'+args.version+'/bitcoin-'+args.version+'-osx.dmg', shell=True)
->>>>>>> 781a4bcc
 
     os.chdir(workdir)
 
