--- conflicted
+++ resolved
@@ -139,14 +139,7 @@
 
 CLEANFILES += $(CLEAN_BITCOIN_TEST)
 
-<<<<<<< HEAD
-# This file is problematic for out-of-tree builds if it exists.
-DISTCLEANFILES += test/buildenv.pyc
-
 namecoin_test: $(TEST_BINARY)
-=======
-bitcoin_test: $(TEST_BINARY)
->>>>>>> 93c8d4fb
 
 namecoin_test_check: $(TEST_BINARY) FORCE
 	$(MAKE) check-TESTS TESTS=$^
