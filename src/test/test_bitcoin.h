// Copyright (c) 2015-2017 The Bitcoin Core developers
// Distributed under the MIT software license, see the accompanying
// file COPYING or http://www.opensource.org/licenses/mit-license.php.

#ifndef BITCOIN_TEST_TEST_BITCOIN_H
#define BITCOIN_TEST_TEST_BITCOIN_H

#include <chainparamsbase.h>
#include <fs.h>
#include <key.h>
#include <pubkey.h>
#include <random.h>
#include <scheduler.h>
#include <txdb.h>
#include <txmempool.h>

#include <memory>

#include <boost/thread.hpp>

extern uint256 insecure_rand_seed;
extern FastRandomContext insecure_rand_ctx;

static inline void SeedInsecureRand(bool fDeterministic = false)
{
    if (fDeterministic) {
        insecure_rand_seed = uint256();
    } else {
        insecure_rand_seed = GetRandHash();
    }
    insecure_rand_ctx = FastRandomContext(insecure_rand_seed);
}

static inline uint32_t InsecureRand32() { return insecure_rand_ctx.rand32(); }
static inline uint256 InsecureRand256() { return insecure_rand_ctx.rand256(); }
static inline uint64_t InsecureRandBits(int bits) { return insecure_rand_ctx.randbits(bits); }
static inline uint64_t InsecureRandRange(uint64_t range) { return insecure_rand_ctx.randrange(range); }
static inline bool InsecureRandBool() { return insecure_rand_ctx.randbool(); }

/** Basic testing setup.
 * This just configures logging and chain parameters.
 */
struct BasicTestingSetup {
    ECCVerifyHandle globalVerifyHandle;

    explicit BasicTestingSetup(const std::string& chainName = CBaseChainParams::MAIN);
    ~BasicTestingSetup();
};

/** Testing setup that configures a complete environment.
 * Included are data directory, coins database, script check threads setup.
 */
class CConnman;
class CNode;
struct CConnmanTest {
    static void AddNode(CNode& node);
    static void ClearNodes();
};

class PeerLogicValidation;
struct TestingSetup: public BasicTestingSetup {
    fs::path pathTemp;
    boost::thread_group threadGroup;
    CConnman* connman;
    CScheduler scheduler;
    std::unique_ptr<PeerLogicValidation> peerLogic;

    explicit TestingSetup(const std::string& chainName = CBaseChainParams::MAIN);
    ~TestingSetup();
};

class CBlock;
struct CMutableTransaction;
class CScript;

//
// Testing fixture that pre-creates a
// 100-block REGTEST-mode block chain
//
struct TestChain100Setup : public TestingSetup {
    TestChain100Setup();

    // Create a new block with just given transactions, coinbase paying to
    // scriptPubKey, and try to add it to the current chain.
    CBlock CreateAndProcessBlock(const std::vector<CMutableTransaction>& txns,
                                 const CScript& scriptPubKey);

    ~TestChain100Setup();

    std::vector<CTransactionRef> m_coinbase_txns; // For convenience, coinbase transactions
    CKey coinbaseKey; // private/public key needed to spend coinbase transactions
};

class CTxMemPoolEntry;

struct TestMemPoolEntryHelper
{
    // Default values
    CAmount nFee;
    int64_t nTime;
    unsigned int nHeight;
    bool spendsCoinbase;
    unsigned int sigOpCost;
    LockPoints lp;

    TestMemPoolEntryHelper() :
        nFee(0), nTime(0), nHeight(1),
        spendsCoinbase(false), sigOpCost(4) { }

    CTxMemPoolEntry FromTx(const CMutableTransaction& tx);
    CTxMemPoolEntry FromTx(const CTransactionRef& tx);

    // Change the default value
    TestMemPoolEntryHelper &Fee(CAmount _fee) { nFee = _fee; return *this; }
    TestMemPoolEntryHelper &Time(int64_t _time) { nTime = _time; return *this; }
    TestMemPoolEntryHelper &Height(unsigned int _height) { nHeight = _height; return *this; }
    TestMemPoolEntryHelper &SpendsCoinbase(bool _flag) { spendsCoinbase = _flag; return *this; }
    TestMemPoolEntryHelper &SigOpsCost(unsigned int _sigopsCost) { sigOpCost = _sigopsCost; return *this; }
};

CBlock getBlock13b8a();

<<<<<<< HEAD
// Define == for coin equality (used by multiple tests).
bool operator==(const Coin &a, const Coin &b);
=======
// define an implicit conversion here so that uint256 may be used directly in BOOST_CHECK_*
std::ostream& operator<<(std::ostream& os, const uint256& num);
>>>>>>> 2d4a9b79

#endif<|MERGE_RESOLUTION|>--- conflicted
+++ resolved
@@ -120,12 +120,10 @@
 
 CBlock getBlock13b8a();
 
-<<<<<<< HEAD
+// define an implicit conversion here so that uint256 may be used directly in BOOST_CHECK_*
+std::ostream& operator<<(std::ostream& os, const uint256& num);
+
 // Define == for coin equality (used by multiple tests).
 bool operator==(const Coin &a, const Coin &b);
-=======
-// define an implicit conversion here so that uint256 may be used directly in BOOST_CHECK_*
-std::ostream& operator<<(std::ostream& os, const uint256& num);
->>>>>>> 2d4a9b79
 
 #endif