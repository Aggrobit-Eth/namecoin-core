// Copyright (c) 2012-2019 The Bitcoin Core developers
// Distributed under the MIT software license, see the accompanying
// file COPYING or http://www.opensource.org/licenses/mit-license.php.

#include <consensus/tx_verify.h>
#include <key.h>
#include <validation.h>
#include <policy/policy.h>
#include <script/names.h>
#include <script/script.h>
#include <script/script_error.h>
#include <policy/settings.h>
#include <script/sign.h>
#include <script/signingprovider.h>
#include <test/setup_common.h>

#include <vector>

#include <boost/test/unit_test.hpp>

// Helpers:
static std::vector<unsigned char>
Serialize(const CScript& s)
{
    std::vector<unsigned char> sSerialized(s.begin(), s.end());
    return sSerialized;
}

static bool
Verify(const CScript& scriptSig, const CScript& scriptPubKey, bool fStrict, ScriptError& err)
{
    // Create dummy to/from transactions:
    CMutableTransaction txFrom;
    txFrom.vout.resize(1);
    txFrom.vout[0].scriptPubKey = scriptPubKey;

    CMutableTransaction txTo;
    txTo.vin.resize(1);
    txTo.vout.resize(1);
    txTo.vin[0].prevout.n = 0;
    txTo.vin[0].prevout.hash = txFrom.GetHash();
    txTo.vin[0].scriptSig = scriptSig;
    txTo.vout[0].nValue = 1;

    return VerifyScript(scriptSig, scriptPubKey, nullptr, fStrict ? SCRIPT_VERIFY_P2SH : SCRIPT_VERIFY_NONE, MutableTransactionSignatureChecker(&txTo, 0, txFrom.vout[0].nValue), &err);
}


BOOST_FIXTURE_TEST_SUITE(script_p2sh_tests, BasicTestingSetup)

BOOST_AUTO_TEST_CASE(sign)
{
    LOCK(cs_main);
    // Pay-to-script-hash looks like this:
    // scriptSig:    <sig> <sig...> <serialized_script>
    // scriptPubKey: HASH160 <hash> EQUAL

    // Test SignSignature() (and therefore the version of Solver() that signs transactions)
    FillableSigningProvider keystore;
    CKey key[4];
    for (int i = 0; i < 4; i++)
    {
        key[i].MakeNewKey(true);
        BOOST_CHECK(keystore.AddKey(key[i]));
    }

    // 8 Scripts: checking all combinations of
    // different keys, straight/P2SH, pubkey/pubkeyhash
    CScript standardScripts[4];
    standardScripts[0] << ToByteVector(key[0].GetPubKey()) << OP_CHECKSIG;
    standardScripts[1] = GetScriptForDestination(PKHash(key[1].GetPubKey()));
    standardScripts[2] << ToByteVector(key[1].GetPubKey()) << OP_CHECKSIG;
    standardScripts[3] = GetScriptForDestination(PKHash(key[2].GetPubKey()));
    CScript evalScripts[4];
    for (int i = 0; i < 4; i++)
    {
        BOOST_CHECK(keystore.AddCScript(standardScripts[i]));
        evalScripts[i] = GetScriptForDestination(ScriptHash(standardScripts[i]));
    }

    CMutableTransaction txFrom;  // Funding transaction:
    std::string reason;
    txFrom.vout.resize(8);
    for (int i = 0; i < 4; i++)
    {
        txFrom.vout[i].scriptPubKey = evalScripts[i];
        txFrom.vout[i].nValue = COIN;
        txFrom.vout[i+4].scriptPubKey = standardScripts[i];
        txFrom.vout[i+4].nValue = COIN;
    }
    BOOST_CHECK(IsStandardTx(CTransaction(txFrom), reason));

    CMutableTransaction txTo[8]; // Spending transactions
    for (int i = 0; i < 8; i++)
    {
        txTo[i].vin.resize(1);
        txTo[i].vout.resize(1);
        txTo[i].vin[0].prevout.n = i;
        txTo[i].vin[0].prevout.hash = txFrom.GetHash();
        txTo[i].vout[0].nValue = 1;
    }
    for (int i = 0; i < 8; i++)
    {
        BOOST_CHECK_MESSAGE(SignSignature(keystore, CTransaction(txFrom), txTo[i], 0, SIGHASH_ALL), strprintf("SignSignature %d", i));
    }
    // All of the above should be OK, and the txTos have valid signatures
    // Check to make sure signature verification fails if we use the wrong ScriptSig:
    for (int i = 0; i < 8; i++) {
        PrecomputedTransactionData txdata(txTo[i]);
        for (int j = 0; j < 8; j++)
        {
            CScript sigSave = txTo[i].vin[0].scriptSig;
            txTo[i].vin[0].scriptSig = txTo[j].vin[0].scriptSig;
            bool sigOK = CScriptCheck(txFrom.vout[txTo[i].vin[0].prevout.n], CTransaction(txTo[i]), 0, SCRIPT_VERIFY_P2SH | SCRIPT_VERIFY_STRICTENC, false, &txdata)();
            if (i == j)
                BOOST_CHECK_MESSAGE(sigOK, strprintf("VerifySignature %d %d", i, j));
            else
                BOOST_CHECK_MESSAGE(!sigOK, strprintf("VerifySignature %d %d", i, j));
            txTo[i].vin[0].scriptSig = sigSave;
        }
    }
}

BOOST_AUTO_TEST_CASE(norecurse)
{
    ScriptError err;
    // Make sure only the outer pay-to-script-hash does the
    // extra-validation thing:
    CScript invalidAsScript;
    invalidAsScript << OP_INVALIDOPCODE << OP_INVALIDOPCODE;

    CScript p2sh = GetScriptForDestination(ScriptHash(invalidAsScript));

    CScript scriptSig;
    scriptSig << Serialize(invalidAsScript);

    // Should not verify, because it will try to execute OP_INVALIDOPCODE
    BOOST_CHECK(!Verify(scriptSig, p2sh, true, err));
    BOOST_CHECK_MESSAGE(err == SCRIPT_ERR_BAD_OPCODE, ScriptErrorString(err));

    // Try to recur, and verification should succeed because
    // the inner HASH160 <> EQUAL should only check the hash:
    CScript p2sh2 = GetScriptForDestination(ScriptHash(p2sh));
    CScript scriptSig2;
    scriptSig2 << Serialize(invalidAsScript) << Serialize(p2sh);

    BOOST_CHECK(Verify(scriptSig2, p2sh2, true, err));
    BOOST_CHECK_MESSAGE(err == SCRIPT_ERR_OK, ScriptErrorString(err));
}

BOOST_AUTO_TEST_CASE(set)
{
    LOCK(cs_main);
    // Test the CScript::Set* methods
    FillableSigningProvider keystore;
    CKey key[4];
    std::vector<CPubKey> keys;
    for (int i = 0; i < 4; i++)
    {
        key[i].MakeNewKey(true);
        BOOST_CHECK(keystore.AddKey(key[i]));
        keys.push_back(key[i].GetPubKey());
    }

    CScript inner[4];
    inner[0] = GetScriptForDestination(PKHash(key[0].GetPubKey()));
    inner[1] = GetScriptForMultisig(2, std::vector<CPubKey>(keys.begin(), keys.begin()+2));
    inner[2] = GetScriptForMultisig(1, std::vector<CPubKey>(keys.begin(), keys.begin()+2));
    inner[3] = GetScriptForMultisig(2, std::vector<CPubKey>(keys.begin(), keys.begin()+3));

    CScript outer[4];
    for (int i = 0; i < 4; i++)
    {
        outer[i] = GetScriptForDestination(ScriptHash(inner[i]));
        BOOST_CHECK(keystore.AddCScript(inner[i]));
    }

    CMutableTransaction txFrom;  // Funding transaction:
    std::string reason;
    txFrom.vout.resize(4);
    for (int i = 0; i < 4; i++)
    {
        txFrom.vout[i].scriptPubKey = outer[i];
        txFrom.vout[i].nValue = CENT;
    }
    BOOST_CHECK(IsStandardTx(CTransaction(txFrom), reason));

    CMutableTransaction txTo[4]; // Spending transactions
    for (int i = 0; i < 4; i++)
    {
        txTo[i].vin.resize(1);
        txTo[i].vout.resize(1);
        txTo[i].vin[0].prevout.n = i;
        txTo[i].vin[0].prevout.hash = txFrom.GetHash();
        txTo[i].vout[0].nValue = 1*CENT;
        txTo[i].vout[0].scriptPubKey = inner[i];
    }
    for (int i = 0; i < 4; i++)
    {
        BOOST_CHECK_MESSAGE(SignSignature(keystore, CTransaction(txFrom), txTo[i], 0, SIGHASH_ALL), strprintf("SignSignature %d", i));
        BOOST_CHECK_MESSAGE(IsStandardTx(CTransaction(txTo[i]), reason), strprintf("txTo[%d].IsStandard", i));
    }
}

BOOST_AUTO_TEST_CASE(is)
{
    // Test CScript::IsPayToScriptHash()
    uint160 dummy;
    CScript p2sh;
    p2sh << OP_HASH160 << ToByteVector(dummy) << OP_EQUAL;
    BOOST_CHECK(p2sh.IsPayToScriptHash(true));
    BOOST_CHECK(p2sh.IsPayToScriptHash(false));

    // Test stripping of name prefixes.
    valtype dummyName, dummyValue;
    const CScript withName
        = CNameScript::buildNameUpdate(p2sh, dummyName, dummyValue);
    BOOST_CHECK(withName.IsPayToScriptHash(true));
    BOOST_CHECK(!withName.IsPayToScriptHash(false));

    std::vector<unsigned char> direct = {OP_HASH160, 20};
    direct.insert(direct.end(), 20, 0);
    direct.push_back(OP_EQUAL);
<<<<<<< HEAD
    BOOST_CHECK(CScript(direct.begin(), direct.end()).IsPayToScriptHash(true));
    std::vector<unsigned char> pushdata1 = {OP_HASH160, OP_PUSHDATA1, 20};
    pushdata1.insert(pushdata1.end(), 20, 0);
    pushdata1.push_back(OP_EQUAL);
    BOOST_CHECK(!CScript(pushdata1.begin(), pushdata1.end()).IsPayToScriptHash(true));
    std::vector<unsigned char> pushdata2 = {OP_HASH160, 20, 0};
    pushdata2.insert(pushdata2.end(), 20, 0);
    pushdata2.push_back(OP_EQUAL);
    BOOST_CHECK(!CScript(pushdata2.begin(), pushdata2.end()).IsPayToScriptHash(true));
    std::vector<unsigned char> pushdata4 = {OP_HASH160, 20, 0, 0, 0};
=======
    BOOST_CHECK(CScript(direct.begin(), direct.end()).IsPayToScriptHash());

    // Not considered pay-to-script-hash if using one of the OP_PUSHDATA opcodes:
    std::vector<unsigned char> pushdata1 = {OP_HASH160, OP_PUSHDATA1, 20};
    pushdata1.insert(pushdata1.end(), 20, 0);
    pushdata1.push_back(OP_EQUAL);
    BOOST_CHECK(!CScript(pushdata1.begin(), pushdata1.end()).IsPayToScriptHash());
    std::vector<unsigned char> pushdata2 = {OP_HASH160, OP_PUSHDATA2, 20, 0};
    pushdata2.insert(pushdata2.end(), 20, 0);
    pushdata2.push_back(OP_EQUAL);
    BOOST_CHECK(!CScript(pushdata2.begin(), pushdata2.end()).IsPayToScriptHash());
    std::vector<unsigned char> pushdata4 = {OP_HASH160, OP_PUSHDATA4, 20, 0, 0, 0};
>>>>>>> b42c91c4
    pushdata4.insert(pushdata4.end(), 20, 0);
    pushdata4.push_back(OP_EQUAL);
    BOOST_CHECK(!CScript(pushdata4.begin(), pushdata4.end()).IsPayToScriptHash(true));

    CScript not_p2sh;
    BOOST_CHECK(!not_p2sh.IsPayToScriptHash(true));

    not_p2sh.clear(); not_p2sh << OP_HASH160 << ToByteVector(dummy) << ToByteVector(dummy) << OP_EQUAL;
    BOOST_CHECK(!not_p2sh.IsPayToScriptHash(true));

    not_p2sh.clear(); not_p2sh << OP_NOP << ToByteVector(dummy) << OP_EQUAL;
    BOOST_CHECK(!not_p2sh.IsPayToScriptHash(true));

    not_p2sh.clear(); not_p2sh << OP_HASH160 << ToByteVector(dummy) << OP_CHECKSIG;
    BOOST_CHECK(!not_p2sh.IsPayToScriptHash(true));
}

BOOST_AUTO_TEST_CASE(switchover)
{
    // Test switch over code
    CScript notValid;
    ScriptError err;
    notValid << OP_11 << OP_12 << OP_EQUALVERIFY;
    CScript scriptSig;
    scriptSig << Serialize(notValid);

    CScript fund = GetScriptForDestination(ScriptHash(notValid));


    // Validation should succeed under old rules (hash is correct):
    BOOST_CHECK(Verify(scriptSig, fund, false, err));
    BOOST_CHECK_MESSAGE(err == SCRIPT_ERR_OK, ScriptErrorString(err));
    // Fail under new:
    BOOST_CHECK(!Verify(scriptSig, fund, true, err));
    BOOST_CHECK_MESSAGE(err == SCRIPT_ERR_EQUALVERIFY, ScriptErrorString(err));
}

BOOST_AUTO_TEST_CASE(AreInputsStandard)
{
    LOCK(cs_main);
    CCoinsView coinsDummy;
    CCoinsViewCache coins(&coinsDummy);
    FillableSigningProvider keystore;
    CKey key[6];
    std::vector<CPubKey> keys;
    for (int i = 0; i < 6; i++)
    {
        key[i].MakeNewKey(true);
        BOOST_CHECK(keystore.AddKey(key[i]));
    }
    for (int i = 0; i < 3; i++)
        keys.push_back(key[i].GetPubKey());

    CMutableTransaction txFrom;
    txFrom.vout.resize(7);

    // First three are standard:
    CScript pay1 = GetScriptForDestination(PKHash(key[0].GetPubKey()));
    BOOST_CHECK(keystore.AddCScript(pay1));
    CScript pay1of3 = GetScriptForMultisig(1, keys);

    txFrom.vout[0].scriptPubKey = GetScriptForDestination(ScriptHash(pay1)); // P2SH (OP_CHECKSIG)
    txFrom.vout[0].nValue = 1000;
    txFrom.vout[1].scriptPubKey = pay1; // ordinary OP_CHECKSIG
    txFrom.vout[1].nValue = 2000;
    txFrom.vout[2].scriptPubKey = pay1of3; // ordinary OP_CHECKMULTISIG
    txFrom.vout[2].nValue = 3000;

    // vout[3] is complicated 1-of-3 AND 2-of-3
    // ... that is OK if wrapped in P2SH:
    CScript oneAndTwo;
    oneAndTwo << OP_1 << ToByteVector(key[0].GetPubKey()) << ToByteVector(key[1].GetPubKey()) << ToByteVector(key[2].GetPubKey());
    oneAndTwo << OP_3 << OP_CHECKMULTISIGVERIFY;
    oneAndTwo << OP_2 << ToByteVector(key[3].GetPubKey()) << ToByteVector(key[4].GetPubKey()) << ToByteVector(key[5].GetPubKey());
    oneAndTwo << OP_3 << OP_CHECKMULTISIG;
    BOOST_CHECK(keystore.AddCScript(oneAndTwo));
    txFrom.vout[3].scriptPubKey = GetScriptForDestination(ScriptHash(oneAndTwo));
    txFrom.vout[3].nValue = 4000;

    // vout[4] is max sigops:
    CScript fifteenSigops; fifteenSigops << OP_1;
    for (unsigned i = 0; i < MAX_P2SH_SIGOPS; i++)
        fifteenSigops << ToByteVector(key[i%3].GetPubKey());
    fifteenSigops << OP_15 << OP_CHECKMULTISIG;
    BOOST_CHECK(keystore.AddCScript(fifteenSigops));
    txFrom.vout[4].scriptPubKey = GetScriptForDestination(ScriptHash(fifteenSigops));
    txFrom.vout[4].nValue = 5000;

    // vout[5/6] are non-standard because they exceed MAX_P2SH_SIGOPS
    CScript sixteenSigops; sixteenSigops << OP_16 << OP_CHECKMULTISIG;
    BOOST_CHECK(keystore.AddCScript(sixteenSigops));
    txFrom.vout[5].scriptPubKey = GetScriptForDestination(ScriptHash(sixteenSigops));
    txFrom.vout[5].nValue = 5000;
    CScript twentySigops; twentySigops << OP_CHECKMULTISIG;
    BOOST_CHECK(keystore.AddCScript(twentySigops));
    txFrom.vout[6].scriptPubKey = GetScriptForDestination(ScriptHash(twentySigops));
    txFrom.vout[6].nValue = 6000;

    AddCoins(coins, CTransaction(txFrom), 0);

    CMutableTransaction txTo;
    txTo.vout.resize(1);
    txTo.vout[0].scriptPubKey = GetScriptForDestination(PKHash(key[1].GetPubKey()));

    txTo.vin.resize(5);
    for (int i = 0; i < 5; i++)
    {
        txTo.vin[i].prevout.n = i;
        txTo.vin[i].prevout.hash = txFrom.GetHash();
    }
    BOOST_CHECK(SignSignature(keystore, CTransaction(txFrom), txTo, 0, SIGHASH_ALL));
    BOOST_CHECK(SignSignature(keystore, CTransaction(txFrom), txTo, 1, SIGHASH_ALL));
    BOOST_CHECK(SignSignature(keystore, CTransaction(txFrom), txTo, 2, SIGHASH_ALL));
    // SignSignature doesn't know how to sign these. We're
    // not testing validating signatures, so just create
    // dummy signatures that DO include the correct P2SH scripts:
    txTo.vin[3].scriptSig << OP_11 << OP_11 << std::vector<unsigned char>(oneAndTwo.begin(), oneAndTwo.end());
    txTo.vin[4].scriptSig << std::vector<unsigned char>(fifteenSigops.begin(), fifteenSigops.end());

    BOOST_CHECK(::AreInputsStandard(CTransaction(txTo), coins));
    // 22 P2SH sigops for all inputs (1 for vin[0], 6 for vin[3], 15 for vin[4]
    BOOST_CHECK_EQUAL(GetP2SHSigOpCount(CTransaction(txTo), coins), 22U);

    CMutableTransaction txToNonStd1;
    txToNonStd1.vout.resize(1);
    txToNonStd1.vout[0].scriptPubKey = GetScriptForDestination(PKHash(key[1].GetPubKey()));
    txToNonStd1.vout[0].nValue = 1000;
    txToNonStd1.vin.resize(1);
    txToNonStd1.vin[0].prevout.n = 5;
    txToNonStd1.vin[0].prevout.hash = txFrom.GetHash();
    txToNonStd1.vin[0].scriptSig << std::vector<unsigned char>(sixteenSigops.begin(), sixteenSigops.end());

    BOOST_CHECK(!::AreInputsStandard(CTransaction(txToNonStd1), coins));
    BOOST_CHECK_EQUAL(GetP2SHSigOpCount(CTransaction(txToNonStd1), coins), 16U);

    CMutableTransaction txToNonStd2;
    txToNonStd2.vout.resize(1);
    txToNonStd2.vout[0].scriptPubKey = GetScriptForDestination(PKHash(key[1].GetPubKey()));
    txToNonStd2.vout[0].nValue = 1000;
    txToNonStd2.vin.resize(1);
    txToNonStd2.vin[0].prevout.n = 6;
    txToNonStd2.vin[0].prevout.hash = txFrom.GetHash();
    txToNonStd2.vin[0].scriptSig << std::vector<unsigned char>(twentySigops.begin(), twentySigops.end());

    BOOST_CHECK(!::AreInputsStandard(CTransaction(txToNonStd2), coins));
    BOOST_CHECK_EQUAL(GetP2SHSigOpCount(CTransaction(txToNonStd2), coins), 20U);
}

BOOST_AUTO_TEST_SUITE_END()<|MERGE_RESOLUTION|>--- conflicted
+++ resolved
@@ -221,31 +221,18 @@
     std::vector<unsigned char> direct = {OP_HASH160, 20};
     direct.insert(direct.end(), 20, 0);
     direct.push_back(OP_EQUAL);
-<<<<<<< HEAD
     BOOST_CHECK(CScript(direct.begin(), direct.end()).IsPayToScriptHash(true));
+
+    // Not considered pay-to-script-hash if using one of the OP_PUSHDATA opcodes:
     std::vector<unsigned char> pushdata1 = {OP_HASH160, OP_PUSHDATA1, 20};
     pushdata1.insert(pushdata1.end(), 20, 0);
     pushdata1.push_back(OP_EQUAL);
     BOOST_CHECK(!CScript(pushdata1.begin(), pushdata1.end()).IsPayToScriptHash(true));
-    std::vector<unsigned char> pushdata2 = {OP_HASH160, 20, 0};
+    std::vector<unsigned char> pushdata2 = {OP_HASH160, OP_PUSHDATA2, 20, 0};
     pushdata2.insert(pushdata2.end(), 20, 0);
     pushdata2.push_back(OP_EQUAL);
     BOOST_CHECK(!CScript(pushdata2.begin(), pushdata2.end()).IsPayToScriptHash(true));
-    std::vector<unsigned char> pushdata4 = {OP_HASH160, 20, 0, 0, 0};
-=======
-    BOOST_CHECK(CScript(direct.begin(), direct.end()).IsPayToScriptHash());
-
-    // Not considered pay-to-script-hash if using one of the OP_PUSHDATA opcodes:
-    std::vector<unsigned char> pushdata1 = {OP_HASH160, OP_PUSHDATA1, 20};
-    pushdata1.insert(pushdata1.end(), 20, 0);
-    pushdata1.push_back(OP_EQUAL);
-    BOOST_CHECK(!CScript(pushdata1.begin(), pushdata1.end()).IsPayToScriptHash());
-    std::vector<unsigned char> pushdata2 = {OP_HASH160, OP_PUSHDATA2, 20, 0};
-    pushdata2.insert(pushdata2.end(), 20, 0);
-    pushdata2.push_back(OP_EQUAL);
-    BOOST_CHECK(!CScript(pushdata2.begin(), pushdata2.end()).IsPayToScriptHash());
     std::vector<unsigned char> pushdata4 = {OP_HASH160, OP_PUSHDATA4, 20, 0, 0, 0};
->>>>>>> b42c91c4
     pushdata4.insert(pushdata4.end(), 20, 0);
     pushdata4.push_back(OP_EQUAL);
     BOOST_CHECK(!CScript(pushdata4.begin(), pushdata4.end()).IsPayToScriptHash(true));
