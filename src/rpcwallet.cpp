--- conflicted
+++ resolved
@@ -319,7 +319,6 @@
 
 static void SendMoney(const CTxDestination &address, CAmount nValue, CWalletTx& wtxNew)
 {
-<<<<<<< HEAD
     // Parse Bitcoin address
     CScript scriptPubKey = GetScriptForDestination(address);
 
@@ -328,10 +327,8 @@
 
 void SendMoneyToScript(const CScript &scriptPubKey, const CTxIn* withInput, CAmount nValue, CWalletTx& wtxNew)
 {
-=======
     CAmount curBalance = pwalletMain->GetBalance();
 
->>>>>>> 0102bb38
     // Check amount
     if (nValue <= 0)
         throw JSONRPCError(RPC_INVALID_PARAMETER, "Invalid amount");
@@ -339,37 +336,15 @@
     if (nValue > curBalance)
         throw JSONRPCError(RPC_WALLET_INSUFFICIENT_FUNDS, "Insufficient funds");
 
-<<<<<<< HEAD
-    string strError;
-    if (pwalletMain->IsLocked())
-    {
-        strError = "Error: Wallet locked, unable to create transaction!";
-        LogPrintf("SendMoney(): %s", strError);
-        throw JSONRPCError(RPC_WALLET_ERROR, strError);
-    }
-=======
-    // Parse Bitcoin address
-    CScript scriptPubKey = GetScriptForDestination(address);
->>>>>>> 0102bb38
-
     // Create and send the transaction
     CReserveKey reservekey(pwalletMain);
     CAmount nFeeRequired;
-<<<<<<< HEAD
-    if (!pwalletMain->CreateTransaction(scriptPubKey, withInput, nValue, wtxNew, reservekey, nFeeRequired, strError))
-    {
-        if (nValue + nFeeRequired > pwalletMain->GetBalance())
-            strError = strprintf("Error: This transaction requires a transaction fee of at least %s because of its amount, complexity, or use of recently received funds!", FormatMoney(nFeeRequired));
-        LogPrintf("SendMoney(): %s\n", strError);
-        throw JSONRPCError(RPC_WALLET_ERROR, strError);
-=======
     std::string strError;
-    if (!pwalletMain->CreateTransaction(scriptPubKey, nValue, wtxNew, reservekey, nFeeRequired, strError)) {
+    if (!pwalletMain->CreateTransaction(scriptPubKey, withInput, nValue, wtxNew, reservekey, nFeeRequired, strError)) {
         if (nValue + nFeeRequired > curBalance)
             throw JSONRPCError(RPC_WALLET_ERROR, strprintf("Error: This transaction requires a transaction fee of at least %s because of its amount, complexity, or use of recently received funds!", FormatMoney(nFeeRequired)));
         else
             throw JSONRPCError(RPC_WALLET_ERROR, strError);
->>>>>>> 0102bb38
     }
     if (!pwalletMain->CommitTransaction(wtxNew, reservekey))
         throw JSONRPCError(RPC_WALLET_ERROR, "Error: The transaction was rejected! This might happen if some of the coins in your wallet were already spent, such as if you used a copy of wallet.dat and coins were spent in the copy but not marked as spent here.");
