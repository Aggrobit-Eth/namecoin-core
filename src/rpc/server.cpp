--- conflicted
+++ resolved
@@ -229,14 +229,9 @@
     // Accept the deprecated and ignored 'detach' boolean argument
     if (jsonRequest.fHelp || jsonRequest.params.size() > 1)
         throw std::runtime_error(
-<<<<<<< HEAD
-            "stop\n"
-            "\nStop Namecoin server.");
-=======
             RPCHelpMan{"stop",
-                "\nStop Bitcoin server.", {}}
+                "\nStop Namecoin server.", {}}
                 .ToString());
->>>>>>> 7fe2c1a6
     // Event loop will exit after current HTTP requests have been handled, so
     // this reply will get back to the client.
     StartShutdown();
