// Copyright (c) 2010 Satoshi Nakamoto
// Copyright (c) 2009-2020 The Bitcoin Core developers
// Distributed under the MIT software license, see the accompanying
// file COPYING or http://www.opensource.org/licenses/mit-license.php.

#include <amount.h>
#include <chain.h>
#include <chainparams.h>
#include <consensus/consensus.h>
#include <consensus/params.h>
#include <consensus/validation.h>
#include <core_io.h>
#include <key_io.h>
#include <miner.h>
#include <net.h>
#include <node/context.h>
#include <policy/fees.h>
#include <pow.h>
#include <rpc/auxpow_miner.h>
#include <rpc/blockchain.h>
#include <rpc/server.h>
#include <rpc/util.h>
#include <script/descriptor.h>
#include <script/script.h>
#include <script/signingprovider.h>
#include <shutdown.h>
#include <txmempool.h>
#include <univalue.h>
#include <util/fees.h>
#include <util/strencodings.h>
#include <util/string.h>
#include <util/system.h>
#include <validation.h>
#include <validationinterface.h>
#include <versionbitsinfo.h>
#include <warnings.h>

#include <stdint.h>
#include <string>
#include <utility>

/**
 * Return average network hashes per second based on the last 'lookup' blocks,
 * or from the last difficulty change if 'lookup' is nonpositive.
 * If 'height' is nonnegative, compute the estimate at the time when a given block was found.
 */
static UniValue GetNetworkHashPS(int lookup, int height) {
    CBlockIndex *pb = ::ChainActive().Tip();

    if (height >= 0 && height < ::ChainActive().Height())
        pb = ::ChainActive()[height];

    if (pb == nullptr || !pb->nHeight)
        return 0;

    // If lookup is -1, then use blocks since last difficulty change.
    if (lookup <= 0)
        lookup = pb->nHeight % Params().GetConsensus().DifficultyAdjustmentInterval() + 1;

    // If lookup is larger than chain, then set it to chain length.
    if (lookup > pb->nHeight)
        lookup = pb->nHeight;

    CBlockIndex *pb0 = pb;
    int64_t minTime = pb0->GetBlockTime();
    int64_t maxTime = minTime;
    for (int i = 0; i < lookup; i++) {
        pb0 = pb0->pprev;
        int64_t time = pb0->GetBlockTime();
        minTime = std::min(time, minTime);
        maxTime = std::max(time, maxTime);
    }

    // In case there's a situation where minTime == maxTime, we don't want a divide by zero exception.
    if (minTime == maxTime)
        return 0;

    arith_uint256 workDiff = pb->nChainWork - pb0->nChainWork;
    int64_t timeDiff = maxTime - minTime;

    return workDiff.getdouble() / timeDiff;
}

static UniValue getnetworkhashps(const JSONRPCRequest& request)
{
            RPCHelpMan{"getnetworkhashps",
                "\nReturns the estimated network hashes per second based on the last n blocks.\n"
                "Pass in [blocks] to override # of blocks, -1 specifies since last difficulty change.\n"
                "Pass in [height] to estimate the network speed at the time when a certain block was found.\n",
                {
                    {"nblocks", RPCArg::Type::NUM, /* default */ "120", "The number of blocks, or -1 for blocks since last difficulty change."},
                    {"height", RPCArg::Type::NUM, /* default */ "-1", "To estimate at the time of the given height."},
                },
                RPCResult{
                    RPCResult::Type::NUM, "", "Hashes per second estimated"},
                RPCExamples{
                    HelpExampleCli("getnetworkhashps", "")
            + HelpExampleRpc("getnetworkhashps", "")
                },
            }.Check(request);

    LOCK(cs_main);
    return GetNetworkHashPS(!request.params[0].isNull() ? request.params[0].get_int() : 120, !request.params[1].isNull() ? request.params[1].get_int() : -1);
}

static bool GenerateBlock(ChainstateManager& chainman, CBlock& block, uint64_t& max_tries, unsigned int& extra_nonce, uint256& block_hash)
{
    block_hash.SetNull();

    {
        LOCK(cs_main);
        IncrementExtraNonce(&block, ::ChainActive().Tip(), extra_nonce);
    }

    auto& miningHeader = CAuxPow::initAuxPow(block);
    while (max_tries > 0 && miningHeader.nNonce < std::numeric_limits<uint32_t>::max() && !CheckProofOfWork(miningHeader.GetHash(), block.nBits, Params().GetConsensus()) && !ShutdownRequested()) {
        ++miningHeader.nNonce;
        --max_tries;
    }
    if (max_tries == 0 || ShutdownRequested()) {
        return false;
    }
    if (miningHeader.nNonce == std::numeric_limits<uint32_t>::max()) {
        return true;
    }

    std::shared_ptr<const CBlock> shared_pblock = std::make_shared<const CBlock>(block);
<<<<<<< HEAD
    if (!ProcessNewBlock(Params(), shared_pblock, true, nullptr))
=======
    if (!chainman.ProcessNewBlock(chainparams, shared_pblock, true, nullptr)) {
>>>>>>> 0b8acee3
        throw JSONRPCError(RPC_INTERNAL_ERROR, "ProcessNewBlock, block not accepted");
    }

    block_hash = block.GetHash();
    return true;
}

static UniValue generateBlocks(ChainstateManager& chainman, const CTxMemPool& mempool, const CScript& coinbase_script, int nGenerate, uint64_t nMaxTries)
{
    int nHeightEnd = 0;
    int nHeight = 0;

    {   // Don't keep cs_main locked
        LOCK(cs_main);
        nHeight = ::ChainActive().Height();
        nHeightEnd = nHeight+nGenerate;
    }
    unsigned int nExtraNonce = 0;
    UniValue blockHashes(UniValue::VARR);
    while (nHeight < nHeightEnd && !ShutdownRequested())
    {
        std::unique_ptr<CBlockTemplate> pblocktemplate(BlockAssembler(mempool, Params()).CreateNewBlock(coinbase_script));
        if (!pblocktemplate.get())
            throw JSONRPCError(RPC_INTERNAL_ERROR, "Couldn't create new block");
        CBlock *pblock = &pblocktemplate->block;

        uint256 block_hash;
        if (!GenerateBlock(chainman, *pblock, nMaxTries, nExtraNonce, block_hash)) {
            break;
        }

        if (!block_hash.IsNull()) {
            ++nHeight;
            blockHashes.push_back(block_hash.GetHex());
        }
    }
    return blockHashes;
}

static bool getScriptFromDescriptor(const std::string& descriptor, CScript& script, std::string& error)
{
    FlatSigningProvider key_provider;
    const auto desc = Parse(descriptor, key_provider, error, /* require_checksum = */ false);
    if (desc) {
        if (desc->IsRange()) {
            throw JSONRPCError(RPC_INVALID_PARAMETER, "Ranged descriptor not accepted. Maybe pass through deriveaddresses first?");
        }

        FlatSigningProvider provider;
        std::vector<CScript> scripts;
        if (!desc->Expand(0, key_provider, scripts, provider)) {
            throw JSONRPCError(RPC_INVALID_ADDRESS_OR_KEY, strprintf("Cannot derive script without private keys"));
        }

        // Combo desriptors can have 2 or 4 scripts, so we can't just check scripts.size() == 1
        CHECK_NONFATAL(scripts.size() > 0 && scripts.size() <= 4);

        if (scripts.size() == 1) {
            script = scripts.at(0);
        } else if (scripts.size() == 4) {
            // For uncompressed keys, take the 3rd script, since it is p2wpkh
            script = scripts.at(2);
        } else {
            // Else take the 2nd script, since it is p2pkh
            script = scripts.at(1);
        }

        return true;
    } else {
        return false;
    }
}

static UniValue generatetodescriptor(const JSONRPCRequest& request)
{
    RPCHelpMan{
        "generatetodescriptor",
        "\nMine blocks immediately to a specified descriptor (before the RPC call returns)\n",
        {
            {"num_blocks", RPCArg::Type::NUM, RPCArg::Optional::NO, "How many blocks are generated immediately."},
            {"descriptor", RPCArg::Type::STR, RPCArg::Optional::NO, "The descriptor to send the newly generated bitcoin to."},
            {"maxtries", RPCArg::Type::NUM, /* default */ "1000000", "How many iterations to try."},
        },
        RPCResult{
            RPCResult::Type::ARR, "", "hashes of blocks generated",
            {
                {RPCResult::Type::STR_HEX, "", "blockhash"},
            }
        },
        RPCExamples{
            "\nGenerate 11 blocks to mydesc\n" + HelpExampleCli("generatetodescriptor", "11 \"mydesc\"")},
    }
        .Check(request);

    const int num_blocks{request.params[0].get_int()};
    const int64_t max_tries{request.params[2].isNull() ? 1000000 : request.params[2].get_int()};

    CScript coinbase_script;
    std::string error;
    if (!getScriptFromDescriptor(request.params[1].get_str(), coinbase_script, error)) {
        throw JSONRPCError(RPC_INVALID_ADDRESS_OR_KEY, error);
    }

    const CTxMemPool& mempool = EnsureMemPool(request.context);
    ChainstateManager& chainman = EnsureChainman(request.context);

    return generateBlocks(chainman, mempool, coinbase_script, num_blocks, max_tries);
}

static UniValue generatetoaddress(const JSONRPCRequest& request)
{
            RPCHelpMan{"generatetoaddress",
                "\nMine blocks immediately to a specified address (before the RPC call returns)\n",
                {
                    {"nblocks", RPCArg::Type::NUM, RPCArg::Optional::NO, "How many blocks are generated immediately."},
                    {"address", RPCArg::Type::STR, RPCArg::Optional::NO, "The address to send the newly generated bitcoin to."},
                    {"maxtries", RPCArg::Type::NUM, /* default */ "1000000", "How many iterations to try."},
                },
                RPCResult{
                    RPCResult::Type::ARR, "", "hashes of blocks generated",
                    {
                        {RPCResult::Type::STR_HEX, "", "blockhash"},
                    }},
                RPCExamples{
            "\nGenerate 11 blocks to myaddress\n"
            + HelpExampleCli("generatetoaddress", "11 \"myaddress\"")
            + "If you are running the bitcoin core wallet, you can get a new address to send the newly generated bitcoin to with:\n"
            + HelpExampleCli("getnewaddress", "")
                },
            }.Check(request);

    int nGenerate = request.params[0].get_int();
    uint64_t nMaxTries = 1000000;
    if (!request.params[2].isNull()) {
        nMaxTries = request.params[2].get_int();
    }

    CTxDestination destination = DecodeDestination(request.params[1].get_str());
    if (!IsValidDestination(destination)) {
        throw JSONRPCError(RPC_INVALID_ADDRESS_OR_KEY, "Error: Invalid address");
    }

    const CTxMemPool& mempool = EnsureMemPool(request.context);
    ChainstateManager& chainman = EnsureChainman(request.context);

    CScript coinbase_script = GetScriptForDestination(destination);

    return generateBlocks(chainman, mempool, coinbase_script, nGenerate, nMaxTries);
}

static UniValue generateblock(const JSONRPCRequest& request)
{
    RPCHelpMan{"generateblock",
        "\nMine a block with a set of ordered transactions immediately to a specified address or descriptor (before the RPC call returns)\n",
        {
            {"output", RPCArg::Type::STR, RPCArg::Optional::NO, "The address or descriptor to send the newly generated bitcoin to."},
            {"transactions", RPCArg::Type::ARR, RPCArg::Optional::NO, "An array of hex strings which are either txids or raw transactions.\n"
                "Txids must reference transactions currently in the mempool.\n"
                "All transactions must be valid and in valid order, otherwise the block will be rejected.",
                {
                    {"rawtx/txid", RPCArg::Type::STR_HEX, RPCArg::Optional::OMITTED, ""},
                },
            },
        },
        RPCResult{
            RPCResult::Type::OBJ, "", "",
            {
                {RPCResult::Type::STR_HEX, "hash", "hash of generated block"},
            }
        },
        RPCExamples{
            "\nGenerate a block to myaddress, with txs rawtx and mempool_txid\n"
            + HelpExampleCli("generateblock", R"("myaddress" '["rawtx", "mempool_txid"]')")
        },
    }.Check(request);

    const auto address_or_descriptor = request.params[0].get_str();
    CScript coinbase_script;
    std::string error;

    if (!getScriptFromDescriptor(address_or_descriptor, coinbase_script, error)) {
        const auto destination = DecodeDestination(address_or_descriptor);
        if (!IsValidDestination(destination)) {
            throw JSONRPCError(RPC_INVALID_ADDRESS_OR_KEY, "Error: Invalid address or descriptor");
        }

        coinbase_script = GetScriptForDestination(destination);
    }

    const CTxMemPool& mempool = EnsureMemPool(request.context);

    std::vector<CTransactionRef> txs;
    const auto raw_txs_or_txids = request.params[1].get_array();
    for (size_t i = 0; i < raw_txs_or_txids.size(); i++) {
        const auto str(raw_txs_or_txids[i].get_str());

        uint256 hash;
        CMutableTransaction mtx;
        if (ParseHashStr(str, hash)) {

            const auto tx = mempool.get(hash);
            if (!tx) {
                throw JSONRPCError(RPC_INVALID_ADDRESS_OR_KEY, strprintf("Transaction %s not in mempool.", str));
            }

            txs.emplace_back(tx);

        } else if (DecodeHexTx(mtx, str)) {
            txs.push_back(MakeTransactionRef(std::move(mtx)));

        } else {
            throw JSONRPCError(RPC_DESERIALIZATION_ERROR, strprintf("Transaction decode failed for %s", str));
        }
    }

    CBlock block;

    {
        LOCK(cs_main);

        CTxMemPool empty_mempool;
        std::unique_ptr<CBlockTemplate> blocktemplate(BlockAssembler(empty_mempool, Params()).CreateNewBlock(coinbase_script));
        if (!blocktemplate) {
            throw JSONRPCError(RPC_INTERNAL_ERROR, "Couldn't create new block");
        }
        block = blocktemplate->block;
    }

    CHECK_NONFATAL(block.vtx.size() == 1);

    // Add transactions
    block.vtx.insert(block.vtx.end(), txs.begin(), txs.end());
    RegenerateCommitments(block);

    {
        LOCK(cs_main);

        BlockValidationState state;
        if (!TestBlockValidity(state, Params(), block, LookupBlockIndex(block.hashPrevBlock), false, false)) {
            throw JSONRPCError(RPC_VERIFY_ERROR, strprintf("TestBlockValidity failed: %s", state.ToString()));
        }
    }

    uint256 block_hash;
    uint64_t max_tries{1000000};
    unsigned int extra_nonce{0};

    if (!GenerateBlock(EnsureChainman(request.context), block, max_tries, extra_nonce, block_hash) || block_hash.IsNull()) {
        throw JSONRPCError(RPC_MISC_ERROR, "Failed to make block.");
    }

    UniValue obj(UniValue::VOBJ);
    obj.pushKV("hash", block_hash.GetHex());
    return obj;
}

static UniValue getmininginfo(const JSONRPCRequest& request)
{
            RPCHelpMan{"getmininginfo",
                "\nReturns a json object containing mining-related information.",
                {},
                RPCResult{
                    RPCResult::Type::OBJ, "", "",
                    {
                        {RPCResult::Type::NUM, "blocks", "The current block"},
                        {RPCResult::Type::NUM, "currentblockweight", /* optional */ true, "The block weight of the last assembled block (only present if a block was ever assembled)"},
                        {RPCResult::Type::NUM, "currentblocktx", /* optional */ true, "The number of block transactions of the last assembled block (only present if a block was ever assembled)"},
                        {RPCResult::Type::NUM, "difficulty", "The current difficulty"},
                        {RPCResult::Type::NUM, "networkhashps", "The network hashes per second"},
                        {RPCResult::Type::NUM, "pooledtx", "The size of the mempool"},
                        {RPCResult::Type::STR, "chain", "current network name (main, test, regtest)"},
                        {RPCResult::Type::STR, "warnings", "any network and blockchain warnings"},
                    }},
                RPCExamples{
                    HelpExampleCli("getmininginfo", "")
            + HelpExampleRpc("getmininginfo", "")
                },
            }.Check(request);

    LOCK(cs_main);
    const CTxMemPool& mempool = EnsureMemPool(request.context);

    UniValue obj(UniValue::VOBJ);
    obj.pushKV("blocks",           (int)::ChainActive().Height());
    if (BlockAssembler::m_last_block_weight) obj.pushKV("currentblockweight", *BlockAssembler::m_last_block_weight);
    if (BlockAssembler::m_last_block_num_txs) obj.pushKV("currentblocktx", *BlockAssembler::m_last_block_num_txs);
    obj.pushKV("difficulty",       (double)GetDifficulty(::ChainActive().Tip()));
    obj.pushKV("networkhashps",    getnetworkhashps(request));
    obj.pushKV("pooledtx",         (uint64_t)mempool.size());
    obj.pushKV("chain",            Params().NetworkIDString());
    obj.pushKV("warnings",         GetWarnings(false));
    return obj;
}


// NOTE: Unlike wallet RPC (which use BTC values), mining RPCs follow GBT (BIP 22) in using satoshi amounts
static UniValue prioritisetransaction(const JSONRPCRequest& request)
{
            RPCHelpMan{"prioritisetransaction",
                "Accepts the transaction into mined blocks at a higher (or lower) priority\n",
                {
                    {"txid", RPCArg::Type::STR_HEX, RPCArg::Optional::NO, "The transaction id."},
                    {"dummy", RPCArg::Type::NUM, RPCArg::Optional::OMITTED_NAMED_ARG, "API-Compatibility for previous API. Must be zero or null.\n"
            "                  DEPRECATED. For forward compatibility use named arguments and omit this parameter."},
                    {"fee_delta", RPCArg::Type::NUM, RPCArg::Optional::NO, "The fee value (in satoshis) to add (or subtract, if negative).\n"
            "                  Note, that this value is not a fee rate. It is a value to modify absolute fee of the TX.\n"
            "                  The fee is not actually paid, only the algorithm for selecting transactions into a block\n"
            "                  considers the transaction as it would have paid a higher (or lower) fee."},
                },
                RPCResult{
                    RPCResult::Type::BOOL, "", "Returns true"},
                RPCExamples{
                    HelpExampleCli("prioritisetransaction", "\"txid\" 0.0 10000")
            + HelpExampleRpc("prioritisetransaction", "\"txid\", 0.0, 10000")
                },
            }.Check(request);

    LOCK(cs_main);

    uint256 hash(ParseHashV(request.params[0], "txid"));
    CAmount nAmount = request.params[2].get_int64();

    if (!(request.params[1].isNull() || request.params[1].get_real() == 0)) {
        throw JSONRPCError(RPC_INVALID_PARAMETER, "Priority is no longer supported, dummy argument to prioritisetransaction must be 0.");
    }

    EnsureMemPool(request.context).PrioritiseTransaction(hash, nAmount);
    return true;
}


// NOTE: Assumes a conclusive result; if result is inconclusive, it must be handled by caller
static UniValue BIP22ValidationResult(const BlockValidationState& state)
{
    if (state.IsValid())
        return NullUniValue;

    if (state.IsError())
        throw JSONRPCError(RPC_VERIFY_ERROR, state.ToString());
    if (state.IsInvalid())
    {
        std::string strRejectReason = state.GetRejectReason();
        if (strRejectReason.empty())
            return "rejected";
        return strRejectReason;
    }
    // Should be impossible
    return "valid?";
}

static std::string gbt_vb_name(const Consensus::DeploymentPos pos) {
    const struct VBDeploymentInfo& vbinfo = VersionBitsDeploymentInfo[pos];
    std::string s = vbinfo.name;
    if (!vbinfo.gbt_force) {
        s.insert(s.begin(), '!');
    }
    return s;
}

static UniValue getblocktemplate(const JSONRPCRequest& request)
{
            RPCHelpMan{"getblocktemplate",
                "\nIf the request parameters include a 'mode' key, that is used to explicitly select between the default 'template' request or a 'proposal'.\n"
                "It returns data needed to construct a block to work on.\n"
                "For full specification, see BIPs 22, 23, 9, and 145:\n"
                "    https://github.com/bitcoin/bips/blob/master/bip-0022.mediawiki\n"
                "    https://github.com/bitcoin/bips/blob/master/bip-0023.mediawiki\n"
                "    https://github.com/bitcoin/bips/blob/master/bip-0009.mediawiki#getblocktemplate_changes\n"
                "    https://github.com/bitcoin/bips/blob/master/bip-0145.mediawiki\n",
                {
                    {"template_request", RPCArg::Type::OBJ, "{}", "Format of the template",
                        {
                            {"mode", RPCArg::Type::STR, /* treat as named arg */ RPCArg::Optional::OMITTED_NAMED_ARG, "This must be set to \"template\", \"proposal\" (see BIP 23), or omitted"},
                            {"capabilities", RPCArg::Type::ARR, /* treat as named arg */ RPCArg::Optional::OMITTED_NAMED_ARG, "A list of strings",
                                {
                                    {"support", RPCArg::Type::STR, RPCArg::Optional::OMITTED, "client side supported feature, 'longpoll', 'coinbasetxn', 'coinbasevalue', 'proposal', 'serverlist', 'workid'"},
                                },
                                },
                            {"rules", RPCArg::Type::ARR, RPCArg::Optional::NO, "A list of strings",
                                {
                                    {"support", RPCArg::Type::STR, RPCArg::Optional::OMITTED, "client side supported softfork deployment"},
                                },
                                },
                        },
                        "\"template_request\""},
                },
                RPCResult{
                    RPCResult::Type::OBJ, "", "",
                    {
                        {RPCResult::Type::NUM, "version", "The preferred block version"},
                        {RPCResult::Type::ARR, "rules", "specific block rules that are to be enforced",
                            {
                                {RPCResult::Type::STR, "", "rulename"},
                            }},
                        {RPCResult::Type::OBJ_DYN, "vbavailable", "set of pending, supported versionbit (BIP 9) softfork deployments",
                            {
                                {RPCResult::Type::NUM, "rulename", "identifies the bit number as indicating acceptance and readiness for the named softfork rule"},
                            }},
                        {RPCResult::Type::NUM, "vbrequired", "bit mask of versionbits the server requires set in submissions"},
                        {RPCResult::Type::STR, "previousblockhash", "The hash of current highest block"},
                        {RPCResult::Type::ARR, "", "contents of non-coinbase transactions that should be included in the next block",
                            {
                                {RPCResult::Type::OBJ, "", "",
                                    {
                                        {RPCResult::Type::STR_HEX, "data", "transaction data encoded in hexadecimal (byte-for-byte)"},
                                        {RPCResult::Type::STR_HEX, "txid", "transaction id encoded in little-endian hexadecimal"},
                                        {RPCResult::Type::STR_HEX, "hash", "hash encoded in little-endian hexadecimal (including witness data)"},
                                        {RPCResult::Type::ARR, "depends", "array of numbers",
                                            {
                                                {RPCResult::Type::NUM, "", "transactions before this one (by 1-based index in 'transactions' list) that must be present in the final block if this one is"},
                                            }},
                                        {RPCResult::Type::NUM, "fee", "difference in value between transaction inputs and outputs (in satoshis); for coinbase transactions, this is a negative Number of the total collected block fees (ie, not including the block subsidy); if key is not present, fee is unknown and clients MUST NOT assume there isn't one"},
                                        {RPCResult::Type::NUM, "sigops", "total SigOps cost, as counted for purposes of block limits; if key is not present, sigop cost is unknown and clients MUST NOT assume it is zero"},
                                        {RPCResult::Type::NUM, "weight", "total transaction weight, as counted for purposes of block limits"},
                                    }},
                            }},
                        {RPCResult::Type::OBJ, "coinbaseaux", "data that should be included in the coinbase's scriptSig content",
                        {
                            {RPCResult::Type::ELISION, "", ""},
                        }},
                        {RPCResult::Type::NUM, "coinbasevalue", "maximum allowable input to coinbase transaction, including the generation award and transaction fees (in satoshis)"},
                        {RPCResult::Type::OBJ, "coinbasetxn", "information for coinbase transaction",
                        {
                            {RPCResult::Type::ELISION, "", ""},
                        }},
                        {RPCResult::Type::STR, "target", "The hash target"},
                        {RPCResult::Type::NUM_TIME, "mintime", "The minimum timestamp appropriate for the next block time, expressed in " + UNIX_EPOCH_TIME},
                        {RPCResult::Type::ARR, "mutable", "list of ways the block template may be changed",
                            {
                                {RPCResult::Type::STR, "value", "A way the block template may be changed, e.g. 'time', 'transactions', 'prevblock'"},
                            }},
                        {RPCResult::Type::STR_HEX, "noncerange", "A range of valid nonces"},
                        {RPCResult::Type::NUM, "sigoplimit", "limit of sigops in blocks"},
                        {RPCResult::Type::NUM, "sizelimit", "limit of block size"},
                        {RPCResult::Type::NUM, "weightlimit", "limit of block weight"},
                        {RPCResult::Type::NUM_TIME, "curtime", "current timestamp in " + UNIX_EPOCH_TIME},
                        {RPCResult::Type::STR, "bits", "compressed target of next block"},
                        {RPCResult::Type::NUM, "height", "The height of the next block"},
                    }},
                RPCExamples{
                    HelpExampleCli("getblocktemplate", "'{\"rules\": [\"segwit\"]}'")
            + HelpExampleRpc("getblocktemplate", "{\"rules\": [\"segwit\"]}")
                },
            }.Check(request);

    LOCK(cs_main);

    std::string strMode = "template";
    UniValue lpval = NullUniValue;
    std::set<std::string> setClientRules;
    int64_t nMaxVersionPreVB = -1;
    if (!request.params[0].isNull())
    {
        const UniValue& oparam = request.params[0].get_obj();
        const UniValue& modeval = find_value(oparam, "mode");
        if (modeval.isStr())
            strMode = modeval.get_str();
        else if (modeval.isNull())
        {
            /* Do nothing */
        }
        else
            throw JSONRPCError(RPC_INVALID_PARAMETER, "Invalid mode");
        lpval = find_value(oparam, "longpollid");

        if (strMode == "proposal")
        {
            const UniValue& dataval = find_value(oparam, "data");
            if (!dataval.isStr())
                throw JSONRPCError(RPC_TYPE_ERROR, "Missing data String key for proposal");

            CBlock block;
            if (!DecodeHexBlk(block, dataval.get_str()))
                throw JSONRPCError(RPC_DESERIALIZATION_ERROR, "Block decode failed");

            uint256 hash = block.GetHash();
            const CBlockIndex* pindex = LookupBlockIndex(hash);
            if (pindex) {
                if (pindex->IsValid(BLOCK_VALID_SCRIPTS))
                    return "duplicate";
                if (pindex->nStatus & BLOCK_FAILED_MASK)
                    return "duplicate-invalid";
                return "duplicate-inconclusive";
            }

            CBlockIndex* const pindexPrev = ::ChainActive().Tip();
            // TestBlockValidity only supports blocks built on the current Tip
            if (block.hashPrevBlock != pindexPrev->GetBlockHash())
                return "inconclusive-not-best-prevblk";
            BlockValidationState state;
            TestBlockValidity(state, Params(), block, pindexPrev, false, true);
            return BIP22ValidationResult(state);
        }

        const UniValue& aClientRules = find_value(oparam, "rules");
        if (aClientRules.isArray()) {
            for (unsigned int i = 0; i < aClientRules.size(); ++i) {
                const UniValue& v = aClientRules[i];
                setClientRules.insert(v.get_str());
            }
        } else {
            // NOTE: It is important that this NOT be read if versionbits is supported
            const UniValue& uvMaxVersion = find_value(oparam, "maxversion");
            if (uvMaxVersion.isNum()) {
                nMaxVersionPreVB = uvMaxVersion.get_int64();
            }
        }
    }

    if (strMode != "template")
        throw JSONRPCError(RPC_INVALID_PARAMETER, "Invalid mode");

    NodeContext& node = EnsureNodeContext(request.context);
    if(!node.connman)
        throw JSONRPCError(RPC_CLIENT_P2P_DISABLED, "Error: Peer-to-peer functionality missing or disabled");

    if (node.connman->GetNodeCount(CConnman::CONNECTIONS_ALL) == 0)
        throw JSONRPCError(RPC_CLIENT_NOT_CONNECTED, PACKAGE_NAME " is not connected!");

    if (::ChainstateActive().IsInitialBlockDownload())
        throw JSONRPCError(RPC_CLIENT_IN_INITIAL_DOWNLOAD, PACKAGE_NAME " is in initial sync and waiting for blocks...");

    static unsigned int nTransactionsUpdatedLast;
    const CTxMemPool& mempool = EnsureMemPool(request.context);

    if (!lpval.isNull())
    {
        // Wait to respond until either the best block changes, OR a minute has passed and there are more transactions
        uint256 hashWatchedChain;
        std::chrono::steady_clock::time_point checktxtime;
        unsigned int nTransactionsUpdatedLastLP;

        if (lpval.isStr())
        {
            // Format: <hashBestChain><nTransactionsUpdatedLast>
            std::string lpstr = lpval.get_str();

            hashWatchedChain = ParseHashV(lpstr.substr(0, 64), "longpollid");
            nTransactionsUpdatedLastLP = atoi64(lpstr.substr(64));
        }
        else
        {
            // NOTE: Spec does not specify behaviour for non-string longpollid, but this makes testing easier
            hashWatchedChain = ::ChainActive().Tip()->GetBlockHash();
            nTransactionsUpdatedLastLP = nTransactionsUpdatedLast;
        }

        // Release lock while waiting
        LEAVE_CRITICAL_SECTION(cs_main);
        {
            checktxtime = std::chrono::steady_clock::now() + std::chrono::minutes(1);

            WAIT_LOCK(g_best_block_mutex, lock);
            while (g_best_block == hashWatchedChain && IsRPCRunning())
            {
                if (g_best_block_cv.wait_until(lock, checktxtime) == std::cv_status::timeout)
                {
                    // Timeout: Check transactions for update
                    // without holding the mempool lock to avoid deadlocks
                    if (mempool.GetTransactionsUpdated() != nTransactionsUpdatedLastLP)
                        break;
                    checktxtime += std::chrono::seconds(10);
                }
            }
        }
        ENTER_CRITICAL_SECTION(cs_main);

        if (!IsRPCRunning())
            throw JSONRPCError(RPC_CLIENT_NOT_CONNECTED, "Shutting down");
        // TODO: Maybe recheck connections/IBD and (if something wrong) send an expires-immediately template to stop miners?
    }

    // GBT must be called with 'segwit' set in the rules
    if (setClientRules.count("segwit") != 1) {
        throw JSONRPCError(RPC_INVALID_PARAMETER, "getblocktemplate must be called with the segwit rule set (call with {\"rules\": [\"segwit\"]})");
    }

    // Update block
    static CBlockIndex* pindexPrev;
    static int64_t nStart;
    static std::unique_ptr<CBlockTemplate> pblocktemplate;
    if (pindexPrev != ::ChainActive().Tip() ||
        (mempool.GetTransactionsUpdated() != nTransactionsUpdatedLast && GetTime() - nStart > 5))
    {
        // Clear pindexPrev so future calls make a new block, despite any failures from here on
        pindexPrev = nullptr;

        // Store the pindexBest used before CreateNewBlock, to avoid races
        nTransactionsUpdatedLast = mempool.GetTransactionsUpdated();
        CBlockIndex* pindexPrevNew = ::ChainActive().Tip();
        nStart = GetTime();

        // Create new block
        CScript scriptDummy = CScript() << OP_TRUE;
        pblocktemplate = BlockAssembler(mempool, Params()).CreateNewBlock(scriptDummy);
        if (!pblocktemplate)
            throw JSONRPCError(RPC_OUT_OF_MEMORY, "Out of memory");

        // Need to update only after we know CreateNewBlock succeeded
        pindexPrev = pindexPrevNew;
    }
    CHECK_NONFATAL(pindexPrev);
    CBlock* pblock = &pblocktemplate->block; // pointer for convenience
    const Consensus::Params& consensusParams = Params().GetConsensus();

    // Update nTime
    UpdateTime(pblock, consensusParams, pindexPrev);
    pblock->nNonce = 0;

    // NOTE: If at some point we support pre-segwit miners post-segwit-activation, this needs to take segwit support into consideration
    const bool fPreSegWit = (pindexPrev->nHeight + 1 < consensusParams.SegwitHeight);

    UniValue aCaps(UniValue::VARR); aCaps.push_back("proposal");

    UniValue transactions(UniValue::VARR);
    std::map<uint256, int64_t> setTxIndex;
    int i = 0;
    for (const auto& it : pblock->vtx) {
        const CTransaction& tx = *it;
        uint256 txHash = tx.GetHash();
        setTxIndex[txHash] = i++;

        if (tx.IsCoinBase())
            continue;

        UniValue entry(UniValue::VOBJ);

        entry.pushKV("data", EncodeHexTx(tx));
        entry.pushKV("txid", txHash.GetHex());
        entry.pushKV("hash", tx.GetWitnessHash().GetHex());

        UniValue deps(UniValue::VARR);
        for (const CTxIn &in : tx.vin)
        {
            if (setTxIndex.count(in.prevout.hash))
                deps.push_back(setTxIndex[in.prevout.hash]);
        }
        entry.pushKV("depends", deps);

        int index_in_template = i - 1;
        entry.pushKV("fee", pblocktemplate->vTxFees[index_in_template]);
        int64_t nTxSigOps = pblocktemplate->vTxSigOpsCost[index_in_template];
        if (fPreSegWit) {
            CHECK_NONFATAL(nTxSigOps % WITNESS_SCALE_FACTOR == 0);
            nTxSigOps /= WITNESS_SCALE_FACTOR;
        }
        entry.pushKV("sigops", nTxSigOps);
        entry.pushKV("weight", GetTransactionWeight(tx));

        transactions.push_back(entry);
    }

    UniValue aux(UniValue::VOBJ);

    arith_uint256 hashTarget = arith_uint256().SetCompact(pblock->nBits);

    UniValue aMutable(UniValue::VARR);
    aMutable.push_back("time");
    aMutable.push_back("transactions");
    aMutable.push_back("prevblock");

    UniValue result(UniValue::VOBJ);
    result.pushKV("capabilities", aCaps);

    UniValue aRules(UniValue::VARR);
    aRules.push_back("csv");
    if (!fPreSegWit) aRules.push_back("!segwit");
    UniValue vbavailable(UniValue::VOBJ);
    for (int j = 0; j < (int)Consensus::MAX_VERSION_BITS_DEPLOYMENTS; ++j) {
        Consensus::DeploymentPos pos = Consensus::DeploymentPos(j);
        ThresholdState state = VersionBitsState(pindexPrev, consensusParams, pos, versionbitscache);
        switch (state) {
            case ThresholdState::DEFINED:
            case ThresholdState::FAILED:
                // Not exposed to GBT at all
                break;
            case ThresholdState::LOCKED_IN:
                // Ensure bit is set in block version
                pblock->nVersion |= VersionBitsMask(consensusParams, pos);
                // FALL THROUGH to get vbavailable set...
            case ThresholdState::STARTED:
            {
                const struct VBDeploymentInfo& vbinfo = VersionBitsDeploymentInfo[pos];
                vbavailable.pushKV(gbt_vb_name(pos), consensusParams.vDeployments[pos].bit);
                if (setClientRules.find(vbinfo.name) == setClientRules.end()) {
                    if (!vbinfo.gbt_force) {
                        // If the client doesn't support this, don't indicate it in the [default] version
                        pblock->nVersion &= ~VersionBitsMask(consensusParams, pos);
                    }
                }
                break;
            }
            case ThresholdState::ACTIVE:
            {
                // Add to rules only
                const struct VBDeploymentInfo& vbinfo = VersionBitsDeploymentInfo[pos];
                aRules.push_back(gbt_vb_name(pos));
                if (setClientRules.find(vbinfo.name) == setClientRules.end()) {
                    // Not supported by the client; make sure it's safe to proceed
                    if (!vbinfo.gbt_force) {
                        // If we do anything other than throw an exception here, be sure version/force isn't sent to old clients
                        throw JSONRPCError(RPC_INVALID_PARAMETER, strprintf("Support for '%s' rule requires explicit client support", vbinfo.name));
                    }
                }
                break;
            }
        }
    }
    result.pushKV("version", pblock->nVersion);
    result.pushKV("rules", aRules);
    result.pushKV("vbavailable", vbavailable);
    result.pushKV("vbrequired", int(0));

    if (nMaxVersionPreVB >= 2) {
        // If VB is supported by the client, nMaxVersionPreVB is -1, so we won't get here
        // Because BIP 34 changed how the generation transaction is serialized, we can only use version/force back to v2 blocks
        // This is safe to do [otherwise-]unconditionally only because we are throwing an exception above if a non-force deployment gets activated
        // Note that this can probably also be removed entirely after the first BIP9 non-force deployment (ie, probably segwit) gets activated
        aMutable.push_back("version/force");
    }

    result.pushKV("previousblockhash", pblock->hashPrevBlock.GetHex());
    result.pushKV("transactions", transactions);
    result.pushKV("coinbaseaux", aux);
    result.pushKV("coinbasevalue", (int64_t)pblock->vtx[0]->vout[0].nValue);
    result.pushKV("longpollid", ::ChainActive().Tip()->GetBlockHash().GetHex() + ToString(nTransactionsUpdatedLast));
    result.pushKV("target", hashTarget.GetHex());
    result.pushKV("mintime", (int64_t)pindexPrev->GetMedianTimePast()+1);
    result.pushKV("mutable", aMutable);
    result.pushKV("noncerange", "00000000ffffffff");
    int64_t nSigOpLimit = MAX_BLOCK_SIGOPS_COST;
    int64_t nSizeLimit = MAX_BLOCK_SERIALIZED_SIZE;
    if (fPreSegWit) {
        CHECK_NONFATAL(nSigOpLimit % WITNESS_SCALE_FACTOR == 0);
        nSigOpLimit /= WITNESS_SCALE_FACTOR;
        CHECK_NONFATAL(nSizeLimit % WITNESS_SCALE_FACTOR == 0);
        nSizeLimit /= WITNESS_SCALE_FACTOR;
    }
    result.pushKV("sigoplimit", nSigOpLimit);
    result.pushKV("sizelimit", nSizeLimit);
    if (!fPreSegWit) {
        result.pushKV("weightlimit", (int64_t)MAX_BLOCK_WEIGHT);
    }
    result.pushKV("curtime", pblock->GetBlockTime());
    result.pushKV("bits", strprintf("%08x", pblock->nBits));
    result.pushKV("height", (int64_t)(pindexPrev->nHeight+1));

    if (!pblocktemplate->vchCoinbaseCommitment.empty()) {
        result.pushKV("default_witness_commitment", HexStr(pblocktemplate->vchCoinbaseCommitment.begin(), pblocktemplate->vchCoinbaseCommitment.end()));
    }

    return result;
}

class submitblock_StateCatcher final : public CValidationInterface
{
public:
    uint256 hash;
    bool found;
    BlockValidationState state;

    explicit submitblock_StateCatcher(const uint256 &hashIn) : hash(hashIn), found(false), state() {}

protected:
    void BlockChecked(const CBlock& block, const BlockValidationState& stateIn) override {
        if (block.GetHash() != hash)
            return;
        found = true;
        state = stateIn;
    }
};

static UniValue submitblock(const JSONRPCRequest& request)
{
    // We allow 2 arguments for compliance with BIP22. Argument 2 is ignored.
            RPCHelpMan{"submitblock",
                "\nAttempts to submit new block to network.\n"
                "See https://en.bitcoin.it/wiki/BIP_0022 for full specification.\n",
                {
                    {"hexdata", RPCArg::Type::STR_HEX, RPCArg::Optional::NO, "the hex-encoded block data to submit"},
                    {"dummy", RPCArg::Type::STR, /* default */ "ignored", "dummy value, for compatibility with BIP22. This value is ignored."},
                },
                RPCResult{RPCResult::Type::NONE, "", "Returns JSON Null when valid, a string according to BIP22 otherwise"},
                RPCExamples{
                    HelpExampleCli("submitblock", "\"mydata\"")
            + HelpExampleRpc("submitblock", "\"mydata\"")
                },
            }.Check(request);

    std::shared_ptr<CBlock> blockptr = std::make_shared<CBlock>();
    CBlock& block = *blockptr;
    if (!DecodeHexBlk(block, request.params[0].get_str())) {
        throw JSONRPCError(RPC_DESERIALIZATION_ERROR, "Block decode failed");
    }

    if (block.vtx.empty() || !block.vtx[0]->IsCoinBase()) {
        throw JSONRPCError(RPC_DESERIALIZATION_ERROR, "Block does not start with a coinbase");
    }

    uint256 hash = block.GetHash();
    {
        LOCK(cs_main);
        const CBlockIndex* pindex = LookupBlockIndex(hash);
        if (pindex) {
            if (pindex->IsValid(BLOCK_VALID_SCRIPTS)) {
                return "duplicate";
            }
            if (pindex->nStatus & BLOCK_FAILED_MASK) {
                return "duplicate-invalid";
            }
        }
    }

    {
        LOCK(cs_main);
        const CBlockIndex* pindex = LookupBlockIndex(block.hashPrevBlock);
        if (pindex) {
            UpdateUncommittedBlockStructures(block, pindex, Params().GetConsensus());
        }
    }

    bool new_block;
    auto sc = std::make_shared<submitblock_StateCatcher>(block.GetHash());
    RegisterSharedValidationInterface(sc);
    bool accepted = EnsureChainman(request.context).ProcessNewBlock(Params(), blockptr, /* fForceProcessing */ true, /* fNewBlock */ &new_block);
    UnregisterSharedValidationInterface(sc);
    if (!new_block && accepted) {
        return "duplicate";
    }
    if (!sc->found) {
        return "inconclusive";
    }
    return BIP22ValidationResult(sc->state);
}

static UniValue submitheader(const JSONRPCRequest& request)
{
            RPCHelpMan{"submitheader",
                "\nDecode the given hexdata as a header and submit it as a candidate chain tip if valid."
                "\nThrows when the header is invalid.\n",
                {
                    {"hexdata", RPCArg::Type::STR_HEX, RPCArg::Optional::NO, "the hex-encoded block header data"},
                },
                RPCResult{
                    RPCResult::Type::NONE, "", "None"},
                RPCExamples{
                    HelpExampleCli("submitheader", "\"aabbcc\"") +
                    HelpExampleRpc("submitheader", "\"aabbcc\"")
                },
            }.Check(request);

    CBlockHeader h;
    if (!DecodeHexBlockHeader(h, request.params[0].get_str())) {
        throw JSONRPCError(RPC_DESERIALIZATION_ERROR, "Block header decode failed");
    }
    {
        LOCK(cs_main);
        if (!LookupBlockIndex(h.hashPrevBlock)) {
            throw JSONRPCError(RPC_VERIFY_ERROR, "Must submit previous header (" + h.hashPrevBlock.GetHex() + ") first");
        }
    }

    BlockValidationState state;
    EnsureChainman(request.context).ProcessNewBlockHeaders({h}, state, Params());
    if (state.IsValid()) return NullUniValue;
    if (state.IsError()) {
        throw JSONRPCError(RPC_VERIFY_ERROR, state.ToString());
    }
    throw JSONRPCError(RPC_VERIFY_ERROR, state.GetRejectReason());
}

static UniValue estimatesmartfee(const JSONRPCRequest& request)
{
            RPCHelpMan{"estimatesmartfee",
                "\nEstimates the approximate fee per kilobyte needed for a transaction to begin\n"
                "confirmation within conf_target blocks if possible and return the number of blocks\n"
                "for which the estimate is valid. Uses virtual transaction size as defined\n"
                "in BIP 141 (witness data is discounted).\n",
                {
                    {"conf_target", RPCArg::Type::NUM, RPCArg::Optional::NO, "Confirmation target in blocks (1 - 1008)"},
                    {"estimate_mode", RPCArg::Type::STR, /* default */ "CONSERVATIVE", "The fee estimate mode.\n"
            "                   Whether to return a more conservative estimate which also satisfies\n"
            "                   a longer history. A conservative estimate potentially returns a\n"
            "                   higher feerate and is more likely to be sufficient for the desired\n"
            "                   target, but is not as responsive to short term drops in the\n"
            "                   prevailing fee market.  Must be one of:\n"
            "       \"UNSET\"\n"
            "       \"ECONOMICAL\"\n"
            "       \"CONSERVATIVE\""},
                },
                RPCResult{
                    RPCResult::Type::OBJ, "", "",
                    {
                        {RPCResult::Type::NUM, "feerate", /* optional */ true, "estimate fee rate in " + CURRENCY_UNIT + "/kB (only present if no errors were encountered)"},
                        {RPCResult::Type::ARR, "errors", "Errors encountered during processing",
                            {
                                {RPCResult::Type::STR, "", "error"},
                            }},
                        {RPCResult::Type::NUM, "blocks", "block number where estimate was found\n"
            "The request target will be clamped between 2 and the highest target\n"
            "fee estimation is able to return based on how long it has been running.\n"
            "An error is returned if not enough transactions and blocks\n"
            "have been observed to make an estimate for any number of blocks."},
                    }},
                RPCExamples{
                    HelpExampleCli("estimatesmartfee", "6")
                },
            }.Check(request);

    RPCTypeCheck(request.params, {UniValue::VNUM, UniValue::VSTR});
    RPCTypeCheckArgument(request.params[0], UniValue::VNUM);
    unsigned int max_target = ::feeEstimator.HighestTargetTracked(FeeEstimateHorizon::LONG_HALFLIFE);
    unsigned int conf_target = ParseConfirmTarget(request.params[0], max_target);
    bool conservative = true;
    if (!request.params[1].isNull()) {
        FeeEstimateMode fee_mode;
        if (!FeeModeFromString(request.params[1].get_str(), fee_mode)) {
            throw JSONRPCError(RPC_INVALID_PARAMETER, "Invalid estimate_mode parameter");
        }
        if (fee_mode == FeeEstimateMode::ECONOMICAL) conservative = false;
    }

    UniValue result(UniValue::VOBJ);
    UniValue errors(UniValue::VARR);
    FeeCalculation feeCalc;
    CFeeRate feeRate = ::feeEstimator.estimateSmartFee(conf_target, &feeCalc, conservative);
    if (feeRate != CFeeRate(0)) {
        result.pushKV("feerate", ValueFromAmount(feeRate.GetFeePerK()));
    } else {
        errors.push_back("Insufficient data or no feerate found");
        result.pushKV("errors", errors);
    }
    result.pushKV("blocks", feeCalc.returnedTarget);
    return result;
}

static UniValue estimaterawfee(const JSONRPCRequest& request)
{
            RPCHelpMan{"estimaterawfee",
                "\nWARNING: This interface is unstable and may disappear or change!\n"
                "\nWARNING: This is an advanced API call that is tightly coupled to the specific\n"
                "         implementation of fee estimation. The parameters it can be called with\n"
                "         and the results it returns will change if the internal implementation changes.\n"
                "\nEstimates the approximate fee per kilobyte needed for a transaction to begin\n"
                "confirmation within conf_target blocks if possible. Uses virtual transaction size as\n"
                "defined in BIP 141 (witness data is discounted).\n",
                {
                    {"conf_target", RPCArg::Type::NUM, RPCArg::Optional::NO, "Confirmation target in blocks (1 - 1008)"},
                    {"threshold", RPCArg::Type::NUM, /* default */ "0.95", "The proportion of transactions in a given feerate range that must have been\n"
            "               confirmed within conf_target in order to consider those feerates as high enough and proceed to check\n"
            "               lower buckets."},
                },
                RPCResult{
                    RPCResult::Type::OBJ, "", "Results are returned for any horizon which tracks blocks up to the confirmation target",
                    {
                        {RPCResult::Type::OBJ, "short", /* optional */ true, "estimate for short time horizon",
                            {
                                {RPCResult::Type::NUM, "feerate", /* optional */ true, "estimate fee rate in " + CURRENCY_UNIT + "/kB"},
                                {RPCResult::Type::NUM, "decay", "exponential decay (per block) for historical moving average of confirmation data"},
                                {RPCResult::Type::NUM, "scale", "The resolution of confirmation targets at this time horizon"},
                                {RPCResult::Type::OBJ, "pass", /* optional */ true, "information about the lowest range of feerates to succeed in meeting the threshold",
                                {
                                        {RPCResult::Type::NUM, "startrange", "start of feerate range"},
                                        {RPCResult::Type::NUM, "endrange", "end of feerate range"},
                                        {RPCResult::Type::NUM, "withintarget", "number of txs over history horizon in the feerate range that were confirmed within target"},
                                        {RPCResult::Type::NUM, "totalconfirmed", "number of txs over history horizon in the feerate range that were confirmed at any point"},
                                        {RPCResult::Type::NUM, "inmempool", "current number of txs in mempool in the feerate range unconfirmed for at least target blocks"},
                                        {RPCResult::Type::NUM, "leftmempool", "number of txs over history horizon in the feerate range that left mempool unconfirmed after target"},
                                }},
                                {RPCResult::Type::OBJ, "fail", /* optional */ true, "information about the highest range of feerates to fail to meet the threshold",
                                {
                                    {RPCResult::Type::ELISION, "", ""},
                                }},
                                {RPCResult::Type::ARR, "errors", /* optional */ true, "Errors encountered during processing",
                                {
                                    {RPCResult::Type::STR, "error", ""},
                                }},
                        }},
                        {RPCResult::Type::OBJ, "medium", /* optional */ true, "estimate for medium time horizon",
                        {
                            {RPCResult::Type::ELISION, "", ""},
                        }},
                        {RPCResult::Type::OBJ, "long", /* optional */ true, "estimate for long time horizon",
                        {
                            {RPCResult::Type::ELISION, "", ""},
                        }},
                    }},
                RPCExamples{
                    HelpExampleCli("estimaterawfee", "6 0.9")
                },
            }.Check(request);

    RPCTypeCheck(request.params, {UniValue::VNUM, UniValue::VNUM}, true);
    RPCTypeCheckArgument(request.params[0], UniValue::VNUM);
    unsigned int max_target = ::feeEstimator.HighestTargetTracked(FeeEstimateHorizon::LONG_HALFLIFE);
    unsigned int conf_target = ParseConfirmTarget(request.params[0], max_target);
    double threshold = 0.95;
    if (!request.params[1].isNull()) {
        threshold = request.params[1].get_real();
    }
    if (threshold < 0 || threshold > 1) {
        throw JSONRPCError(RPC_INVALID_PARAMETER, "Invalid threshold");
    }

    UniValue result(UniValue::VOBJ);

    for (const FeeEstimateHorizon horizon : {FeeEstimateHorizon::SHORT_HALFLIFE, FeeEstimateHorizon::MED_HALFLIFE, FeeEstimateHorizon::LONG_HALFLIFE}) {
        CFeeRate feeRate;
        EstimationResult buckets;

        // Only output results for horizons which track the target
        if (conf_target > ::feeEstimator.HighestTargetTracked(horizon)) continue;

        feeRate = ::feeEstimator.estimateRawFee(conf_target, threshold, horizon, &buckets);
        UniValue horizon_result(UniValue::VOBJ);
        UniValue errors(UniValue::VARR);
        UniValue passbucket(UniValue::VOBJ);
        passbucket.pushKV("startrange", round(buckets.pass.start));
        passbucket.pushKV("endrange", round(buckets.pass.end));
        passbucket.pushKV("withintarget", round(buckets.pass.withinTarget * 100.0) / 100.0);
        passbucket.pushKV("totalconfirmed", round(buckets.pass.totalConfirmed * 100.0) / 100.0);
        passbucket.pushKV("inmempool", round(buckets.pass.inMempool * 100.0) / 100.0);
        passbucket.pushKV("leftmempool", round(buckets.pass.leftMempool * 100.0) / 100.0);
        UniValue failbucket(UniValue::VOBJ);
        failbucket.pushKV("startrange", round(buckets.fail.start));
        failbucket.pushKV("endrange", round(buckets.fail.end));
        failbucket.pushKV("withintarget", round(buckets.fail.withinTarget * 100.0) / 100.0);
        failbucket.pushKV("totalconfirmed", round(buckets.fail.totalConfirmed * 100.0) / 100.0);
        failbucket.pushKV("inmempool", round(buckets.fail.inMempool * 100.0) / 100.0);
        failbucket.pushKV("leftmempool", round(buckets.fail.leftMempool * 100.0) / 100.0);

        // CFeeRate(0) is used to indicate error as a return value from estimateRawFee
        if (feeRate != CFeeRate(0)) {
            horizon_result.pushKV("feerate", ValueFromAmount(feeRate.GetFeePerK()));
            horizon_result.pushKV("decay", buckets.decay);
            horizon_result.pushKV("scale", (int)buckets.scale);
            horizon_result.pushKV("pass", passbucket);
            // buckets.fail.start == -1 indicates that all buckets passed, there is no fail bucket to output
            if (buckets.fail.start != -1) horizon_result.pushKV("fail", failbucket);
        } else {
            // Output only information that is still meaningful in the event of error
            horizon_result.pushKV("decay", buckets.decay);
            horizon_result.pushKV("scale", (int)buckets.scale);
            horizon_result.pushKV("fail", failbucket);
            errors.push_back("Insufficient data or no feerate found which meets threshold");
            horizon_result.pushKV("errors",errors);
        }
        result.pushKV(StringForFeeEstimateHorizon(horizon), horizon_result);
    }
    return result;
}

/* ************************************************************************** */
/* Merge mining.  */

UniValue createauxblock(const JSONRPCRequest& request)
{
    RPCHelpMan{"createauxblock",
        "\nCreates a new block and returns information required to"
        " merge-mine it.\n",
        {
            {"address", RPCArg::Type::STR, RPCArg::Optional::NO, "Payout address for the coinbase transaction"},
        },
        RPCResult{
            RPCResult::Type::OBJ, "", "",
            {
                {RPCResult::Type::STR_HEX, "hash", "hash of the created block"},
                {RPCResult::Type::NUM, "chainid", "chain ID for this block"},
                {RPCResult::Type::STR_HEX, "previousblockhash", "hash of the previous block"},
                {RPCResult::Type::NUM, "coinbasevalue", "value of the block's coinbase"},
                {RPCResult::Type::STR_HEX, "bits", "compressed target of the block"},
                {RPCResult::Type::NUM, "height", "height of the block"},
                {RPCResult::Type::STR_HEX, "_target", "target in reversed byte order, deprecated"},
            },
        },
        RPCExamples{
          HelpExampleCli("createauxblock", "\"address\"")
          + HelpExampleRpc("createauxblock", "\"address\"")
        },
    }.Check(request);

    // Check coinbase payout address
    const CTxDestination coinbaseScript
      = DecodeDestination(request.params[0].get_str());
    if (!IsValidDestination(coinbaseScript)) {
        throw JSONRPCError(RPC_INVALID_ADDRESS_OR_KEY,
                           "Error: Invalid coinbase payout address");
    }
    const CScript scriptPubKey = GetScriptForDestination(coinbaseScript);

    return AuxpowMiner::get ().createAuxBlock(request, scriptPubKey);
}

UniValue submitauxblock(const JSONRPCRequest& request)
{
    RPCHelpMan{"submitauxblock",
        "\nSubmits a solved auxpow for a block that was previously"
        " created by 'createauxblock'.\n",
        {
            {"hash", RPCArg::Type::STR_HEX, RPCArg::Optional::NO, "Hash of the block to submit"},
            {"auxpow", RPCArg::Type::STR_HEX, RPCArg::Optional::NO, "Serialised auxpow found"},
        },
        RPCResult{
            RPCResult::Type::BOOL, "", "whether the submitted block was correct"
        },
        RPCExamples{
            HelpExampleCli("submitauxblock", "\"hash\" \"serialised auxpow\"")
            + HelpExampleRpc("submitauxblock", "\"hash\" \"serialised auxpow\"")
        },
    }.Check(request);

    return AuxpowMiner::get ().submitAuxBlock(request,
                                              request.params[0].get_str(),
                                              request.params[1].get_str());
}

/* ************************************************************************** */

void RegisterMiningRPCCommands(CRPCTable &t)
{
// clang-format off
static const CRPCCommand commands[] =
{ //  category              name                      actor (function)         argNames
  //  --------------------- ------------------------  -----------------------  ----------
    { "mining",             "getnetworkhashps",       &getnetworkhashps,       {"nblocks","height"} },
    { "mining",             "getmininginfo",          &getmininginfo,          {} },
    { "mining",             "prioritisetransaction",  &prioritisetransaction,  {"txid","dummy","fee_delta"} },
    { "mining",             "getblocktemplate",       &getblocktemplate,       {"template_request"} },
    { "mining",             "submitblock",            &submitblock,            {"hexdata","dummy"} },
    { "mining",             "submitheader",           &submitheader,           {"hexdata"} },

    { "mining",             "createauxblock",         &createauxblock,         {"address"} },
    { "mining",             "submitauxblock",         &submitauxblock,         {"hash", "auxpow"} },

    { "generating",         "generatetoaddress",      &generatetoaddress,      {"nblocks","address","maxtries"} },
    { "generating",         "generatetodescriptor",   &generatetodescriptor,   {"num_blocks","descriptor","maxtries"} },
    { "generating",         "generateblock",          &generateblock,          {"output","transactions"} },

    { "util",               "estimatesmartfee",       &estimatesmartfee,       {"conf_target", "estimate_mode"} },

    { "hidden",             "estimaterawfee",         &estimaterawfee,         {"conf_target", "threshold"} },
};
// clang-format on

    for (unsigned int vcidx = 0; vcidx < ARRAYLEN(commands); vcidx++)
        t.appendCommand(commands[vcidx].name, &commands[vcidx]);
}<|MERGE_RESOLUTION|>--- conflicted
+++ resolved
@@ -125,11 +125,7 @@
     }
 
     std::shared_ptr<const CBlock> shared_pblock = std::make_shared<const CBlock>(block);
-<<<<<<< HEAD
-    if (!ProcessNewBlock(Params(), shared_pblock, true, nullptr))
-=======
-    if (!chainman.ProcessNewBlock(chainparams, shared_pblock, true, nullptr)) {
->>>>>>> 0b8acee3
+    if (!chainman.ProcessNewBlock(Params(), shared_pblock, true, nullptr)) {
         throw JSONRPCError(RPC_INTERNAL_ERROR, "ProcessNewBlock, block not accepted");
     }
 
