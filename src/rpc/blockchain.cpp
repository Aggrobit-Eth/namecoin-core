// Copyright (c) 2010 Satoshi Nakamoto
// Copyright (c) 2009-2019 The Bitcoin Core developers
// Distributed under the MIT software license, see the accompanying
// file COPYING or http://www.opensource.org/licenses/mit-license.php.

#include <rpc/blockchain.h>

#include <amount.h>
#include <blockfilter.h>
#include <chain.h>
#include <chainparams.h>
#include <coins.h>
#include <consensus/validation.h>
#include <core_io.h>
#include <hash.h>
#include <index/blockfilterindex.h>
#include <policy/feerate.h>
#include <policy/policy.h>
#include <policy/rbf.h>
#include <primitives/transaction.h>
#include <rpc/rawtransaction.h>
#include <rpc/server.h>
#include <rpc/util.h>
#include <script/descriptor.h>
#include <streams.h>
#include <sync.h>
#include <txdb.h>
#include <txmempool.h>
#include <undo.h>
#include <util/strencodings.h>
#include <util/system.h>
#include <util/validation.h>
#include <validation.h>
#include <validationinterface.h>
#include <versionbitsinfo.h>
#include <warnings.h>

#include <assert.h>
#include <stdint.h>

#include <univalue.h>

#include <boost/thread/thread.hpp> // boost::thread::interrupt

#include <condition_variable>
#include <memory>
#include <mutex>

struct CUpdatedBlock
{
    uint256 hash;
    int height;
};

static Mutex cs_blockchange;
static std::condition_variable cond_blockchange;
static CUpdatedBlock latestblock;

/* Calculate the difficulty for a given block index.
 */
double GetDifficulty(const CBlockIndex* blockindex)
{
    assert(blockindex);

    int nShift = (blockindex->nBits >> 24) & 0xff;
    double dDiff =
        (double)0x0000ffff / (double)(blockindex->nBits & 0x00ffffff);

    while (nShift < 29)
    {
        dDiff *= 256.0;
        nShift++;
    }
    while (nShift > 29)
    {
        dDiff /= 256.0;
        nShift--;
    }

    return dDiff;
}

static int ComputeNextBlockAndDepth(const CBlockIndex* tip, const CBlockIndex* blockindex, const CBlockIndex*& next)
{
    next = tip->GetAncestor(blockindex->nHeight + 1);
    if (next && next->pprev == blockindex) {
        return tip->nHeight - blockindex->nHeight + 1;
    }
    next = nullptr;
    return blockindex == tip ? 1 : -1;
}

UniValue AuxpowToJSON(const CAuxPow& auxpow)
{
    UniValue result(UniValue::VOBJ);

    {
        UniValue tx(UniValue::VOBJ);
        tx.pushKV("hex", EncodeHexTx(*auxpow.coinbaseTx));
        TxToJSON(*auxpow.coinbaseTx, auxpow.parentBlock.GetHash(), tx);
        result.pushKV("tx", tx);
    }

    result.pushKV("chainindex", auxpow.nChainIndex);

    {
        UniValue branch(UniValue::VARR);
        for (const auto& node : auxpow.vMerkleBranch)
            branch.push_back(node.GetHex());
        result.pushKV("merklebranch", branch);
    }

    {
        UniValue branch(UniValue::VARR);
        for (const auto& node : auxpow.vChainMerkleBranch)
            branch.push_back(node.GetHex());
        result.pushKV("chainmerklebranch", branch);
    }

    CDataStream ssParent(SER_NETWORK, PROTOCOL_VERSION);
    ssParent << auxpow.parentBlock;
    const std::string strHex = HexStr(ssParent.begin(), ssParent.end());
    result.pushKV("parentblock", strHex);

    return result;
}

UniValue blockheaderToJSON(const CBlockIndex* tip, const CBlockIndex* blockindex)
{
    // Serialize passed information without accessing chain state of the active chain!
    AssertLockNotHeld(cs_main); // For performance reasons

    UniValue result(UniValue::VOBJ);
    result.pushKV("hash", blockindex->GetBlockHash().GetHex());
    const CBlockIndex* pnext;
    int confirmations = ComputeNextBlockAndDepth(tip, blockindex, pnext);
    result.pushKV("confirmations", confirmations);
    result.pushKV("height", blockindex->nHeight);
    result.pushKV("version", blockindex->nVersion);
    result.pushKV("versionHex", strprintf("%08x", blockindex->nVersion));
    result.pushKV("merkleroot", blockindex->hashMerkleRoot.GetHex());
    result.pushKV("time", (int64_t)blockindex->nTime);
    result.pushKV("mediantime", (int64_t)blockindex->GetMedianTimePast());
    result.pushKV("nonce", (uint64_t)blockindex->nNonce);
    result.pushKV("bits", strprintf("%08x", blockindex->nBits));
    result.pushKV("difficulty", GetDifficulty(blockindex));
    result.pushKV("chainwork", blockindex->nChainWork.GetHex());
    result.pushKV("nTx", (uint64_t)blockindex->nTx);

    if (blockindex->pprev)
        result.pushKV("previousblockhash", blockindex->pprev->GetBlockHash().GetHex());
    if (pnext)
        result.pushKV("nextblockhash", pnext->GetBlockHash().GetHex());
    return result;
}

UniValue blockToJSON(const CBlock& block, const CBlockIndex* tip, const CBlockIndex* blockindex, bool txDetails)
{
    // Serialize passed information without accessing chain state of the active chain!
    AssertLockNotHeld(cs_main); // For performance reasons

    UniValue result(UniValue::VOBJ);
    result.pushKV("hash", blockindex->GetBlockHash().GetHex());
    const CBlockIndex* pnext;
    int confirmations = ComputeNextBlockAndDepth(tip, blockindex, pnext);
    result.pushKV("confirmations", confirmations);
    result.pushKV("strippedsize", (int)::GetSerializeSize(block, PROTOCOL_VERSION | SERIALIZE_TRANSACTION_NO_WITNESS));
    result.pushKV("size", (int)::GetSerializeSize(block, PROTOCOL_VERSION));
    result.pushKV("weight", (int)::GetBlockWeight(block));
    result.pushKV("height", blockindex->nHeight);
    result.pushKV("version", block.nVersion);
    result.pushKV("versionHex", strprintf("%08x", block.nVersion));
    result.pushKV("merkleroot", block.hashMerkleRoot.GetHex());
    UniValue txs(UniValue::VARR);
    for(const auto& tx : block.vtx)
    {
        if(txDetails)
        {
            UniValue objTx(UniValue::VOBJ);
            TxToUniv(*tx, uint256(), objTx, true, RPCSerializationFlags());
            txs.push_back(objTx);
        }
        else
            txs.push_back(tx->GetHash().GetHex());
    }
    result.pushKV("tx", txs);
    result.pushKV("time", block.GetBlockTime());
    result.pushKV("mediantime", (int64_t)blockindex->GetMedianTimePast());
    result.pushKV("nonce", (uint64_t)block.nNonce);
    result.pushKV("bits", strprintf("%08x", block.nBits));
    result.pushKV("difficulty", GetDifficulty(blockindex));
    result.pushKV("chainwork", blockindex->nChainWork.GetHex());
    result.pushKV("nTx", (uint64_t)blockindex->nTx);

    if (block.auxpow)
        result.pushKV("auxpow", AuxpowToJSON(*block.auxpow));

    if (blockindex->pprev)
        result.pushKV("previousblockhash", blockindex->pprev->GetBlockHash().GetHex());
    if (pnext)
        result.pushKV("nextblockhash", pnext->GetBlockHash().GetHex());
    return result;
}

static UniValue getblockcount(const JSONRPCRequest& request)
{
            RPCHelpMan{"getblockcount",
                "\nReturns the height of the most-work fully-validated chain.\n"
                "The genesis block has height 0.\n",
                {},
                RPCResult{
            "n    (numeric) The current block count\n"
                },
                RPCExamples{
                    HelpExampleCli("getblockcount", "")
            + HelpExampleRpc("getblockcount", "")
                },
            }.Check(request);

    LOCK(cs_main);
    return ::ChainActive().Height();
}

static UniValue getbestblockhash(const JSONRPCRequest& request)
{
            RPCHelpMan{"getbestblockhash",
                "\nReturns the hash of the best (tip) block in the most-work fully-validated chain.\n",
                {},
                RPCResult{
            "\"hex\"      (string) the block hash, hex-encoded\n"
                },
                RPCExamples{
                    HelpExampleCli("getbestblockhash", "")
            + HelpExampleRpc("getbestblockhash", "")
                },
            }.Check(request);

    LOCK(cs_main);
    return ::ChainActive().Tip()->GetBlockHash().GetHex();
}

void RPCNotifyBlockChange(bool ibd, const CBlockIndex * pindex)
{
    if(pindex) {
        std::lock_guard<std::mutex> lock(cs_blockchange);
        latestblock.hash = pindex->GetBlockHash();
        latestblock.height = pindex->nHeight;
    }
    cond_blockchange.notify_all();
}

static UniValue waitfornewblock(const JSONRPCRequest& request)
{
            RPCHelpMan{"waitfornewblock",
                "\nWaits for a specific new block and returns useful info about it.\n"
                "\nReturns the current block on timeout or exit.\n",
                {
                    {"timeout", RPCArg::Type::NUM, /* default */ "0", "Time in milliseconds to wait for a response. 0 indicates no timeout."},
                },
                RPCResult{
            "{                           (json object)\n"
            "  \"hash\" : {       (string) The blockhash\n"
            "  \"height\" : {     (int) Block height\n"
            "}\n"
                },
                RPCExamples{
                    HelpExampleCli("waitfornewblock", "1000")
            + HelpExampleRpc("waitfornewblock", "1000")
                },
            }.Check(request);
    int timeout = 0;
    if (!request.params[0].isNull())
        timeout = request.params[0].get_int();

    CUpdatedBlock block;
    {
        WAIT_LOCK(cs_blockchange, lock);
        block = latestblock;
        if(timeout)
            cond_blockchange.wait_for(lock, std::chrono::milliseconds(timeout), [&block]{return latestblock.height != block.height || latestblock.hash != block.hash || !IsRPCRunning(); });
        else
            cond_blockchange.wait(lock, [&block]{return latestblock.height != block.height || latestblock.hash != block.hash || !IsRPCRunning(); });
        block = latestblock;
    }
    UniValue ret(UniValue::VOBJ);
    ret.pushKV("hash", block.hash.GetHex());
    ret.pushKV("height", block.height);
    return ret;
}

static UniValue waitforblock(const JSONRPCRequest& request)
{
            RPCHelpMan{"waitforblock",
                "\nWaits for a specific new block and returns useful info about it.\n"
                "\nReturns the current block on timeout or exit.\n",
                {
                    {"blockhash", RPCArg::Type::STR_HEX, RPCArg::Optional::NO, "Block hash to wait for."},
                    {"timeout", RPCArg::Type::NUM, /* default */ "0", "Time in milliseconds to wait for a response. 0 indicates no timeout."},
                },
                RPCResult{
            "{                           (json object)\n"
            "  \"hash\" : {       (string) The blockhash\n"
            "  \"height\" : {     (int) Block height\n"
            "}\n"
                },
                RPCExamples{
                    HelpExampleCli("waitforblock", "\"0000000000079f8ef3d2c688c244eb7a4570b24c9ed7b4a8c619eb02596f8862\", 1000")
            + HelpExampleRpc("waitforblock", "\"0000000000079f8ef3d2c688c244eb7a4570b24c9ed7b4a8c619eb02596f8862\", 1000")
                },
            }.Check(request);
    int timeout = 0;

    uint256 hash(ParseHashV(request.params[0], "blockhash"));

    if (!request.params[1].isNull())
        timeout = request.params[1].get_int();

    CUpdatedBlock block;
    {
        WAIT_LOCK(cs_blockchange, lock);
        if(timeout)
            cond_blockchange.wait_for(lock, std::chrono::milliseconds(timeout), [&hash]{return latestblock.hash == hash || !IsRPCRunning();});
        else
            cond_blockchange.wait(lock, [&hash]{return latestblock.hash == hash || !IsRPCRunning(); });
        block = latestblock;
    }

    UniValue ret(UniValue::VOBJ);
    ret.pushKV("hash", block.hash.GetHex());
    ret.pushKV("height", block.height);
    return ret;
}

static UniValue waitforblockheight(const JSONRPCRequest& request)
{
            RPCHelpMan{"waitforblockheight",
                "\nWaits for (at least) block height and returns the height and hash\n"
                "of the current tip.\n"
                "\nReturns the current block on timeout or exit.\n",
                {
                    {"height", RPCArg::Type::NUM, RPCArg::Optional::NO, "Block height to wait for."},
                    {"timeout", RPCArg::Type::NUM, /* default */ "0", "Time in milliseconds to wait for a response. 0 indicates no timeout."},
                },
                RPCResult{
            "{                           (json object)\n"
            "  \"hash\" : {       (string) The blockhash\n"
            "  \"height\" : {     (int) Block height\n"
            "}\n"
                },
                RPCExamples{
                    HelpExampleCli("waitforblockheight", "\"100\", 1000")
            + HelpExampleRpc("waitforblockheight", "\"100\", 1000")
                },
            }.Check(request);
    int timeout = 0;

    int height = request.params[0].get_int();

    if (!request.params[1].isNull())
        timeout = request.params[1].get_int();

    CUpdatedBlock block;
    {
        WAIT_LOCK(cs_blockchange, lock);
        if(timeout)
            cond_blockchange.wait_for(lock, std::chrono::milliseconds(timeout), [&height]{return latestblock.height >= height || !IsRPCRunning();});
        else
            cond_blockchange.wait(lock, [&height]{return latestblock.height >= height || !IsRPCRunning(); });
        block = latestblock;
    }
    UniValue ret(UniValue::VOBJ);
    ret.pushKV("hash", block.hash.GetHex());
    ret.pushKV("height", block.height);
    return ret;
}

static UniValue syncwithvalidationinterfacequeue(const JSONRPCRequest& request)
{
            RPCHelpMan{"syncwithvalidationinterfacequeue",
                "\nWaits for the validation interface queue to catch up on everything that was there when we entered this function.\n",
                {},
                RPCResults{},
                RPCExamples{
                    HelpExampleCli("syncwithvalidationinterfacequeue","")
            + HelpExampleRpc("syncwithvalidationinterfacequeue","")
                },
            }.Check(request);

    SyncWithValidationInterfaceQueue();
    return NullUniValue;
}

static UniValue getdifficulty(const JSONRPCRequest& request)
{
            RPCHelpMan{"getdifficulty",
                "\nReturns the proof-of-work difficulty as a multiple of the minimum difficulty.\n",
                {},
                RPCResult{
            "n.nnn       (numeric) the proof-of-work difficulty as a multiple of the minimum difficulty.\n"
                },
                RPCExamples{
                    HelpExampleCli("getdifficulty", "")
            + HelpExampleRpc("getdifficulty", "")
                },
            }.Check(request);

    LOCK(cs_main);
    return GetDifficulty(::ChainActive().Tip());
}

static std::string EntryDescriptionString()
{
    return "    \"vsize\" : n,            (numeric) virtual transaction size as defined in BIP 141. This is different from actual serialized size for witness transactions as witness data is discounted.\n"
           "    \"size\" : n,             (numeric) (DEPRECATED) same as vsize. Only returned if bitcoind is started with -deprecatedrpc=size\n"
           "                              size will be completely removed in v0.20.\n"
           "    \"fee\" : n,              (numeric) transaction fee in " + CURRENCY_UNIT + " (DEPRECATED)\n"
           "    \"modifiedfee\" : n,      (numeric) transaction fee with fee deltas used for mining priority (DEPRECATED)\n"
           "    \"time\" : n,             (numeric) local time transaction entered pool in seconds since 1 Jan 1970 GMT\n"
           "    \"height\" : n,           (numeric) block height when transaction entered pool\n"
           "    \"descendantcount\" : n,  (numeric) number of in-mempool descendant transactions (including this one)\n"
           "    \"descendantsize\" : n,   (numeric) virtual transaction size of in-mempool descendants (including this one)\n"
           "    \"descendantfees\" : n,   (numeric) modified fees (see above) of in-mempool descendants (including this one) (DEPRECATED)\n"
           "    \"ancestorcount\" : n,    (numeric) number of in-mempool ancestor transactions (including this one)\n"
           "    \"ancestorsize\" : n,     (numeric) virtual transaction size of in-mempool ancestors (including this one)\n"
           "    \"ancestorfees\" : n,     (numeric) modified fees (see above) of in-mempool ancestors (including this one) (DEPRECATED)\n"
           "    \"wtxid\" : hash,         (string) hash of serialized transaction, including witness data\n"
           "    \"fees\" : {\n"
           "        \"base\" : n,         (numeric) transaction fee in " + CURRENCY_UNIT + "\n"
           "        \"modified\" : n,     (numeric) transaction fee with fee deltas used for mining priority in " + CURRENCY_UNIT + "\n"
           "        \"ancestor\" : n,     (numeric) modified fees (see above) of in-mempool ancestors (including this one) in " + CURRENCY_UNIT + "\n"
           "        \"descendant\" : n,   (numeric) modified fees (see above) of in-mempool descendants (including this one) in " + CURRENCY_UNIT + "\n"
           "    }\n"
           "    \"depends\" : [           (array) unconfirmed transactions used as inputs for this transaction\n"
           "        \"transactionid\",    (string) parent transaction id\n"
           "       ... ]\n"
           "    \"spentby\" : [           (array) unconfirmed transactions spending outputs from this transaction\n"
           "        \"transactionid\",    (string) child transaction id\n"
           "       ... ]\n"
           "    \"bip125-replaceable\" : true|false,  (boolean) Whether this transaction could be replaced due to BIP125 (replace-by-fee)\n";
}

static void entryToJSON(const CTxMemPool& pool, UniValue& info, const CTxMemPoolEntry& e) EXCLUSIVE_LOCKS_REQUIRED(pool.cs)
{
    AssertLockHeld(pool.cs);

    UniValue fees(UniValue::VOBJ);
    fees.pushKV("base", ValueFromAmount(e.GetFee()));
    fees.pushKV("modified", ValueFromAmount(e.GetModifiedFee()));
    fees.pushKV("ancestor", ValueFromAmount(e.GetModFeesWithAncestors()));
    fees.pushKV("descendant", ValueFromAmount(e.GetModFeesWithDescendants()));
    info.pushKV("fees", fees);

    info.pushKV("vsize", (int)e.GetTxSize());
    if (IsDeprecatedRPCEnabled("size")) info.pushKV("size", (int)e.GetTxSize());
    info.pushKV("fee", ValueFromAmount(e.GetFee()));
    info.pushKV("modifiedfee", ValueFromAmount(e.GetModifiedFee()));
    info.pushKV("time", e.GetTime());
    info.pushKV("height", (int)e.GetHeight());
    info.pushKV("descendantcount", e.GetCountWithDescendants());
    info.pushKV("descendantsize", e.GetSizeWithDescendants());
    info.pushKV("descendantfees", e.GetModFeesWithDescendants());
    info.pushKV("ancestorcount", e.GetCountWithAncestors());
    info.pushKV("ancestorsize", e.GetSizeWithAncestors());
    info.pushKV("ancestorfees", e.GetModFeesWithAncestors());
    info.pushKV("wtxid", pool.vTxHashes[e.vTxHashesIdx].first.ToString());
    const CTransaction& tx = e.GetTx();
    std::set<std::string> setDepends;
    for (const CTxIn& txin : tx.vin)
    {
        if (pool.exists(txin.prevout.hash))
            setDepends.insert(txin.prevout.hash.ToString());
    }

    UniValue depends(UniValue::VARR);
    for (const std::string& dep : setDepends)
    {
        depends.push_back(dep);
    }

    info.pushKV("depends", depends);

    UniValue spent(UniValue::VARR);
    const CTxMemPool::txiter& it = pool.mapTx.find(tx.GetHash());
    const CTxMemPool::setEntries& setChildren = pool.GetMemPoolChildren(it);
    for (CTxMemPool::txiter childiter : setChildren) {
        spent.push_back(childiter->GetTx().GetHash().ToString());
    }

    info.pushKV("spentby", spent);

    // Add opt-in RBF status
    bool rbfStatus = false;
    RBFTransactionState rbfState = IsRBFOptIn(tx, pool);
    if (rbfState == RBFTransactionState::UNKNOWN) {
        throw JSONRPCError(RPC_MISC_ERROR, "Transaction is not in mempool");
    } else if (rbfState == RBFTransactionState::REPLACEABLE_BIP125) {
        rbfStatus = true;
    }

    info.pushKV("bip125-replaceable", rbfStatus);
}

UniValue MempoolToJSON(const CTxMemPool& pool, bool verbose)
{
    if (verbose) {
        LOCK(pool.cs);
        UniValue o(UniValue::VOBJ);
        for (const CTxMemPoolEntry& e : pool.mapTx) {
            const uint256& hash = e.GetTx().GetHash();
            UniValue info(UniValue::VOBJ);
            entryToJSON(pool, info, e);
            // Mempool has unique entries so there is no advantage in using
            // UniValue::pushKV, which checks if the key already exists in O(N).
            // UniValue::__pushKV is used instead which currently is O(1).
            o.__pushKV(hash.ToString(), info);
        }
        return o;
    } else {
        std::vector<uint256> vtxid;
        pool.queryHashes(vtxid);

        UniValue a(UniValue::VARR);
        for (const uint256& hash : vtxid)
            a.push_back(hash.ToString());

        return a;
    }
}

static UniValue getrawmempool(const JSONRPCRequest& request)
{
            RPCHelpMan{"getrawmempool",
                "\nReturns all transaction ids in memory pool as a json array of string transaction ids.\n"
                "\nHint: use getmempoolentry to fetch a specific transaction from the mempool.\n",
                {
                    {"verbose", RPCArg::Type::BOOL, /* default */ "false", "True for a json object, false for array of transaction ids"},
                },
                RPCResult{"for verbose = false",
            "[                     (json array of string)\n"
            "  \"transactionid\"     (string) The transaction id\n"
            "  ,...\n"
            "]\n"
            "\nResult: (for verbose = true):\n"
            "{                           (json object)\n"
            "  \"transactionid\" : {       (json object)\n"
            + EntryDescriptionString()
            + "  }, ...\n"
            "}\n"
                },
                RPCExamples{
                    HelpExampleCli("getrawmempool", "true")
            + HelpExampleRpc("getrawmempool", "true")
                },
            }.Check(request);

    bool fVerbose = false;
    if (!request.params[0].isNull())
        fVerbose = request.params[0].get_bool();

    return MempoolToJSON(::mempool, fVerbose);
}

static UniValue getmempoolancestors(const JSONRPCRequest& request)
{
            RPCHelpMan{"getmempoolancestors",
                "\nIf txid is in the mempool, returns all in-mempool ancestors.\n",
                {
                    {"txid", RPCArg::Type::STR_HEX, RPCArg::Optional::NO, "The transaction id (must be in mempool)"},
                    {"verbose", RPCArg::Type::BOOL, /* default */ "false", "True for a json object, false for array of transaction ids"},
                },
                {
                    RPCResult{"for verbose = false",
            "[                       (json array of strings)\n"
            "  \"transactionid\"           (string) The transaction id of an in-mempool ancestor transaction\n"
            "  ,...\n"
            "]\n"
                    },
                    RPCResult{"for verbose = true",
            "{                           (json object)\n"
            "  \"transactionid\" : {       (json object)\n"
            + EntryDescriptionString()
            + "  }, ...\n"
            "}\n"
                    },
                },
                RPCExamples{
                    HelpExampleCli("getmempoolancestors", "\"mytxid\"")
            + HelpExampleRpc("getmempoolancestors", "\"mytxid\"")
                },
            }.Check(request);

    bool fVerbose = false;
    if (!request.params[1].isNull())
        fVerbose = request.params[1].get_bool();

    uint256 hash = ParseHashV(request.params[0], "parameter 1");

    LOCK(mempool.cs);

    CTxMemPool::txiter it = mempool.mapTx.find(hash);
    if (it == mempool.mapTx.end()) {
        throw JSONRPCError(RPC_INVALID_ADDRESS_OR_KEY, "Transaction not in mempool");
    }

    CTxMemPool::setEntries setAncestors;
    uint64_t noLimit = std::numeric_limits<uint64_t>::max();
    std::string dummy;
    mempool.CalculateMemPoolAncestors(*it, setAncestors, noLimit, noLimit, noLimit, noLimit, dummy, false);

    if (!fVerbose) {
        UniValue o(UniValue::VARR);
        for (CTxMemPool::txiter ancestorIt : setAncestors) {
            o.push_back(ancestorIt->GetTx().GetHash().ToString());
        }

        return o;
    } else {
        UniValue o(UniValue::VOBJ);
        for (CTxMemPool::txiter ancestorIt : setAncestors) {
            const CTxMemPoolEntry &e = *ancestorIt;
            const uint256& _hash = e.GetTx().GetHash();
            UniValue info(UniValue::VOBJ);
            entryToJSON(::mempool, info, e);
            o.pushKV(_hash.ToString(), info);
        }
        return o;
    }
}

static UniValue getmempooldescendants(const JSONRPCRequest& request)
{
            RPCHelpMan{"getmempooldescendants",
                "\nIf txid is in the mempool, returns all in-mempool descendants.\n",
                {
                    {"txid", RPCArg::Type::STR_HEX, RPCArg::Optional::NO, "The transaction id (must be in mempool)"},
                    {"verbose", RPCArg::Type::BOOL, /* default */ "false", "True for a json object, false for array of transaction ids"},
                },
                {
                    RPCResult{"for verbose = false",
            "[                       (json array of strings)\n"
            "  \"transactionid\"           (string) The transaction id of an in-mempool descendant transaction\n"
            "  ,...\n"
            "]\n"
                    },
                    RPCResult{"for verbose = true",
            "{                           (json object)\n"
            "  \"transactionid\" : {       (json object)\n"
            + EntryDescriptionString()
            + "  }, ...\n"
            "}\n"
                    },
                },
                RPCExamples{
                    HelpExampleCli("getmempooldescendants", "\"mytxid\"")
            + HelpExampleRpc("getmempooldescendants", "\"mytxid\"")
                },
            }.Check(request);

    bool fVerbose = false;
    if (!request.params[1].isNull())
        fVerbose = request.params[1].get_bool();

    uint256 hash = ParseHashV(request.params[0], "parameter 1");

    LOCK(mempool.cs);

    CTxMemPool::txiter it = mempool.mapTx.find(hash);
    if (it == mempool.mapTx.end()) {
        throw JSONRPCError(RPC_INVALID_ADDRESS_OR_KEY, "Transaction not in mempool");
    }

    CTxMemPool::setEntries setDescendants;
    mempool.CalculateDescendants(it, setDescendants);
    // CTxMemPool::CalculateDescendants will include the given tx
    setDescendants.erase(it);

    if (!fVerbose) {
        UniValue o(UniValue::VARR);
        for (CTxMemPool::txiter descendantIt : setDescendants) {
            o.push_back(descendantIt->GetTx().GetHash().ToString());
        }

        return o;
    } else {
        UniValue o(UniValue::VOBJ);
        for (CTxMemPool::txiter descendantIt : setDescendants) {
            const CTxMemPoolEntry &e = *descendantIt;
            const uint256& _hash = e.GetTx().GetHash();
            UniValue info(UniValue::VOBJ);
            entryToJSON(::mempool, info, e);
            o.pushKV(_hash.ToString(), info);
        }
        return o;
    }
}

static UniValue getmempoolentry(const JSONRPCRequest& request)
{
            RPCHelpMan{"getmempoolentry",
                "\nReturns mempool data for given transaction\n",
                {
                    {"txid", RPCArg::Type::STR_HEX, RPCArg::Optional::NO, "The transaction id (must be in mempool)"},
                },
                RPCResult{
            "{                           (json object)\n"
            + EntryDescriptionString()
            + "}\n"
                },
                RPCExamples{
                    HelpExampleCli("getmempoolentry", "\"mytxid\"")
            + HelpExampleRpc("getmempoolentry", "\"mytxid\"")
                },
            }.Check(request);

    uint256 hash = ParseHashV(request.params[0], "parameter 1");

    LOCK(mempool.cs);

    CTxMemPool::txiter it = mempool.mapTx.find(hash);
    if (it == mempool.mapTx.end()) {
        throw JSONRPCError(RPC_INVALID_ADDRESS_OR_KEY, "Transaction not in mempool");
    }

    const CTxMemPoolEntry &e = *it;
    UniValue info(UniValue::VOBJ);
    entryToJSON(::mempool, info, e);
    return info;
}

static UniValue getblockhash(const JSONRPCRequest& request)
{
            RPCHelpMan{"getblockhash",
                "\nReturns hash of block in best-block-chain at height provided.\n",
                {
                    {"height", RPCArg::Type::NUM, RPCArg::Optional::NO, "The height index"},
                },
                RPCResult{
            "\"hash\"         (string) The block hash\n"
                },
                RPCExamples{
                    HelpExampleCli("getblockhash", "1000")
            + HelpExampleRpc("getblockhash", "1000")
                },
            }.Check(request);

    LOCK(cs_main);

    int nHeight = request.params[0].get_int();
    if (nHeight < 0 || nHeight > ::ChainActive().Height())
        throw JSONRPCError(RPC_INVALID_PARAMETER, "Block height out of range");

    CBlockIndex* pblockindex = ::ChainActive()[nHeight];
    return pblockindex->GetBlockHash().GetHex();
}

static UniValue getblockheader(const JSONRPCRequest& request)
{
            RPCHelpMan{"getblockheader",
                "\nIf verbose is false, returns a string that is serialized, hex-encoded data for blockheader 'hash'.\n"
                "If verbose is true, returns an Object with information about blockheader <hash>.\n",
                {
                    {"blockhash", RPCArg::Type::STR_HEX, RPCArg::Optional::NO, "The block hash"},
                    {"verbose", RPCArg::Type::BOOL, /* default */ "true", "true for a json object, false for the hex-encoded data"},
                },
                {
                    RPCResult{"for verbose = true",
            "{\n"
            "  \"hash\" : \"hash\",     (string) the block hash (same as provided)\n"
            "  \"confirmations\" : n,   (numeric) The number of confirmations, or -1 if the block is not on the main chain\n"
            "  \"height\" : n,          (numeric) The block height or index\n"
            "  \"version\" : n,         (numeric) The block version\n"
            "  \"versionHex\" : \"00000000\", (string) The block version formatted in hexadecimal\n"
            "  \"merkleroot\" : \"xxxx\", (string) The merkle root\n"
            "  \"time\" : ttt,          (numeric) The block time in seconds since epoch (Jan 1 1970 GMT)\n"
            "  \"mediantime\" : ttt,    (numeric) The median block time in seconds since epoch (Jan 1 1970 GMT)\n"
            "  \"nonce\" : n,           (numeric) The nonce\n"
            "  \"bits\" : \"1d00ffff\", (string) The bits\n"
            "  \"difficulty\" : x.xxx,  (numeric) The difficulty\n"
            "  \"chainwork\" : \"0000...1f3\"     (string) Expected number of hashes required to produce the current chain (in hex)\n"
            "  \"nTx\" : n,             (numeric) The number of transactions in the block.\n"
            "  \"previousblockhash\" : \"hash\",  (string) The hash of the previous block\n"
            "  \"nextblockhash\" : \"hash\",      (string) The hash of the next block\n"
            "}\n"
                    },
                    RPCResult{"for verbose=false",
            "\"data\"             (string) A string that is serialized, hex-encoded data for block 'hash'.\n"
                    },
                },
                RPCExamples{
                    HelpExampleCli("getblockheader", "\"00000000c937983704a73af28acdec37b049d214adbda81d7e2a3dd146f6ed09\"")
            + HelpExampleRpc("getblockheader", "\"00000000c937983704a73af28acdec37b049d214adbda81d7e2a3dd146f6ed09\"")
                },
            }.Check(request);

    uint256 hash(ParseHashV(request.params[0], "hash"));

    bool fVerbose = true;
    if (!request.params[1].isNull())
        fVerbose = request.params[1].get_bool();

    const CBlockIndex* pblockindex;
    const CBlockIndex* tip;
    {
        LOCK(cs_main);
        pblockindex = LookupBlockIndex(hash);
        tip = ::ChainActive().Tip();
    }

    if (!pblockindex) {
        throw JSONRPCError(RPC_INVALID_ADDRESS_OR_KEY, "Block not found");
    }

    if (!fVerbose)
    {
        CDataStream ssBlock(SER_NETWORK, PROTOCOL_VERSION);
        ssBlock << pblockindex->GetBlockHeader(Params().GetConsensus());
        std::string strHex = HexStr(ssBlock.begin(), ssBlock.end());
        return strHex;
    }

    return blockheaderToJSON(tip, pblockindex);
}

static CBlock GetBlockChecked(const CBlockIndex* pblockindex)
{
    CBlock block;
    if (IsBlockPruned(pblockindex)) {
        throw JSONRPCError(RPC_MISC_ERROR, "Block not available (pruned data)");
    }

    if (!ReadBlockFromDisk(block, pblockindex, Params().GetConsensus())) {
        // Block not found on disk. This could be because we have the block
        // header in our index but don't have the block (for example if a
        // non-whitelisted node sends us an unrequested long chain of valid
        // blocks, we add the headers to our index, but don't accept the
        // block).
        throw JSONRPCError(RPC_MISC_ERROR, "Block not found on disk");
    }

    return block;
}

static CBlockUndo GetUndoChecked(const CBlockIndex* pblockindex)
{
    CBlockUndo blockUndo;
    if (IsBlockPruned(pblockindex)) {
        throw JSONRPCError(RPC_MISC_ERROR, "Undo data not available (pruned data)");
    }

    if (!UndoReadFromDisk(blockUndo, pblockindex)) {
        throw JSONRPCError(RPC_MISC_ERROR, "Can't read undo data from disk");
    }

    return blockUndo;
}

static UniValue getblock(const JSONRPCRequest& request)
{
    RPCHelpMan{"getblock",
                "\nIf verbosity is 0, returns a string that is serialized, hex-encoded data for block 'hash'.\n"
                "If verbosity is 1, returns an Object with information about block <hash>.\n"
                "If verbosity is 2, returns an Object with information about block <hash> and information about each transaction. \n",
                {
                    {"blockhash", RPCArg::Type::STR_HEX, RPCArg::Optional::NO, "The block hash"},
                    {"verbosity", RPCArg::Type::NUM, /* default */ "1", "0 for hex-encoded data, 1 for a json object, and 2 for json object with transaction data"},
                },
                {
                    RPCResult{"for verbosity = 0",
            "\"data\"             (string) A string that is serialized, hex-encoded data for block 'hash'.\n"
                    },
                    RPCResult{"for verbosity = 1",
            "{\n"
            "  \"hash\" : \"hash\",     (string) the block hash (same as provided)\n"
            "  \"confirmations\" : n,   (numeric) The number of confirmations, or -1 if the block is not on the main chain\n"
            "  \"size\" : n,            (numeric) The block size\n"
            "  \"strippedsize\" : n,    (numeric) The block size excluding witness data\n"
            "  \"weight\" : n           (numeric) The block weight as defined in BIP 141\n"
            "  \"height\" : n,          (numeric) The block height or index\n"
            "  \"version\" : n,         (numeric) The block version\n"
            "  \"versionHex\" : \"00000000\", (string) The block version formatted in hexadecimal\n"
            "  \"merkleroot\" : \"xxxx\", (string) The merkle root\n"
            "  \"tx\" : [               (array of string) The transaction ids\n"
            "     \"transactionid\"     (string) The transaction id\n"
            "     ,...\n"
            "  ],\n"
            "  \"time\" : ttt,          (numeric) The block time in seconds since epoch (Jan 1 1970 GMT)\n"
            "  \"mediantime\" : ttt,    (numeric) The median block time in seconds since epoch (Jan 1 1970 GMT)\n"
            "  \"nonce\" : n,           (numeric) The nonce\n"
            "  \"bits\" : \"1d00ffff\", (string) The bits\n"
            "  \"difficulty\" : x.xxx,  (numeric) The difficulty\n"
            "  \"chainwork\" : \"xxxx\",  (string) Expected number of hashes required to produce the chain up to this block (in hex)\n"
            "  \"nTx\" : n,             (numeric) The number of transactions in the block.\n"
            "  \"previousblockhash\" : \"hash\",  (string) The hash of the previous block\n"
            "  \"nextblockhash\" : \"hash\"       (string) The hash of the next block\n"
            "  \"auxpow\" : {           (object) The auxpow object attached to this block\n"
            "    \"tx\" : {...},        (object) The parent chain coinbase tx of this auxpow\n"
            "    \"index\" : 0,         (numeric) Merkle index of the parent coinbase\n"
            "    \"merklebranch\" : [...], (array) Merke branch of the parent coinbase\n"
            "    \"chainindex\" : n,    (numeric) Index in the auxpow Merkle tree\n"
            "    \"chainmerklebranch\" : [...], (array) Branch in the auxpow Merkle tree\n"
            "    \"parentblock\" : \"xx\" (string) The parent block serialised as hex string\n"
            "  }\n"
            "}\n"
                    },
                    RPCResult{"for verbosity = 2",
            "{\n"
            "  ...,                     Same output as verbosity = 1.\n"
            "  \"tx\" : [               (array of Objects) The transactions in the format of the getrawtransaction RPC. Different from verbosity = 1 \"tx\" result.\n"
            "         ,...\n"
            "  ],\n"
            "  ,...                     Same output as verbosity = 1.\n"
            "}\n"
                    },
                },
                RPCExamples{
                    HelpExampleCli("getblock", "\"00000000c937983704a73af28acdec37b049d214adbda81d7e2a3dd146f6ed09\"")
            + HelpExampleRpc("getblock", "\"00000000c937983704a73af28acdec37b049d214adbda81d7e2a3dd146f6ed09\"")
                },
    }.Check(request);

    uint256 hash(ParseHashV(request.params[0], "blockhash"));

    int verbosity = 1;
    if (!request.params[1].isNull()) {
        if(request.params[1].isNum())
            verbosity = request.params[1].get_int();
        else
            verbosity = request.params[1].get_bool() ? 1 : 0;
    }

    CBlock block;
    const CBlockIndex* pblockindex;
    const CBlockIndex* tip;
    {
        LOCK(cs_main);
        pblockindex = LookupBlockIndex(hash);
        tip = ::ChainActive().Tip();

        if (!pblockindex) {
            throw JSONRPCError(RPC_INVALID_ADDRESS_OR_KEY, "Block not found");
        }

        block = GetBlockChecked(pblockindex);
    }

    if (verbosity <= 0)
    {
        CDataStream ssBlock(SER_NETWORK, PROTOCOL_VERSION | RPCSerializationFlags());
        ssBlock << block;
        std::string strHex = HexStr(ssBlock.begin(), ssBlock.end());
        return strHex;
    }

    return blockToJSON(block, tip, pblockindex, verbosity >= 2);
}

struct CCoinsStats
{
    int nHeight;
    uint256 hashBlock;
    uint64_t nTransactions;
    uint64_t nTransactionOutputs;
    uint64_t nBogoSize;
    uint256 hashSerialized;
    uint64_t nDiskSize;
    CAmount nTotalAmount;

    CCoinsStats() : nHeight(0), nTransactions(0), nTransactionOutputs(0), nBogoSize(0), nDiskSize(0), nTotalAmount(0) {}
};

static void ApplyStats(CCoinsStats &stats, CHashWriter& ss, const uint256& hash, const std::map<uint32_t, Coin>& outputs)
{
    assert(!outputs.empty());
    ss << hash;
    ss << VARINT(outputs.begin()->second.nHeight * 2 + outputs.begin()->second.fCoinBase ? 1u : 0u);
    stats.nTransactions++;
    for (const auto& output : outputs) {
        ss << VARINT(output.first + 1);
        ss << output.second.out.scriptPubKey;
        ss << VARINT(output.second.out.nValue, VarIntMode::NONNEGATIVE_SIGNED);
        stats.nTransactionOutputs++;
        stats.nTotalAmount += output.second.out.nValue;
        stats.nBogoSize += 32 /* txid */ + 4 /* vout index */ + 4 /* height + coinbase */ + 8 /* amount */ +
                           2 /* scriptPubKey len */ + output.second.out.scriptPubKey.size() /* scriptPubKey */;
    }
    ss << VARINT(0u);
}

//! Calculate statistics about the unspent transaction output set
static bool GetUTXOStats(CCoinsView *view, CCoinsStats &stats)
{
    std::unique_ptr<CCoinsViewCursor> pcursor(view->Cursor());
    assert(pcursor);

    CHashWriter ss(SER_GETHASH, PROTOCOL_VERSION);
    stats.hashBlock = pcursor->GetBestBlock();
    {
        LOCK(cs_main);
        stats.nHeight = LookupBlockIndex(stats.hashBlock)->nHeight;
    }
    ss << stats.hashBlock;
    uint256 prevkey;
    std::map<uint32_t, Coin> outputs;
    while (pcursor->Valid()) {
        boost::this_thread::interruption_point();
        COutPoint key;
        Coin coin;
        if (pcursor->GetKey(key) && pcursor->GetValue(coin)) {
            if (!outputs.empty() && key.hash != prevkey) {
                ApplyStats(stats, ss, prevkey, outputs);
                outputs.clear();
            }
            prevkey = key.hash;
            outputs[key.n] = std::move(coin);
        } else {
            return error("%s: unable to read value", __func__);
        }
        pcursor->Next();
    }
    if (!outputs.empty()) {
        ApplyStats(stats, ss, prevkey, outputs);
    }
    stats.hashSerialized = ss.GetHash();
    stats.nDiskSize = view->EstimateSize();
    return true;
}

static UniValue pruneblockchain(const JSONRPCRequest& request)
{
            RPCHelpMan{"pruneblockchain", "",
                {
                    {"height", RPCArg::Type::NUM, RPCArg::Optional::NO, "The block height to prune up to. May be set to a discrete height, or a unix timestamp\n"
            "                  to prune blocks whose block time is at least 2 hours older than the provided timestamp."},
                },
                RPCResult{
            "n    (numeric) Height of the last block pruned.\n"
                },
                RPCExamples{
                    HelpExampleCli("pruneblockchain", "1000")
            + HelpExampleRpc("pruneblockchain", "1000")
                },
            }.Check(request);

    if (!fPruneMode)
        throw JSONRPCError(RPC_MISC_ERROR, "Cannot prune blocks because node is not in prune mode.");

    LOCK(cs_main);

    int heightParam = request.params[0].get_int();
    if (heightParam < 0)
        throw JSONRPCError(RPC_INVALID_PARAMETER, "Negative block height.");

    // Height value more than a billion is too high to be a block height, and
    // too low to be a block time (corresponds to timestamp from Sep 2001).
    if (heightParam > 1000000000) {
        // Add a 2 hour buffer to include blocks which might have had old timestamps
        CBlockIndex* pindex = ::ChainActive().FindEarliestAtLeast(heightParam - TIMESTAMP_WINDOW, 0);
        if (!pindex) {
            throw JSONRPCError(RPC_INVALID_PARAMETER, "Could not find block with at least the specified timestamp.");
        }
        heightParam = pindex->nHeight;
    }

    unsigned int height = (unsigned int) heightParam;
    unsigned int chainHeight = (unsigned int) ::ChainActive().Height();
    if (chainHeight < Params().PruneAfterHeight())
        throw JSONRPCError(RPC_MISC_ERROR, "Blockchain is too short for pruning.");
    else if (height > chainHeight)
        throw JSONRPCError(RPC_INVALID_PARAMETER, "Blockchain is shorter than the attempted prune height.");
    else if (height > chainHeight - MIN_BLOCKS_TO_KEEP) {
        LogPrint(BCLog::RPC, "Attempt to prune blocks close to the tip.  Retaining the minimum number of blocks.\n");
        height = chainHeight - MIN_BLOCKS_TO_KEEP;
    }

    PruneBlockFilesManual(height);
    const CBlockIndex* block = ::ChainActive().Tip();
    assert(block);
    while (block->pprev && (block->pprev->nStatus & BLOCK_HAVE_DATA)) {
        block = block->pprev;
    }
    return uint64_t(block->nHeight);
}

static UniValue gettxoutsetinfo(const JSONRPCRequest& request)
{
            RPCHelpMan{"gettxoutsetinfo",
                "\nReturns statistics about the unspent transaction output set.\n"
                "Note this call may take some time.\n",
                {},
                RPCResult{
            "{\n"
            "  \"height\":n,     (numeric) The current block height (index)\n"
            "  \"bestblock\": \"hex\",   (string) The hash of the block at the tip of the chain\n"
            "  \"transactions\": n,      (numeric) The number of transactions with unspent outputs\n"
            "  \"txouts\": n,            (numeric) The number of unspent transaction outputs\n"
            "  \"bogosize\": n,          (numeric) A meaningless metric for UTXO set size\n"
            "  \"hash_serialized_2\": \"hash\", (string) The serialized hash\n"
            "  \"disk_size\": n,         (numeric) The estimated size of the chainstate on disk\n"
            "  \"total_amount\": x.xxx          (numeric) The total amount\n"
            "}\n"
                },
                RPCExamples{
                    HelpExampleCli("gettxoutsetinfo", "")
            + HelpExampleRpc("gettxoutsetinfo", "")
                },
            }.Check(request);

    UniValue ret(UniValue::VOBJ);

    CCoinsStats stats;
    ::ChainstateActive().ForceFlushStateToDisk();

    CCoinsView* coins_view = WITH_LOCK(cs_main, return &ChainstateActive().CoinsDB());
    if (GetUTXOStats(coins_view, stats)) {
        ret.pushKV("height", (int64_t)stats.nHeight);
        ret.pushKV("bestblock", stats.hashBlock.GetHex());
        ret.pushKV("transactions", (int64_t)stats.nTransactions);
        ret.pushKV("txouts", (int64_t)stats.nTransactionOutputs);
        ret.pushKV("bogosize", (int64_t)stats.nBogoSize);
        ret.pushKV("hash_serialized_2", stats.hashSerialized.GetHex());
        ret.pushKV("disk_size", stats.nDiskSize);
        ret.pushKV("total_amount", ValueFromAmount(stats.nTotalAmount));
    } else {
        throw JSONRPCError(RPC_INTERNAL_ERROR, "Unable to read UTXO set");
    }
    return ret;
}

UniValue gettxout(const JSONRPCRequest& request)
{
            RPCHelpMan{"gettxout",
                "\nReturns details about an unspent transaction output.\n",
                {
                    {"txid", RPCArg::Type::STR, RPCArg::Optional::NO, "The transaction id"},
                    {"n", RPCArg::Type::NUM, RPCArg::Optional::NO, "vout number"},
                    {"include_mempool", RPCArg::Type::BOOL, /* default */ "true", "Whether to include the mempool. Note that an unspent output that is spent in the mempool won't appear."},
                },
                RPCResult{
            "{\n"
            "  \"bestblock\":  \"hash\",    (string) The hash of the block at the tip of the chain\n"
            "  \"confirmations\" : n,       (numeric) The number of confirmations\n"
            "  \"value\" : x.xxx,           (numeric) The transaction value in " + CURRENCY_UNIT + "\n"
            "  \"scriptPubKey\" : {         (json object)\n"
            "     \"asm\" : \"code\",       (string) \n"
            "     \"hex\" : \"hex\",        (string) \n"
            "     \"reqSigs\" : n,          (numeric) Number of required signatures\n"
            "     \"type\" : \"pubkeyhash\", (string) The type, eg pubkeyhash\n"
            "     \"addresses\" : [          (array of string) array of bitcoin addresses\n"
            "        \"address\"     (string) bitcoin address\n"
            "        ,...\n"
            "     ]\n"
            "  },\n"
            "  \"coinbase\" : true|false   (boolean) Coinbase or not\n"
            "}\n"
                },
                RPCExamples{
            "\nGet unspent transactions\n"
            + HelpExampleCli("listunspent", "") +
            "\nView the details\n"
            + HelpExampleCli("gettxout", "\"txid\" 1") +
            "\nAs a JSON-RPC call\n"
            + HelpExampleRpc("gettxout", "\"txid\", 1")
                },
            }.Check(request);

    LOCK(cs_main);

    UniValue ret(UniValue::VOBJ);

    uint256 hash(ParseHashV(request.params[0], "txid"));
    int n = request.params[1].get_int();
    COutPoint out(hash, n);
    bool fMempool = true;
    if (!request.params[2].isNull())
        fMempool = request.params[2].get_bool();

    Coin coin;
    CCoinsViewCache* coins_view = &::ChainstateActive().CoinsTip();

    if (fMempool) {
        LOCK(mempool.cs);
        CCoinsViewMemPool view(coins_view, mempool);
        if (!view.GetCoin(out, coin) || mempool.isSpent(out)) {
            return NullUniValue;
        }
    } else {
        if (!coins_view->GetCoin(out, coin)) {
            return NullUniValue;
        }
    }

    const CBlockIndex* pindex = LookupBlockIndex(coins_view->GetBestBlock());
    ret.pushKV("bestblock", pindex->GetBlockHash().GetHex());
    if (coin.nHeight == MEMPOOL_HEIGHT) {
        ret.pushKV("confirmations", 0);
    } else {
        ret.pushKV("confirmations", (int64_t)(pindex->nHeight - coin.nHeight + 1));
    }
    ret.pushKV("value", ValueFromAmount(coin.out.nValue));
    UniValue o(UniValue::VOBJ);
    ScriptPubKeyToUniv(coin.out.scriptPubKey, o, true);
    ret.pushKV("scriptPubKey", o);
    ret.pushKV("coinbase", (bool)coin.fCoinBase);

    return ret;
}

static UniValue verifychain(const JSONRPCRequest& request)
{
    int nCheckLevel = gArgs.GetArg("-checklevel", DEFAULT_CHECKLEVEL);
    int nCheckDepth = gArgs.GetArg("-checkblocks", DEFAULT_CHECKBLOCKS);
            RPCHelpMan{"verifychain",
                "\nVerifies blockchain database.\n",
                {
                    {"checklevel", RPCArg::Type::NUM, /* default */ strprintf("%d, range=0-4", nCheckLevel), "How thorough the block verification is."},
                    {"nblocks", RPCArg::Type::NUM, /* default */ strprintf("%d, 0=all", nCheckDepth), "The number of blocks to check."},
                },
                RPCResult{
            "true|false       (boolean) Verified or not\n"
                },
                RPCExamples{
                    HelpExampleCli("verifychain", "")
            + HelpExampleRpc("verifychain", "")
                },
            }.Check(request);

    LOCK(cs_main);

    if (!request.params[0].isNull())
        nCheckLevel = request.params[0].get_int();
    if (!request.params[1].isNull())
        nCheckDepth = request.params[1].get_int();

    return CVerifyDB().VerifyDB(
        Params(), &::ChainstateActive().CoinsTip(), nCheckLevel, nCheckDepth);
}

static void BuriedForkDescPushBack(UniValue& softforks, const std::string &name, int height) EXCLUSIVE_LOCKS_REQUIRED(cs_main)
{
    // For buried deployments.
    // A buried deployment is one where the height of the activation has been hardcoded into
    // the client implementation long after the consensus change has activated. See BIP 90.
    // Buried deployments with activation height value of
    // std::numeric_limits<int>::max() are disabled and thus hidden.
    if (height == std::numeric_limits<int>::max()) return;

    UniValue rv(UniValue::VOBJ);
    rv.pushKV("type", "buried");
    // getblockchaininfo reports the softfork as active from when the chain height is
    // one below the activation height
    rv.pushKV("active", ::ChainActive().Tip()->nHeight + 1 >= height);
    rv.pushKV("height", height);
    softforks.pushKV(name, rv);
}

static void BIP9SoftForkDescPushBack(UniValue& softforks, const std::string &name, const Consensus::Params& consensusParams, Consensus::DeploymentPos id) EXCLUSIVE_LOCKS_REQUIRED(cs_main)
{
    // For BIP9 deployments.
    // Deployments (e.g. testdummy) with timeout value before Jan 1, 2009 are hidden.
    // A timeout value of 0 guarantees a softfork will never be activated.
    // This is used when merging logic to implement a proposed softfork without a specified deployment schedule.
    if (consensusParams.vDeployments[id].nTimeout <= 1230768000) return;

    UniValue bip9(UniValue::VOBJ);
    const ThresholdState thresholdState = VersionBitsTipState(consensusParams, id);
    switch (thresholdState) {
    case ThresholdState::DEFINED: bip9.pushKV("status", "defined"); break;
    case ThresholdState::STARTED: bip9.pushKV("status", "started"); break;
    case ThresholdState::LOCKED_IN: bip9.pushKV("status", "locked_in"); break;
    case ThresholdState::ACTIVE: bip9.pushKV("status", "active"); break;
    case ThresholdState::FAILED: bip9.pushKV("status", "failed"); break;
    }
    if (ThresholdState::STARTED == thresholdState)
    {
        bip9.pushKV("bit", consensusParams.vDeployments[id].bit);
    }
    bip9.pushKV("startTime", consensusParams.vDeployments[id].nStartTime);
    bip9.pushKV("timeout", consensusParams.vDeployments[id].nTimeout);
    int64_t since_height = VersionBitsTipStateSinceHeight(consensusParams, id);
    bip9.pushKV("since", since_height);
    if (ThresholdState::STARTED == thresholdState)
    {
        UniValue statsUV(UniValue::VOBJ);
        BIP9Stats statsStruct = VersionBitsTipStatistics(consensusParams, id);
        statsUV.pushKV("period", statsStruct.period);
        statsUV.pushKV("threshold", statsStruct.threshold);
        statsUV.pushKV("elapsed", statsStruct.elapsed);
        statsUV.pushKV("count", statsStruct.count);
        statsUV.pushKV("possible", statsStruct.possible);
        bip9.pushKV("statistics", statsUV);
    }

    UniValue rv(UniValue::VOBJ);
    rv.pushKV("type", "bip9");
    rv.pushKV("bip9", bip9);
    if (ThresholdState::ACTIVE == thresholdState) {
        rv.pushKV("height", since_height);
    }
    rv.pushKV("active", ThresholdState::ACTIVE == thresholdState);

    softforks.pushKV(name, rv);
}

UniValue getblockchaininfo(const JSONRPCRequest& request)
{
            RPCHelpMan{"getblockchaininfo",
                "Returns an object containing various state info regarding blockchain processing.\n",
                {},
                RPCResult{
            "{\n"
            "  \"chain\": \"xxxx\",              (string) current network name as defined in BIP70 (main, test, regtest)\n"
            "  \"blocks\": xxxxxx,             (numeric) the height of the most-work fully-validated chain. The genesis block has height 0\n"
            "  \"headers\": xxxxxx,            (numeric) the current number of headers we have validated\n"
            "  \"bestblockhash\": \"...\",       (string) the hash of the currently best block\n"
            "  \"difficulty\": xxxxxx,         (numeric) the current difficulty\n"
            "  \"mediantime\": xxxxxx,         (numeric) median time for the current best block\n"
            "  \"verificationprogress\": xxxx, (numeric) estimate of verification progress [0..1]\n"
            "  \"initialblockdownload\": xxxx, (bool) (debug information) estimate of whether this node is in Initial Block Download mode.\n"
            "  \"chainwork\": \"xxxx\"           (string) total amount of work in active chain, in hexadecimal\n"
            "  \"size_on_disk\": xxxxxx,       (numeric) the estimated size of the block and undo files on disk\n"
            "  \"pruned\": xx,                 (boolean) if the blocks are subject to pruning\n"
            "  \"pruneheight\": xxxxxx,        (numeric) lowest-height complete block stored (only present if pruning is enabled)\n"
            "  \"automatic_pruning\": xx,      (boolean) whether automatic pruning is enabled (only present if pruning is enabled)\n"
            "  \"prune_target_size\": xxxxxx,  (numeric) the target size used by pruning (only present if automatic pruning is enabled)\n"
            "  \"softforks\": {                (object) status of softforks\n"
            "     \"xxxx\" : {                 (string) name of the softfork\n"
            "        \"type\": \"xxxx\",         (string) one of \"buried\", \"bip9\"\n"
            "        \"bip9\": {               (object) status of bip9 softforks (only for \"bip9\" type)\n"
            "           \"status\": \"xxxx\",    (string) one of \"defined\", \"started\", \"locked_in\", \"active\", \"failed\"\n"
            "           \"bit\": xx,           (numeric) the bit (0-28) in the block version field used to signal this softfork (only for \"started\" status)\n"
            "           \"startTime\": xx,     (numeric) the minimum median time past of a block at which the bit gains its meaning\n"
            "           \"timeout\": xx,       (numeric) the median time past of a block at which the deployment is considered failed if not yet locked in\n"
            "           \"since\": xx,         (numeric) height of the first block to which the status applies\n"
            "           \"statistics\": {      (object) numeric statistics about BIP9 signalling for a softfork\n"
            "              \"period\": xx,     (numeric) the length in blocks of the BIP9 signalling period \n"
            "              \"threshold\": xx,  (numeric) the number of blocks with the version bit set required to activate the feature \n"
            "              \"elapsed\": xx,    (numeric) the number of blocks elapsed since the beginning of the current period \n"
            "              \"count\": xx,      (numeric) the number of blocks with the version bit set in the current period \n"
            "              \"possible\": xx    (boolean) returns false if there are not enough blocks left in this period to pass activation threshold \n"
            "           }\n"
            "        },\n"
            "        \"height\": \"xxxxxx\",     (numeric) height of the first block which the rules are or will be enforced (only for \"buried\" type, or \"bip9\" type with \"active\" status)\n"
            "        \"active\": xx,           (boolean) true if the rules are enforced for the mempool and the next block\n"
            "     }\n"
            "  }\n"
            "  \"warnings\" : \"...\",           (string) any network and blockchain warnings.\n"
            "}\n"
                },
                RPCExamples{
                    HelpExampleCli("getblockchaininfo", "")
            + HelpExampleRpc("getblockchaininfo", "")
                },
            }.Check(request);

    LOCK(cs_main);

    const CBlockIndex* tip = ::ChainActive().Tip();
    UniValue obj(UniValue::VOBJ);
    obj.pushKV("chain",                 Params().NetworkIDString());
    obj.pushKV("blocks",                (int)::ChainActive().Height());
    obj.pushKV("headers",               pindexBestHeader ? pindexBestHeader->nHeight : -1);
    obj.pushKV("bestblockhash",         tip->GetBlockHash().GetHex());
    obj.pushKV("difficulty",            (double)GetDifficulty(tip));
    obj.pushKV("mediantime",            (int64_t)tip->GetMedianTimePast());
    obj.pushKV("verificationprogress",  GuessVerificationProgress(Params().TxData(), tip));
    obj.pushKV("initialblockdownload",  ::ChainstateActive().IsInitialBlockDownload());
    obj.pushKV("chainwork",             tip->nChainWork.GetHex());
    obj.pushKV("size_on_disk",          CalculateCurrentUsage());
    obj.pushKV("pruned",                fPruneMode);
    if (fPruneMode) {
        const CBlockIndex* block = tip;
        assert(block);
        while (block->pprev && (block->pprev->nStatus & BLOCK_HAVE_DATA)) {
            block = block->pprev;
        }

        obj.pushKV("pruneheight",        block->nHeight);

        // if 0, execution bypasses the whole if block.
        bool automatic_pruning = (gArgs.GetArg("-prune", 0) != 1);
        obj.pushKV("automatic_pruning",  automatic_pruning);
        if (automatic_pruning) {
            obj.pushKV("prune_target_size",  nPruneTarget);
        }
    }

    const Consensus::Params& consensusParams = Params().GetConsensus();
<<<<<<< HEAD
    UniValue softforks(UniValue::VARR);
    UniValue bip9_softforks(UniValue::VOBJ);
    softforks.push_back(SoftForkDesc("bip34", 2, tip, consensusParams));
    softforks.push_back(SoftForkDesc("bip66", 3, tip, consensusParams));
    softforks.push_back(SoftForkDesc("bip65", 4, tip, consensusParams));
    for (int pos = Consensus::DEPLOYMENT_TESTDUMMY + 1; pos != Consensus::MAX_VERSION_BITS_DEPLOYMENTS; ++pos) {
        BIP9SoftForkDescPushBack(bip9_softforks, consensusParams, static_cast<Consensus::DeploymentPos>(pos));
    }
=======
    UniValue softforks(UniValue::VOBJ);
    BuriedForkDescPushBack(softforks, "bip34", consensusParams.BIP34Height);
    BuriedForkDescPushBack(softforks, "bip66", consensusParams.BIP66Height);
    BuriedForkDescPushBack(softforks, "bip65", consensusParams.BIP65Height);
    BuriedForkDescPushBack(softforks, "csv", consensusParams.CSVHeight);
    BuriedForkDescPushBack(softforks, "segwit", consensusParams.SegwitHeight);
    BIP9SoftForkDescPushBack(softforks, "testdummy", consensusParams, Consensus::DEPLOYMENT_TESTDUMMY);
>>>>>>> 48e5bfe2
    obj.pushKV("softforks",             softforks);

    obj.pushKV("warnings", GetWarnings("statusbar"));
    return obj;
}

/** Comparison function for sorting the getchaintips heads.  */
struct CompareBlocksByHeight
{
    bool operator()(const CBlockIndex* a, const CBlockIndex* b) const
    {
        /* Make sure that unequal blocks with the same height do not compare
           equal. Use the pointers themselves to make a distinction. */

        if (a->nHeight != b->nHeight)
          return (a->nHeight > b->nHeight);

        return a < b;
    }
};

static UniValue getchaintips(const JSONRPCRequest& request)
{
            RPCHelpMan{"getchaintips",
                "Return information about all known tips in the block tree,"
                " including the main chain as well as orphaned branches.\n",
                {},
                RPCResult{
            "[\n"
            "  {\n"
            "    \"height\": xxxx,         (numeric) height of the chain tip\n"
            "    \"hash\": \"xxxx\",         (string) block hash of the tip\n"
            "    \"branchlen\": 0          (numeric) zero for main chain\n"
            "    \"status\": \"active\"      (string) \"active\" for the main chain\n"
            "  },\n"
            "  {\n"
            "    \"height\": xxxx,\n"
            "    \"hash\": \"xxxx\",\n"
            "    \"branchlen\": 1          (numeric) length of branch connecting the tip to the main chain\n"
            "    \"status\": \"xxxx\"        (string) status of the chain (active, valid-fork, valid-headers, headers-only, invalid)\n"
            "  }\n"
            "]\n"
            "Possible values for status:\n"
            "1.  \"invalid\"               This branch contains at least one invalid block\n"
            "2.  \"headers-only\"          Not all blocks for this branch are available, but the headers are valid\n"
            "3.  \"valid-headers\"         All blocks are available for this branch, but they were never fully validated\n"
            "4.  \"valid-fork\"            This branch is not part of the active chain, but is fully validated\n"
            "5.  \"active\"                This is the tip of the active main chain, which is certainly valid\n"
                },
                RPCExamples{
                    HelpExampleCli("getchaintips", "")
            + HelpExampleRpc("getchaintips", "")
                },
            }.Check(request);

    LOCK(cs_main);

    /*
     * Idea:  the set of chain tips is ::ChainActive().tip, plus orphan blocks which do not have another orphan building off of them.
     * Algorithm:
     *  - Make one pass through g_blockman.m_block_index, picking out the orphan blocks, and also storing a set of the orphan block's pprev pointers.
     *  - Iterate through the orphan blocks. If the block isn't pointed to by another orphan, it is a chain tip.
     *  - add ::ChainActive().Tip()
     */
    std::set<const CBlockIndex*, CompareBlocksByHeight> setTips;
    std::set<const CBlockIndex*> setOrphans;
    std::set<const CBlockIndex*> setPrevs;

    for (const std::pair<const uint256, CBlockIndex*>& item : ::BlockIndex())
    {
        if (!::ChainActive().Contains(item.second)) {
            setOrphans.insert(item.second);
            setPrevs.insert(item.second->pprev);
        }
    }

    for (std::set<const CBlockIndex*>::iterator it = setOrphans.begin(); it != setOrphans.end(); ++it)
    {
        if (setPrevs.erase(*it) == 0) {
            setTips.insert(*it);
        }
    }

    // Always report the currently active tip.
    setTips.insert(::ChainActive().Tip());

    /* Construct the output array.  */
    UniValue res(UniValue::VARR);
    for (const CBlockIndex* block : setTips)
    {
        UniValue obj(UniValue::VOBJ);
        obj.pushKV("height", block->nHeight);
        obj.pushKV("hash", block->phashBlock->GetHex());

        const int branchLen = block->nHeight - ::ChainActive().FindFork(block)->nHeight;
        obj.pushKV("branchlen", branchLen);

        std::string status;
        if (::ChainActive().Contains(block)) {
            // This block is part of the currently active chain.
            status = "active";
        } else if (block->nStatus & BLOCK_FAILED_MASK) {
            // This block or one of its ancestors is invalid.
            status = "invalid";
        } else if (!block->HaveTxsDownloaded()) {
            // This block cannot be connected because full block data for it or one of its parents is missing.
            status = "headers-only";
        } else if (block->IsValid(BLOCK_VALID_SCRIPTS)) {
            // This block is fully validated, but no longer part of the active chain. It was probably the active block once, but was reorganized.
            status = "valid-fork";
        } else if (block->IsValid(BLOCK_VALID_TREE)) {
            // The headers for this block are valid, but it has not been validated. It was probably never part of the most-work chain.
            status = "valid-headers";
        } else {
            // No clue.
            status = "unknown";
        }
        obj.pushKV("status", status);

        res.push_back(obj);
    }

    return res;
}

UniValue MempoolInfoToJSON(const CTxMemPool& pool)
{
    // Make sure this call is atomic in the pool.
    LOCK(pool.cs);
    UniValue ret(UniValue::VOBJ);
    ret.pushKV("loaded", pool.IsLoaded());
    ret.pushKV("size", (int64_t)pool.size());
    ret.pushKV("bytes", (int64_t)pool.GetTotalTxSize());
    ret.pushKV("usage", (int64_t)pool.DynamicMemoryUsage());
    size_t maxmempool = gArgs.GetArg("-maxmempool", DEFAULT_MAX_MEMPOOL_SIZE) * 1000000;
    ret.pushKV("maxmempool", (int64_t) maxmempool);
    ret.pushKV("mempoolminfee", ValueFromAmount(std::max(pool.GetMinFee(maxmempool), ::minRelayTxFee).GetFeePerK()));
    ret.pushKV("minrelaytxfee", ValueFromAmount(::minRelayTxFee.GetFeePerK()));

    return ret;
}

static UniValue getmempoolinfo(const JSONRPCRequest& request)
{
            RPCHelpMan{"getmempoolinfo",
                "\nReturns details on the active state of the TX memory pool.\n",
                {},
                RPCResult{
            "{\n"
            "  \"loaded\": true|false         (boolean) True if the mempool is fully loaded\n"
            "  \"size\": xxxxx,               (numeric) Current tx count\n"
            "  \"bytes\": xxxxx,              (numeric) Sum of all virtual transaction sizes as defined in BIP 141. Differs from actual serialized size because witness data is discounted\n"
            "  \"usage\": xxxxx,              (numeric) Total memory usage for the mempool\n"
            "  \"maxmempool\": xxxxx,         (numeric) Maximum memory usage for the mempool\n"
            "  \"mempoolminfee\": xxxxx       (numeric) Minimum fee rate in " + CURRENCY_UNIT + "/kB for tx to be accepted. Is the maximum of minrelaytxfee and minimum mempool fee\n"
            "  \"minrelaytxfee\": xxxxx       (numeric) Current minimum relay fee for transactions\n"
            "}\n"
                },
                RPCExamples{
                    HelpExampleCli("getmempoolinfo", "")
            + HelpExampleRpc("getmempoolinfo", "")
                },
            }.Check(request);

    return MempoolInfoToJSON(::mempool);
}

static UniValue preciousblock(const JSONRPCRequest& request)
{
            RPCHelpMan{"preciousblock",
                "\nTreats a block as if it were received before others with the same work.\n"
                "\nA later preciousblock call can override the effect of an earlier one.\n"
                "\nThe effects of preciousblock are not retained across restarts.\n",
                {
                    {"blockhash", RPCArg::Type::STR_HEX, RPCArg::Optional::NO, "the hash of the block to mark as precious"},
                },
                RPCResults{},
                RPCExamples{
                    HelpExampleCli("preciousblock", "\"blockhash\"")
            + HelpExampleRpc("preciousblock", "\"blockhash\"")
                },
            }.Check(request);

    uint256 hash(ParseHashV(request.params[0], "blockhash"));
    CBlockIndex* pblockindex;

    {
        LOCK(cs_main);
        pblockindex = LookupBlockIndex(hash);
        if (!pblockindex) {
            throw JSONRPCError(RPC_INVALID_ADDRESS_OR_KEY, "Block not found");
        }
    }

    CValidationState state;
    PreciousBlock(state, Params(), pblockindex);

    if (!state.IsValid()) {
        throw JSONRPCError(RPC_DATABASE_ERROR, FormatStateMessage(state));
    }

    return NullUniValue;
}

static UniValue invalidateblock(const JSONRPCRequest& request)
{
            RPCHelpMan{"invalidateblock",
                "\nPermanently marks a block as invalid, as if it violated a consensus rule.\n",
                {
                    {"blockhash", RPCArg::Type::STR_HEX, RPCArg::Optional::NO, "the hash of the block to mark as invalid"},
                },
                RPCResults{},
                RPCExamples{
                    HelpExampleCli("invalidateblock", "\"blockhash\"")
            + HelpExampleRpc("invalidateblock", "\"blockhash\"")
                },
            }.Check(request);

    uint256 hash(ParseHashV(request.params[0], "blockhash"));
    CValidationState state;

    CBlockIndex* pblockindex;
    {
        LOCK(cs_main);
        pblockindex = LookupBlockIndex(hash);
        if (!pblockindex) {
            throw JSONRPCError(RPC_INVALID_ADDRESS_OR_KEY, "Block not found");
        }
    }
    InvalidateBlock(state, Params(), pblockindex);

    if (state.IsValid()) {
        ActivateBestChain(state, Params());
    }

    if (!state.IsValid()) {
        throw JSONRPCError(RPC_DATABASE_ERROR, FormatStateMessage(state));
    }

    return NullUniValue;
}

static UniValue reconsiderblock(const JSONRPCRequest& request)
{
            RPCHelpMan{"reconsiderblock",
                "\nRemoves invalidity status of a block, its ancestors and its descendants, reconsider them for activation.\n"
                "This can be used to undo the effects of invalidateblock.\n",
                {
                    {"blockhash", RPCArg::Type::STR_HEX, RPCArg::Optional::NO, "the hash of the block to reconsider"},
                },
                RPCResults{},
                RPCExamples{
                    HelpExampleCli("reconsiderblock", "\"blockhash\"")
            + HelpExampleRpc("reconsiderblock", "\"blockhash\"")
                },
            }.Check(request);

    uint256 hash(ParseHashV(request.params[0], "blockhash"));

    {
        LOCK(cs_main);
        CBlockIndex* pblockindex = LookupBlockIndex(hash);
        if (!pblockindex) {
            throw JSONRPCError(RPC_INVALID_ADDRESS_OR_KEY, "Block not found");
        }

        ResetBlockFailureFlags(pblockindex);
    }

    CValidationState state;
    ActivateBestChain(state, Params());

    if (!state.IsValid()) {
        throw JSONRPCError(RPC_DATABASE_ERROR, FormatStateMessage(state));
    }

    return NullUniValue;
}

static UniValue getchaintxstats(const JSONRPCRequest& request)
{
            RPCHelpMan{"getchaintxstats",
                "\nCompute statistics about the total number and rate of transactions in the chain.\n",
                {
                    {"nblocks", RPCArg::Type::NUM, /* default */ "one month", "Size of the window in number of blocks"},
                    {"blockhash", RPCArg::Type::STR_HEX, /* default */ "chain tip", "The hash of the block that ends the window."},
                },
                RPCResult{
            "{\n"
            "  \"time\": xxxxx,                         (numeric) The timestamp for the final block in the window in UNIX format.\n"
            "  \"txcount\": xxxxx,                      (numeric) The total number of transactions in the chain up to that point.\n"
            "  \"window_final_block_hash\": \"...\",      (string) The hash of the final block in the window.\n"
            "  \"window_block_count\": xxxxx,           (numeric) Size of the window in number of blocks.\n"
            "  \"window_tx_count\": xxxxx,              (numeric) The number of transactions in the window. Only returned if \"window_block_count\" is > 0.\n"
            "  \"window_interval\": xxxxx,              (numeric) The elapsed time in the window in seconds. Only returned if \"window_block_count\" is > 0.\n"
            "  \"txrate\": x.xx,                        (numeric) The average rate of transactions per second in the window. Only returned if \"window_interval\" is > 0.\n"
            "}\n"
                },
                RPCExamples{
                    HelpExampleCli("getchaintxstats", "")
            + HelpExampleRpc("getchaintxstats", "2016")
                },
            }.Check(request);

    const CBlockIndex* pindex;
    int blockcount = 30 * 24 * 60 * 60 / Params().GetConsensus().nPowTargetSpacing; // By default: 1 month

    if (request.params[1].isNull()) {
        LOCK(cs_main);
        pindex = ::ChainActive().Tip();
    } else {
        uint256 hash(ParseHashV(request.params[1], "blockhash"));
        LOCK(cs_main);
        pindex = LookupBlockIndex(hash);
        if (!pindex) {
            throw JSONRPCError(RPC_INVALID_ADDRESS_OR_KEY, "Block not found");
        }
        if (!::ChainActive().Contains(pindex)) {
            throw JSONRPCError(RPC_INVALID_PARAMETER, "Block is not in main chain");
        }
    }

    assert(pindex != nullptr);

    if (request.params[0].isNull()) {
        blockcount = std::max(0, std::min(blockcount, pindex->nHeight - 1));
    } else {
        blockcount = request.params[0].get_int();

        if (blockcount < 0 || (blockcount > 0 && blockcount >= pindex->nHeight)) {
            throw JSONRPCError(RPC_INVALID_PARAMETER, "Invalid block count: should be between 0 and the block's height - 1");
        }
    }

    const CBlockIndex* pindexPast = pindex->GetAncestor(pindex->nHeight - blockcount);
    int nTimeDiff = pindex->GetMedianTimePast() - pindexPast->GetMedianTimePast();
    int nTxDiff = pindex->nChainTx - pindexPast->nChainTx;

    UniValue ret(UniValue::VOBJ);
    ret.pushKV("time", (int64_t)pindex->nTime);
    ret.pushKV("txcount", (int64_t)pindex->nChainTx);
    ret.pushKV("window_final_block_hash", pindex->GetBlockHash().GetHex());
    ret.pushKV("window_block_count", blockcount);
    if (blockcount > 0) {
        ret.pushKV("window_tx_count", nTxDiff);
        ret.pushKV("window_interval", nTimeDiff);
        if (nTimeDiff > 0) {
            ret.pushKV("txrate", ((double)nTxDiff) / nTimeDiff);
        }
    }

    return ret;
}

template<typename T>
static T CalculateTruncatedMedian(std::vector<T>& scores)
{
    size_t size = scores.size();
    if (size == 0) {
        return 0;
    }

    std::sort(scores.begin(), scores.end());
    if (size % 2 == 0) {
        return (scores[size / 2 - 1] + scores[size / 2]) / 2;
    } else {
        return scores[size / 2];
    }
}

void CalculatePercentilesByWeight(CAmount result[NUM_GETBLOCKSTATS_PERCENTILES], std::vector<std::pair<CAmount, int64_t>>& scores, int64_t total_weight)
{
    if (scores.empty()) {
        return;
    }

    std::sort(scores.begin(), scores.end());

    // 10th, 25th, 50th, 75th, and 90th percentile weight units.
    const double weights[NUM_GETBLOCKSTATS_PERCENTILES] = {
        total_weight / 10.0, total_weight / 4.0, total_weight / 2.0, (total_weight * 3.0) / 4.0, (total_weight * 9.0) / 10.0
    };

    int64_t next_percentile_index = 0;
    int64_t cumulative_weight = 0;
    for (const auto& element : scores) {
        cumulative_weight += element.second;
        while (next_percentile_index < NUM_GETBLOCKSTATS_PERCENTILES && cumulative_weight >= weights[next_percentile_index]) {
            result[next_percentile_index] = element.first;
            ++next_percentile_index;
        }
    }

    // Fill any remaining percentiles with the last value.
    for (int64_t i = next_percentile_index; i < NUM_GETBLOCKSTATS_PERCENTILES; i++) {
        result[i] = scores.back().first;
    }
}

template<typename T>
static inline bool SetHasKeys(const std::set<T>& set) {return false;}
template<typename T, typename Tk, typename... Args>
static inline bool SetHasKeys(const std::set<T>& set, const Tk& key, const Args&... args)
{
    return (set.count(key) != 0) || SetHasKeys(set, args...);
}

// outpoint (needed for the utxo index) + nHeight + fCoinBase
static constexpr size_t PER_UTXO_OVERHEAD = sizeof(COutPoint) + sizeof(uint32_t) + sizeof(bool);

static UniValue getblockstats(const JSONRPCRequest& request)
{
    RPCHelpMan{"getblockstats",
                "\nCompute per block statistics for a given window. All amounts are in satoshis.\n"
                "It won't work for some heights with pruning.\n",
                {
                    {"hash_or_height", RPCArg::Type::NUM, RPCArg::Optional::NO, "The block hash or height of the target block", "", {"", "string or numeric"}},
                    {"stats", RPCArg::Type::ARR, /* default */ "all values", "Values to plot (see result below)",
                        {
                            {"height", RPCArg::Type::STR, RPCArg::Optional::OMITTED, "Selected statistic"},
                            {"time", RPCArg::Type::STR, RPCArg::Optional::OMITTED, "Selected statistic"},
                        },
                        "stats"},
                },
                RPCResult{
            "{                           (json object)\n"
            "  \"avgfee\": xxxxx,          (numeric) Average fee in the block\n"
            "  \"avgfeerate\": xxxxx,      (numeric) Average feerate (in satoshis per virtual byte)\n"
            "  \"avgtxsize\": xxxxx,       (numeric) Average transaction size\n"
            "  \"blockhash\": xxxxx,       (string) The block hash (to check for potential reorgs)\n"
            "  \"feerate_percentiles\": [  (array of numeric) Feerates at the 10th, 25th, 50th, 75th, and 90th percentile weight unit (in satoshis per virtual byte)\n"
            "      \"10th_percentile_feerate\",      (numeric) The 10th percentile feerate\n"
            "      \"25th_percentile_feerate\",      (numeric) The 25th percentile feerate\n"
            "      \"50th_percentile_feerate\",      (numeric) The 50th percentile feerate\n"
            "      \"75th_percentile_feerate\",      (numeric) The 75th percentile feerate\n"
            "      \"90th_percentile_feerate\",      (numeric) The 90th percentile feerate\n"
            "  ],\n"
            "  \"height\": xxxxx,          (numeric) The height of the block\n"
            "  \"ins\": xxxxx,             (numeric) The number of inputs (excluding coinbase)\n"
            "  \"maxfee\": xxxxx,          (numeric) Maximum fee in the block\n"
            "  \"maxfeerate\": xxxxx,      (numeric) Maximum feerate (in satoshis per virtual byte)\n"
            "  \"maxtxsize\": xxxxx,       (numeric) Maximum transaction size\n"
            "  \"medianfee\": xxxxx,       (numeric) Truncated median fee in the block\n"
            "  \"mediantime\": xxxxx,      (numeric) The block median time past\n"
            "  \"mediantxsize\": xxxxx,    (numeric) Truncated median transaction size\n"
            "  \"minfee\": xxxxx,          (numeric) Minimum fee in the block\n"
            "  \"minfeerate\": xxxxx,      (numeric) Minimum feerate (in satoshis per virtual byte)\n"
            "  \"mintxsize\": xxxxx,       (numeric) Minimum transaction size\n"
            "  \"outs\": xxxxx,            (numeric) The number of outputs\n"
            "  \"subsidy\": xxxxx,         (numeric) The block subsidy\n"
            "  \"swtotal_size\": xxxxx,    (numeric) Total size of all segwit transactions\n"
            "  \"swtotal_weight\": xxxxx,  (numeric) Total weight of all segwit transactions divided by segwit scale factor (4)\n"
            "  \"swtxs\": xxxxx,           (numeric) The number of segwit transactions\n"
            "  \"time\": xxxxx,            (numeric) The block time\n"
            "  \"total_out\": xxxxx,       (numeric) Total amount in all outputs (excluding coinbase and thus reward [ie subsidy + totalfee])\n"
            "  \"total_size\": xxxxx,      (numeric) Total size of all non-coinbase transactions\n"
            "  \"total_weight\": xxxxx,    (numeric) Total weight of all non-coinbase transactions divided by segwit scale factor (4)\n"
            "  \"totalfee\": xxxxx,        (numeric) The fee total\n"
            "  \"txs\": xxxxx,             (numeric) The number of transactions (excluding coinbase)\n"
            "  \"utxo_increase\": xxxxx,   (numeric) The increase/decrease in the number of unspent outputs\n"
            "  \"utxo_size_inc\": xxxxx,   (numeric) The increase/decrease in size for the utxo index (not discounting op_return and similar)\n"
            "}\n"
                },
                RPCExamples{
                    HelpExampleCli("getblockstats", "1000 '[\"minfeerate\",\"avgfeerate\"]'")
            + HelpExampleRpc("getblockstats", "1000 '[\"minfeerate\",\"avgfeerate\"]'")
                },
    }.Check(request);

    LOCK(cs_main);

    CBlockIndex* pindex;
    if (request.params[0].isNum()) {
        const int height = request.params[0].get_int();
        const int current_tip = ::ChainActive().Height();
        if (height < 0) {
            throw JSONRPCError(RPC_INVALID_PARAMETER, strprintf("Target block height %d is negative", height));
        }
        if (height > current_tip) {
            throw JSONRPCError(RPC_INVALID_PARAMETER, strprintf("Target block height %d after current tip %d", height, current_tip));
        }

        pindex = ::ChainActive()[height];
    } else {
        const uint256 hash(ParseHashV(request.params[0], "hash_or_height"));
        pindex = LookupBlockIndex(hash);
        if (!pindex) {
            throw JSONRPCError(RPC_INVALID_ADDRESS_OR_KEY, "Block not found");
        }
        if (!::ChainActive().Contains(pindex)) {
            throw JSONRPCError(RPC_INVALID_PARAMETER, strprintf("Block is not in chain %s", Params().NetworkIDString()));
        }
    }

    assert(pindex != nullptr);

    std::set<std::string> stats;
    if (!request.params[1].isNull()) {
        const UniValue stats_univalue = request.params[1].get_array();
        for (unsigned int i = 0; i < stats_univalue.size(); i++) {
            const std::string stat = stats_univalue[i].get_str();
            stats.insert(stat);
        }
    }

    const CBlock block = GetBlockChecked(pindex);
    const CBlockUndo blockUndo = GetUndoChecked(pindex);

    const bool do_all = stats.size() == 0; // Calculate everything if nothing selected (default)
    const bool do_mediantxsize = do_all || stats.count("mediantxsize") != 0;
    const bool do_medianfee = do_all || stats.count("medianfee") != 0;
    const bool do_feerate_percentiles = do_all || stats.count("feerate_percentiles") != 0;
    const bool loop_inputs = do_all || do_medianfee || do_feerate_percentiles ||
        SetHasKeys(stats, "utxo_size_inc", "totalfee", "avgfee", "avgfeerate", "minfee", "maxfee", "minfeerate", "maxfeerate");
    const bool loop_outputs = do_all || loop_inputs || stats.count("total_out");
    const bool do_calculate_size = do_mediantxsize ||
        SetHasKeys(stats, "total_size", "avgtxsize", "mintxsize", "maxtxsize", "swtotal_size");
    const bool do_calculate_weight = do_all || SetHasKeys(stats, "total_weight", "avgfeerate", "swtotal_weight", "avgfeerate", "feerate_percentiles", "minfeerate", "maxfeerate");
    const bool do_calculate_sw = do_all || SetHasKeys(stats, "swtxs", "swtotal_size", "swtotal_weight");

    CAmount maxfee = 0;
    CAmount maxfeerate = 0;
    CAmount minfee = MAX_MONEY;
    CAmount minfeerate = MAX_MONEY;
    CAmount total_out = 0;
    CAmount totalfee = 0;
    int64_t inputs = 0;
    int64_t maxtxsize = 0;
    int64_t mintxsize = MAX_BLOCK_SERIALIZED_SIZE;
    int64_t outputs = 0;
    int64_t swtotal_size = 0;
    int64_t swtotal_weight = 0;
    int64_t swtxs = 0;
    int64_t total_size = 0;
    int64_t total_weight = 0;
    int64_t utxo_size_inc = 0;
    std::vector<CAmount> fee_array;
    std::vector<std::pair<CAmount, int64_t>> feerate_array;
    std::vector<int64_t> txsize_array;

    for (size_t i = 0; i < block.vtx.size(); ++i) {
        const auto& tx = block.vtx.at(i);
        outputs += tx->vout.size();

        CAmount tx_total_out = 0;
        if (loop_outputs) {
            for (const CTxOut& out : tx->vout) {
                tx_total_out += out.nValue;
                utxo_size_inc += GetSerializeSize(out, PROTOCOL_VERSION) + PER_UTXO_OVERHEAD;
            }
        }

        if (tx->IsCoinBase()) {
            continue;
        }

        inputs += tx->vin.size(); // Don't count coinbase's fake input
        total_out += tx_total_out; // Don't count coinbase reward

        int64_t tx_size = 0;
        if (do_calculate_size) {

            tx_size = tx->GetTotalSize();
            if (do_mediantxsize) {
                txsize_array.push_back(tx_size);
            }
            maxtxsize = std::max(maxtxsize, tx_size);
            mintxsize = std::min(mintxsize, tx_size);
            total_size += tx_size;
        }

        int64_t weight = 0;
        if (do_calculate_weight) {
            weight = GetTransactionWeight(*tx);
            total_weight += weight;
        }

        if (do_calculate_sw && tx->HasWitness()) {
            ++swtxs;
            swtotal_size += tx_size;
            swtotal_weight += weight;
        }

        if (loop_inputs) {
            CAmount tx_total_in = 0;
            const auto& txundo = blockUndo.vtxundo.at(i - 1);
            for (const Coin& coin: txundo.vprevout) {
                const CTxOut& prevoutput = coin.out;

                tx_total_in += prevoutput.nValue;
                utxo_size_inc -= GetSerializeSize(prevoutput, PROTOCOL_VERSION) + PER_UTXO_OVERHEAD;
            }

            CAmount txfee = tx_total_in - tx_total_out;
            assert(MoneyRange(txfee));
            if (do_medianfee) {
                fee_array.push_back(txfee);
            }
            maxfee = std::max(maxfee, txfee);
            minfee = std::min(minfee, txfee);
            totalfee += txfee;

            // New feerate uses satoshis per virtual byte instead of per serialized byte
            CAmount feerate = weight ? (txfee * WITNESS_SCALE_FACTOR) / weight : 0;
            if (do_feerate_percentiles) {
                feerate_array.emplace_back(std::make_pair(feerate, weight));
            }
            maxfeerate = std::max(maxfeerate, feerate);
            minfeerate = std::min(minfeerate, feerate);
        }
    }

    CAmount feerate_percentiles[NUM_GETBLOCKSTATS_PERCENTILES] = { 0 };
    CalculatePercentilesByWeight(feerate_percentiles, feerate_array, total_weight);

    UniValue feerates_res(UniValue::VARR);
    for (int64_t i = 0; i < NUM_GETBLOCKSTATS_PERCENTILES; i++) {
        feerates_res.push_back(feerate_percentiles[i]);
    }

    UniValue ret_all(UniValue::VOBJ);
    ret_all.pushKV("avgfee", (block.vtx.size() > 1) ? totalfee / (block.vtx.size() - 1) : 0);
    ret_all.pushKV("avgfeerate", total_weight ? (totalfee * WITNESS_SCALE_FACTOR) / total_weight : 0); // Unit: sat/vbyte
    ret_all.pushKV("avgtxsize", (block.vtx.size() > 1) ? total_size / (block.vtx.size() - 1) : 0);
    ret_all.pushKV("blockhash", pindex->GetBlockHash().GetHex());
    ret_all.pushKV("feerate_percentiles", feerates_res);
    ret_all.pushKV("height", (int64_t)pindex->nHeight);
    ret_all.pushKV("ins", inputs);
    ret_all.pushKV("maxfee", maxfee);
    ret_all.pushKV("maxfeerate", maxfeerate);
    ret_all.pushKV("maxtxsize", maxtxsize);
    ret_all.pushKV("medianfee", CalculateTruncatedMedian(fee_array));
    ret_all.pushKV("mediantime", pindex->GetMedianTimePast());
    ret_all.pushKV("mediantxsize", CalculateTruncatedMedian(txsize_array));
    ret_all.pushKV("minfee", (minfee == MAX_MONEY) ? 0 : minfee);
    ret_all.pushKV("minfeerate", (minfeerate == MAX_MONEY) ? 0 : minfeerate);
    ret_all.pushKV("mintxsize", mintxsize == MAX_BLOCK_SERIALIZED_SIZE ? 0 : mintxsize);
    ret_all.pushKV("outs", outputs);
    ret_all.pushKV("subsidy", GetBlockSubsidy(pindex->nHeight, Params().GetConsensus()));
    ret_all.pushKV("swtotal_size", swtotal_size);
    ret_all.pushKV("swtotal_weight", swtotal_weight);
    ret_all.pushKV("swtxs", swtxs);
    ret_all.pushKV("time", pindex->GetBlockTime());
    ret_all.pushKV("total_out", total_out);
    ret_all.pushKV("total_size", total_size);
    ret_all.pushKV("total_weight", total_weight);
    ret_all.pushKV("totalfee", totalfee);
    ret_all.pushKV("txs", (int64_t)block.vtx.size());
    ret_all.pushKV("utxo_increase", outputs - inputs);
    ret_all.pushKV("utxo_size_inc", utxo_size_inc);

    if (do_all) {
        return ret_all;
    }

    UniValue ret(UniValue::VOBJ);
    for (const std::string& stat : stats) {
        const UniValue& value = ret_all[stat];
        if (value.isNull()) {
            throw JSONRPCError(RPC_INVALID_PARAMETER, strprintf("Invalid selected statistic %s", stat));
        }
        ret.pushKV(stat, value);
    }
    return ret;
}

static UniValue savemempool(const JSONRPCRequest& request)
{
            RPCHelpMan{"savemempool",
                "\nDumps the mempool to disk. It will fail until the previous dump is fully loaded.\n",
                {},
                RPCResults{},
                RPCExamples{
                    HelpExampleCli("savemempool", "")
            + HelpExampleRpc("savemempool", "")
                },
            }.Check(request);

    if (!::mempool.IsLoaded()) {
        throw JSONRPCError(RPC_MISC_ERROR, "The mempool was not loaded yet");
    }

    if (!DumpMempool(::mempool)) {
        throw JSONRPCError(RPC_MISC_ERROR, "Unable to dump mempool to disk");
    }

    return NullUniValue;
}

//! Search for a given set of pubkey scripts
bool FindScriptPubKey(std::atomic<int>& scan_progress, const std::atomic<bool>& should_abort, int64_t& count, CCoinsViewCursor* cursor, const std::set<CScript>& needles, std::map<COutPoint, Coin>& out_results) {
    scan_progress = 0;
    count = 0;
    while (cursor->Valid()) {
        COutPoint key;
        Coin coin;
        if (!cursor->GetKey(key) || !cursor->GetValue(coin)) return false;
        if (++count % 8192 == 0) {
            boost::this_thread::interruption_point();
            if (should_abort) {
                // allow to abort the scan via the abort reference
                return false;
            }
        }
        if (count % 256 == 0) {
            // update progress reference every 256 item
            uint32_t high = 0x100 * *key.hash.begin() + *(key.hash.begin() + 1);
            scan_progress = (int)(high * 100.0 / 65536.0 + 0.5);
        }
        if (needles.count(coin.out.scriptPubKey)) {
            out_results.emplace(key, coin);
        }
        cursor->Next();
    }
    scan_progress = 100;
    return true;
}

/** RAII object to prevent concurrency issue when scanning the txout set */
static std::mutex g_utxosetscan;
static std::atomic<int> g_scan_progress;
static std::atomic<bool> g_scan_in_progress;
static std::atomic<bool> g_should_abort_scan;
class CoinsViewScanReserver
{
private:
    bool m_could_reserve;
public:
    explicit CoinsViewScanReserver() : m_could_reserve(false) {}

    bool reserve() {
        assert (!m_could_reserve);
        std::lock_guard<std::mutex> lock(g_utxosetscan);
        if (g_scan_in_progress) {
            return false;
        }
        g_scan_in_progress = true;
        m_could_reserve = true;
        return true;
    }

    ~CoinsViewScanReserver() {
        if (m_could_reserve) {
            std::lock_guard<std::mutex> lock(g_utxosetscan);
            g_scan_in_progress = false;
        }
    }
};

UniValue scantxoutset(const JSONRPCRequest& request)
{
            RPCHelpMan{"scantxoutset",
                "\nEXPERIMENTAL warning: this call may be removed or changed in future releases.\n"
                "\nScans the unspent transaction output set for entries that match certain output descriptors.\n"
                "Examples of output descriptors are:\n"
                "    addr(<address>)                      Outputs whose scriptPubKey corresponds to the specified address (does not include P2PK)\n"
                "    raw(<hex script>)                    Outputs whose scriptPubKey equals the specified hex scripts\n"
                "    combo(<pubkey>)                      P2PK, P2PKH, P2WPKH, and P2SH-P2WPKH outputs for the given pubkey\n"
                "    pkh(<pubkey>)                        P2PKH outputs for the given pubkey\n"
                "    sh(multi(<n>,<pubkey>,<pubkey>,...)) P2SH-multisig outputs for the given threshold and pubkeys\n"
                "\nIn the above, <pubkey> either refers to a fixed public key in hexadecimal notation, or to an xpub/xprv optionally followed by one\n"
                "or more path elements separated by \"/\", and optionally ending in \"/*\" (unhardened), or \"/*'\" or \"/*h\" (hardened) to specify all\n"
                "unhardened or hardened child keys.\n"
                "In the latter case, a range needs to be specified by below if different from 1000.\n"
                "For more information on output descriptors, see the documentation in the doc/descriptors.md file.\n",
                {
                    {"action", RPCArg::Type::STR, RPCArg::Optional::NO, "The action to execute\n"
            "                                      \"start\" for starting a scan\n"
            "                                      \"abort\" for aborting the current scan (returns true when abort was successful)\n"
            "                                      \"status\" for progress report (in %) of the current scan"},
                    {"scanobjects", RPCArg::Type::ARR, RPCArg::Optional::NO, "Array of scan objects\n"
            "                                  Every scan object is either a string descriptor or an object:",
                        {
                            {"descriptor", RPCArg::Type::STR, RPCArg::Optional::OMITTED, "An output descriptor"},
                            {"", RPCArg::Type::OBJ, RPCArg::Optional::OMITTED, "An object with output descriptor and metadata",
                                {
                                    {"desc", RPCArg::Type::STR, RPCArg::Optional::NO, "An output descriptor"},
                                    {"range", RPCArg::Type::RANGE, /* default */ "1000", "The range of HD chain indexes to explore (either end or [begin,end])"},
                                },
                            },
                        },
                        "[scanobjects,...]"},
                },
                RPCResult{
            "{\n"
            "  \"unspents\": [\n"
            "    {\n"
            "    \"txid\" : \"transactionid\",     (string) The transaction id\n"
            "    \"vout\": n,                    (numeric) the vout value\n"
            "    \"scriptPubKey\" : \"script\",    (string) the script key\n"
            "    \"desc\" : \"descriptor\",        (string) A specialized descriptor for the matched scriptPubKey\n"
            "    \"amount\" : x.xxx,             (numeric) The total amount in " + CURRENCY_UNIT + " of the unspent output\n"
            "    \"height\" : n,                 (numeric) Height of the unspent transaction output\n"
            "   }\n"
            "   ,...], \n"
            " \"total_amount\" : x.xxx,          (numeric) The total amount of all found unspent outputs in " + CURRENCY_UNIT + "\n"
            "]\n"
                },
                RPCExamples{""},
            }.Check(request);

    RPCTypeCheck(request.params, {UniValue::VSTR, UniValue::VARR});

    UniValue result(UniValue::VOBJ);
    if (request.params[0].get_str() == "status") {
        CoinsViewScanReserver reserver;
        if (reserver.reserve()) {
            // no scan in progress
            return NullUniValue;
        }
        result.pushKV("progress", g_scan_progress);
        return result;
    } else if (request.params[0].get_str() == "abort") {
        CoinsViewScanReserver reserver;
        if (reserver.reserve()) {
            // reserve was possible which means no scan was running
            return false;
        }
        // set the abort flag
        g_should_abort_scan = true;
        return true;
    } else if (request.params[0].get_str() == "start") {
        CoinsViewScanReserver reserver;
        if (!reserver.reserve()) {
            throw JSONRPCError(RPC_INVALID_PARAMETER, "Scan already in progress, use action \"abort\" or \"status\"");
        }
        std::set<CScript> needles;
        std::map<CScript, std::string> descriptors;
        CAmount total_in = 0;

        // loop through the scan objects
        for (const UniValue& scanobject : request.params[1].get_array().getValues()) {
            FlatSigningProvider provider;
            auto scripts = EvalDescriptorStringOrObject(scanobject, provider);
            for (const auto& script : scripts) {
                std::string inferred = InferDescriptor(script, provider)->ToString();
                needles.emplace(script);
                descriptors.emplace(std::move(script), std::move(inferred));
            }
        }

        // Scan the unspent transaction output set for inputs
        UniValue unspents(UniValue::VARR);
        std::vector<CTxOut> input_txos;
        std::map<COutPoint, Coin> coins;
        g_should_abort_scan = false;
        g_scan_progress = 0;
        int64_t count = 0;
        std::unique_ptr<CCoinsViewCursor> pcursor;
        {
            LOCK(cs_main);
            ::ChainstateActive().ForceFlushStateToDisk();
            pcursor = std::unique_ptr<CCoinsViewCursor>(::ChainstateActive().CoinsDB().Cursor());
            assert(pcursor);
        }
        bool res = FindScriptPubKey(g_scan_progress, g_should_abort_scan, count, pcursor.get(), needles, coins);
        result.pushKV("success", res);
        result.pushKV("searched_items", count);

        for (const auto& it : coins) {
            const COutPoint& outpoint = it.first;
            const Coin& coin = it.second;
            const CTxOut& txo = coin.out;
            input_txos.push_back(txo);
            total_in += txo.nValue;

            UniValue unspent(UniValue::VOBJ);
            unspent.pushKV("txid", outpoint.hash.GetHex());
            unspent.pushKV("vout", (int32_t)outpoint.n);
            unspent.pushKV("scriptPubKey", HexStr(txo.scriptPubKey.begin(), txo.scriptPubKey.end()));
            unspent.pushKV("desc", descriptors[txo.scriptPubKey]);
            unspent.pushKV("amount", ValueFromAmount(txo.nValue));
            unspent.pushKV("height", (int32_t)coin.nHeight);

            unspents.push_back(unspent);
        }
        result.pushKV("unspents", unspents);
        result.pushKV("total_amount", ValueFromAmount(total_in));
    } else {
        throw JSONRPCError(RPC_INVALID_PARAMETER, "Invalid command");
    }
    return result;
}

static UniValue getblockfilter(const JSONRPCRequest& request)
{
            RPCHelpMan{"getblockfilter",
                "\nRetrieve a BIP 157 content filter for a particular block.\n",
                {
                    {"blockhash", RPCArg::Type::STR_HEX, RPCArg::Optional::NO, "The hash of the block"},
                    {"filtertype", RPCArg::Type::STR, /*default*/ "basic", "The type name of the filter"},
                },
                RPCResult{
                    "{\n"
                    "  \"filter\" : (string) the hex-encoded filter data\n"
                    "  \"header\" : (string) the hex-encoded filter header\n"
                    "}\n"
                },
                RPCExamples{
                    HelpExampleCli("getblockfilter", "\"00000000c937983704a73af28acdec37b049d214adbda81d7e2a3dd146f6ed09\" \"basic\"")
                }
            }.Check(request);

    uint256 block_hash = ParseHashV(request.params[0], "blockhash");
    std::string filtertype_name = "basic";
    if (!request.params[1].isNull()) {
        filtertype_name = request.params[1].get_str();
    }

    BlockFilterType filtertype;
    if (!BlockFilterTypeByName(filtertype_name, filtertype)) {
        throw JSONRPCError(RPC_INVALID_ADDRESS_OR_KEY, "Unknown filtertype");
    }

    BlockFilterIndex* index = GetBlockFilterIndex(filtertype);
    if (!index) {
        throw JSONRPCError(RPC_MISC_ERROR, "Index is not enabled for filtertype " + filtertype_name);
    }

    const CBlockIndex* block_index;
    bool block_was_connected;
    {
        LOCK(cs_main);
        block_index = LookupBlockIndex(block_hash);
        if (!block_index) {
            throw JSONRPCError(RPC_INVALID_ADDRESS_OR_KEY, "Block not found");
        }
        block_was_connected = block_index->IsValid(BLOCK_VALID_SCRIPTS);
    }

    bool index_ready = index->BlockUntilSyncedToCurrentChain();

    BlockFilter filter;
    uint256 filter_header;
    if (!index->LookupFilter(block_index, filter) ||
        !index->LookupFilterHeader(block_index, filter_header)) {
        int err_code;
        std::string errmsg = "Filter not found.";

        if (!block_was_connected) {
            err_code = RPC_INVALID_ADDRESS_OR_KEY;
            errmsg += " Block was not connected to active chain.";
        } else if (!index_ready) {
            err_code = RPC_MISC_ERROR;
            errmsg += " Block filters are still in the process of being indexed.";
        } else {
            err_code = RPC_INTERNAL_ERROR;
            errmsg += " This error is unexpected and indicates index corruption.";
        }

        throw JSONRPCError(err_code, errmsg);
    }

    UniValue ret(UniValue::VOBJ);
    ret.pushKV("filter", HexStr(filter.GetEncodedFilter()));
    ret.pushKV("header", filter_header.GetHex());
    return ret;
}

// clang-format off
static const CRPCCommand commands[] =
{ //  category              name                      actor (function)         argNames
  //  --------------------- ------------------------  -----------------------  ----------
    { "blockchain",         "getblockchaininfo",      &getblockchaininfo,      {} },
    { "blockchain",         "getchaintxstats",        &getchaintxstats,        {"nblocks", "blockhash"} },
    { "blockchain",         "getblockstats",          &getblockstats,          {"hash_or_height", "stats"} },
    { "blockchain",         "getbestblockhash",       &getbestblockhash,       {} },
    { "blockchain",         "getblockcount",          &getblockcount,          {} },
    { "blockchain",         "getblock",               &getblock,               {"blockhash","verbosity|verbose"} },
    { "blockchain",         "getblockhash",           &getblockhash,           {"height"} },
    { "blockchain",         "getblockheader",         &getblockheader,         {"blockhash","verbose"} },
    { "blockchain",         "getchaintips",           &getchaintips,           {} },
    { "blockchain",         "getdifficulty",          &getdifficulty,          {} },
    { "blockchain",         "getmempoolancestors",    &getmempoolancestors,    {"txid","verbose"} },
    { "blockchain",         "getmempooldescendants",  &getmempooldescendants,  {"txid","verbose"} },
    { "blockchain",         "getmempoolentry",        &getmempoolentry,        {"txid"} },
    { "blockchain",         "getmempoolinfo",         &getmempoolinfo,         {} },
    { "blockchain",         "getrawmempool",          &getrawmempool,          {"verbose"} },
    { "blockchain",         "gettxout",               &gettxout,               {"txid","n","include_mempool"} },
    { "blockchain",         "gettxoutsetinfo",        &gettxoutsetinfo,        {} },
    { "blockchain",         "pruneblockchain",        &pruneblockchain,        {"height"} },
    { "blockchain",         "savemempool",            &savemempool,            {} },
    { "blockchain",         "verifychain",            &verifychain,            {"checklevel","nblocks"} },

    { "blockchain",         "preciousblock",          &preciousblock,          {"blockhash"} },
    { "blockchain",         "scantxoutset",           &scantxoutset,           {"action", "scanobjects"} },
    { "blockchain",         "getblockfilter",         &getblockfilter,         {"blockhash", "filtertype"} },

    /* Not shown in help */
    { "hidden",             "invalidateblock",        &invalidateblock,        {"blockhash"} },
    { "hidden",             "reconsiderblock",        &reconsiderblock,        {"blockhash"} },
    { "hidden",             "waitfornewblock",        &waitfornewblock,        {"timeout"} },
    { "hidden",             "waitforblock",           &waitforblock,           {"blockhash","timeout"} },
    { "hidden",             "waitforblockheight",     &waitforblockheight,     {"height","timeout"} },
    { "hidden",             "syncwithvalidationinterfacequeue", &syncwithvalidationinterfacequeue, {} },
};
// clang-format on

void RegisterBlockchainRPCCommands(CRPCTable &t)
{
    for (unsigned int vcidx = 0; vcidx < ARRAYLEN(commands); vcidx++)
        t.appendCommand(commands[vcidx].name, &commands[vcidx]);
}<|MERGE_RESOLUTION|>--- conflicted
+++ resolved
@@ -1385,24 +1385,15 @@
     }
 
     const Consensus::Params& consensusParams = Params().GetConsensus();
-<<<<<<< HEAD
-    UniValue softforks(UniValue::VARR);
-    UniValue bip9_softforks(UniValue::VOBJ);
-    softforks.push_back(SoftForkDesc("bip34", 2, tip, consensusParams));
-    softforks.push_back(SoftForkDesc("bip66", 3, tip, consensusParams));
-    softforks.push_back(SoftForkDesc("bip65", 4, tip, consensusParams));
-    for (int pos = Consensus::DEPLOYMENT_TESTDUMMY + 1; pos != Consensus::MAX_VERSION_BITS_DEPLOYMENTS; ++pos) {
-        BIP9SoftForkDescPushBack(bip9_softforks, consensusParams, static_cast<Consensus::DeploymentPos>(pos));
-    }
-=======
     UniValue softforks(UniValue::VOBJ);
     BuriedForkDescPushBack(softforks, "bip34", consensusParams.BIP34Height);
     BuriedForkDescPushBack(softforks, "bip66", consensusParams.BIP66Height);
     BuriedForkDescPushBack(softforks, "bip65", consensusParams.BIP65Height);
     BuriedForkDescPushBack(softforks, "csv", consensusParams.CSVHeight);
     BuriedForkDescPushBack(softforks, "segwit", consensusParams.SegwitHeight);
-    BIP9SoftForkDescPushBack(softforks, "testdummy", consensusParams, Consensus::DEPLOYMENT_TESTDUMMY);
->>>>>>> 48e5bfe2
+    // FIXME: Real BIP9 deployment (not yet buried) are not supported until we
+    // do the always-auxpow fork.
+    //BIP9SoftForkDescPushBack(softforks, "testdummy", consensusParams, Consensus::DEPLOYMENT_TESTDUMMY);
     obj.pushKV("softforks",             softforks);
 
     obj.pushKV("warnings", GetWarnings("statusbar"));
