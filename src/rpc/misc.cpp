--- conflicted
+++ resolved
@@ -40,11 +40,7 @@
                 "fields have moved to getaddressinfo and will only be shown here with -deprecatedrpc=validateaddress: ismine, iswatchonly,\n"
                 "script, hex, pubkeys, sigsrequired, pubkey, addresses, embedded, iscompressed, account, timestamp, hdkeypath, kdmasterkeyid.\n",
                 {
-<<<<<<< HEAD
-                    {"address", RPCArg::Type::STR, /* opt */ false, /* default_val */ "", "The address to validate"},
-=======
-                    {"address", RPCArg::Type::STR, RPCArg::Optional::NO, "The bitcoin address to validate"},
->>>>>>> 51ddc2e8
+                    {"address", RPCArg::Type::STR, RPCArg::Optional::NO, "The address to validate"},
                 },
                 RPCResult{
             "{\n"
@@ -283,15 +279,9 @@
             RPCHelpMan{"verifymessage",
                 "\nVerify a signed message\n",
                 {
-<<<<<<< HEAD
-                    {"address", RPCArg::Type::STR, /* opt */ false, /* default_val */ "", "The address to use for the signature."},
-                    {"signature", RPCArg::Type::STR, /* opt */ false, /* default_val */ "", "The signature provided by the signer in base 64 encoding (see signmessage)."},
-                    {"message", RPCArg::Type::STR, /* opt */ false, /* default_val */ "", "The message that was signed."},
-=======
-                    {"address", RPCArg::Type::STR, RPCArg::Optional::NO, "The bitcoin address to use for the signature."},
+                    {"address", RPCArg::Type::STR, RPCArg::Optional::NO, "The address to use for the signature."},
                     {"signature", RPCArg::Type::STR, RPCArg::Optional::NO, "The signature provided by the signer in base 64 encoding (see signmessage)."},
                     {"message", RPCArg::Type::STR, RPCArg::Optional::NO, "The message that was signed."},
->>>>>>> 51ddc2e8
                 },
                 RPCResult{
             "true|false   (boolean) If the signature is verified or not.\n"
