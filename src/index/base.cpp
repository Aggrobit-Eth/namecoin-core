--- conflicted
+++ resolved
@@ -188,13 +188,7 @@
     return true;
 }
 
-<<<<<<< HEAD
-void BaseIndex::BlockConnected(const std::shared_ptr<const CBlock>& block, const CBlockIndex* pindex,
-                               const std::vector<CTransactionRef>& txn_conflicted,
-                               const std::vector<CTransactionRef>& vNameConflicts)
-=======
 void BaseIndex::BlockConnected(const std::shared_ptr<const CBlock>& block, const CBlockIndex* pindex)
->>>>>>> 19c31c13
 {
     if (!m_synced) {
         return;
