DIST_SUBDIRS = secp256k1 univalue

AM_LDFLAGS = $(PTHREAD_CFLAGS) $(LIBTOOL_LDFLAGS) $(HARDENED_LDFLAGS)
AM_CXXFLAGS = $(HARDENED_CXXFLAGS)
AM_CPPFLAGS = $(HARDENED_CPPFLAGS)
EXTRA_LIBRARIES =

if EMBEDDED_UNIVALUE
LIBUNIVALUE = univalue/libunivalue.la

$(LIBUNIVALUE): $(wildcard univalue/lib/*) $(wildcard univalue/include/*)
	$(AM_V_at)$(MAKE) $(AM_MAKEFLAGS) -C $(@D) $(@F)
else
LIBUNIVALUE = $(UNIVALUE_LIBS)
endif

BITCOIN_CONFIG_INCLUDES=-I$(builddir)/config
BITCOIN_INCLUDES=-I$(builddir) -I$(builddir)/obj $(BDB_CPPFLAGS) $(BOOST_CPPFLAGS) $(LEVELDB_CPPFLAGS) $(CRYPTO_CFLAGS) $(SSL_CFLAGS)

BITCOIN_INCLUDES += -I$(srcdir)/secp256k1/include
BITCOIN_INCLUDES += $(UNIVALUE_CFLAGS)

LIBBITCOIN_SERVER=libbitcoin_server.a
LIBBITCOIN_COMMON=libbitcoin_common.a
LIBBITCOIN_CONSENSUS=libbitcoin_consensus.a
LIBBITCOIN_CLI=libbitcoin_cli.a
LIBBITCOIN_UTIL=libbitcoin_util.a
LIBBITCOIN_CRYPTO=crypto/libbitcoin_crypto.a
LIBBITCOINQT=qt/libbitcoinqt.a
LIBSECP256K1=secp256k1/libsecp256k1.la

if ENABLE_ZMQ
LIBBITCOIN_ZMQ=libbitcoin_zmq.a
endif
if BUILD_BITCOIN_LIBS
LIBBITCOINCONSENSUS=libnamecoinconsensus.la
endif
if ENABLE_WALLET
LIBBITCOIN_WALLET=libbitcoin_wallet.a
endif

$(LIBSECP256K1): $(wildcard secp256k1/src/*) $(wildcard secp256k1/include/*)
	$(AM_V_at)$(MAKE) $(AM_MAKEFLAGS) -C $(@D) $(@F)

# Make is not made aware of per-object dependencies to avoid limiting building parallelization
# But to build the less dependent modules first, we manually select their order here:
EXTRA_LIBRARIES += \
  $(LIBBITCOIN_CRYPTO) \
  $(LIBBITCOIN_UTIL) \
  $(LIBBITCOIN_COMMON) \
  $(LIBBITCOIN_CONSENSUS) \
  $(LIBBITCOIN_SERVER) \
  $(LIBBITCOIN_CLI) \
  $(LIBBITCOIN_WALLET) \
  $(LIBBITCOIN_ZMQ)

lib_LTLIBRARIES = $(LIBBITCOINCONSENSUS)

bin_PROGRAMS =
TESTS =
BENCHMARKS =

if BUILD_BITCOIND
  bin_PROGRAMS += namecoind
endif

if BUILD_BITCOIN_UTILS
  bin_PROGRAMS += namecoin-cli namecoin-tx
endif

.PHONY: FORCE check-symbols check-security
# bitcoin core #
BITCOIN_CORE_H = \
  addrman.h \
  auxpow.h \
  base58.h \
  bloom.h \
  blockencodings.h \
  chain.h \
  chainparams.h \
  chainparamsbase.h \
  chainparamsseeds.h \
  checkpoints.h \
  checkqueue.h \
  clientversion.h \
  coincontrol.h \
  coins.h \
  compat.h \
  compat/byteswap.h \
  compat/endian.h \
  compat/sanity.h \
  compressor.h \
  consensus/consensus.h \
  core_io.h \
  core_memusage.h \
  httprpc.h \
  httpserver.h \
  indirectmap.h \
  init.h \
  key.h \
  keystore.h \
  dbwrapper.h \
  limitedmap.h \
  main.h \
  memusage.h \
  merkleblock.h \
  miner.h \
  names/common.h \
  names/main.h \
  net.h \
  netaddress.h \
  netbase.h \
  noui.h \
  policy/fees.h \
  policy/policy.h \
  policy/rbf.h \
  pow.h \
  protocol.h \
  random.h \
  reverselock.h \
  rpc/client.h \
  rpc/protocol.h \
  rpc/server.h \
  rpc/register.h \
  scheduler.h \
  script/sigcache.h \
  script/sign.h \
  script/standard.h \
  script/ismine.h \
  streams.h \
  support/allocators/secure.h \
  support/allocators/zeroafterfree.h \
  support/cleanse.h \
  support/pagelocker.h \
  sync.h \
  threadsafety.h \
  timedata.h \
  torcontrol.h \
  txdb.h \
  txmempool.h \
  ui_interface.h \
  undo.h \
  util.h \
  utilmoneystr.h \
  utiltime.h \
  validationinterface.h \
  versionbits.h \
  wallet/crypter.h \
  wallet/db.h \
  wallet/rpcwallet.h \
  wallet/wallet.h \
  wallet/walletdb.h \
  zmq/zmqabstractnotifier.h \
  zmq/zmqconfig.h\
  zmq/zmqnotificationinterface.h \
  zmq/zmqpublishnotifier.h


obj/build.h: FORCE
	@$(MKDIR_P) $(builddir)/obj
	@$(top_srcdir)/share/genbuild.sh $(abs_top_builddir)/src/obj/build.h \
	  $(abs_top_srcdir)
libbitcoin_util_a-clientversion.$(OBJEXT): obj/build.h

# server: shared between bitcoind and bitcoin-qt
libbitcoin_server_a_CPPFLAGS = $(AM_CPPFLAGS) $(BITCOIN_INCLUDES) $(MINIUPNPC_CPPFLAGS) $(EVENT_CFLAGS) $(EVENT_PTHREADS_CFLAGS)
libbitcoin_server_a_CXXFLAGS = $(AM_CXXFLAGS) $(PIE_FLAGS)
libbitcoin_server_a_SOURCES = \
  addrman.cpp \
  bloom.cpp \
  blockencodings.cpp \
  chain.cpp \
  checkpoints.cpp \
  httprpc.cpp \
  httpserver.cpp \
  init.cpp \
  dbwrapper.cpp \
  main.cpp \
  merkleblock.cpp \
  miner.cpp \
  names/main.cpp \
  net.cpp \
  noui.cpp \
  policy/fees.cpp \
  policy/policy.cpp \
  pow.cpp \
  rest.cpp \
  rpc/blockchain.cpp \
  rpc/mining.cpp \
  rpc/misc.cpp \
  rpc/names.cpp \
  rpc/net.cpp \
  rpc/rawtransaction.cpp \
  rpc/server.cpp \
  script/sigcache.cpp \
  script/ismine.cpp \
  timedata.cpp \
  torcontrol.cpp \
  txdb.cpp \
  txmempool.cpp \
  ui_interface.cpp \
  validationinterface.cpp \
  versionbits.cpp \
  $(BITCOIN_CORE_H)

if ENABLE_ZMQ
libbitcoin_zmq_a_CPPFLAGS = $(BITCOIN_INCLUDES) $(ZMQ_CFLAGS)
libbitcoin_zmq_a_CXXFLAGS = $(AM_CXXFLAGS) $(PIE_FLAGS)
libbitcoin_zmq_a_SOURCES = \
  zmq/zmqabstractnotifier.cpp \
  zmq/zmqnotificationinterface.cpp \
  zmq/zmqpublishnotifier.cpp
endif


# wallet: shared between bitcoind and bitcoin-qt, but only linked
# when wallet enabled
libbitcoin_wallet_a_CPPFLAGS = $(AM_CPPFLAGS) $(BITCOIN_INCLUDES)
libbitcoin_wallet_a_CXXFLAGS = $(AM_CXXFLAGS) $(PIE_FLAGS)
libbitcoin_wallet_a_SOURCES = \
  wallet/crypter.cpp \
  wallet/db.cpp \
  wallet/rpcdump.cpp \
  wallet/rpcnames.cpp \
  wallet/rpcwallet.cpp \
  wallet/wallet.cpp \
  wallet/walletdb.cpp \
  policy/rbf.cpp \
  $(BITCOIN_CORE_H)

# crypto primitives library
crypto_libbitcoin_crypto_a_CPPFLAGS = $(AM_CPPFLAGS) $(BITCOIN_CONFIG_INCLUDES)
crypto_libbitcoin_crypto_a_CXXFLAGS = $(AM_CXXFLAGS) $(PIE_FLAGS)
crypto_libbitcoin_crypto_a_SOURCES = \
  crypto/aes.cpp \
  crypto/aes.h \
  crypto/common.h \
  crypto/hmac_sha256.cpp \
  crypto/hmac_sha256.h \
  crypto/hmac_sha512.cpp \
  crypto/hmac_sha512.h \
  crypto/ripemd160.cpp \
  crypto/ripemd160.h \
  crypto/sha1.cpp \
  crypto/sha1.h \
  crypto/sha256.cpp \
  crypto/sha256.h \
  crypto/sha512.cpp \
  crypto/sha512.h

# consensus: shared between all executables that validate any consensus rules.
libbitcoin_consensus_a_CPPFLAGS = $(AM_CPPFLAGS) $(BITCOIN_INCLUDES)
libbitcoin_consensus_a_CXXFLAGS = $(AM_CXXFLAGS) $(PIE_FLAGS)
libbitcoin_consensus_a_SOURCES = \
  amount.h \
  arith_uint256.cpp \
  arith_uint256.h \
  consensus/merkle.cpp \
  consensus/merkle.h \
  consensus/params.h \
  consensus/validation.h \
  hash.cpp \
  hash.h \
  prevector.h \
  primitives/block.cpp \
  primitives/block.h \
  primitives/pureheader.cpp \
  primitives/pureheader.h \
  primitives/transaction.cpp \
  primitives/transaction.h \
  pubkey.cpp \
  pubkey.h \
  script/namecoinconsensus.cpp \
  script/interpreter.cpp \
  script/interpreter.h \
  script/names.cpp \
  script/names.h \
  script/script.cpp \
  script/script.h \
  script/script_error.cpp \
  script/script_error.h \
  serialize.h \
  tinyformat.h \
  uint256.cpp \
  uint256.h \
  utilstrencodings.cpp \
  utilstrencodings.h \
  version.h

# common: shared between bitcoind, and bitcoin-qt and non-server tools
libbitcoin_common_a_CPPFLAGS = $(AM_CPPFLAGS) $(BITCOIN_INCLUDES)
libbitcoin_common_a_CXXFLAGS = $(AM_CXXFLAGS) $(PIE_FLAGS)
libbitcoin_common_a_SOURCES = \
  amount.cpp \
  auxpow.cpp \
  base58.cpp \
  chainparams.cpp \
  coins.cpp \
  compressor.cpp \
  core_read.cpp \
  core_write.cpp \
  key.cpp \
  keystore.cpp \
<<<<<<< HEAD
  names/common.cpp \
=======
  netaddress.cpp \
>>>>>>> e54f2875
  netbase.cpp \
  protocol.cpp \
  scheduler.cpp \
  script/sign.cpp \
  script/standard.cpp \
  $(BITCOIN_CORE_H)

# util: shared between all executables.
# This library *must* be included to make sure that the glibc
# backward-compatibility objects and their sanity checks are linked.
libbitcoin_util_a_CPPFLAGS = $(AM_CPPFLAGS) $(BITCOIN_INCLUDES)
libbitcoin_util_a_CXXFLAGS = $(AM_CXXFLAGS) $(PIE_FLAGS)
libbitcoin_util_a_SOURCES = \
  support/pagelocker.cpp \
  chainparamsbase.cpp \
  clientversion.cpp \
  compat/glibc_sanity.cpp \
  compat/glibcxx_sanity.cpp \
  compat/strnlen.cpp \
  random.cpp \
  rpc/protocol.cpp \
  support/cleanse.cpp \
  sync.cpp \
  util.cpp \
  utilmoneystr.cpp \
  utilstrencodings.cpp \
  utiltime.cpp \
  $(BITCOIN_CORE_H)

if GLIBC_BACK_COMPAT
libbitcoin_util_a_SOURCES += compat/glibc_compat.cpp
endif

# cli: shared between bitcoin-cli and bitcoin-qt
libbitcoin_cli_a_CPPFLAGS = $(AM_CPPFLAGS) $(BITCOIN_INCLUDES)
libbitcoin_cli_a_CXXFLAGS = $(AM_CXXFLAGS) $(PIE_FLAGS)
libbitcoin_cli_a_SOURCES = \
  rpc/client.cpp \
  $(BITCOIN_CORE_H)

nodist_libbitcoin_util_a_SOURCES = $(srcdir)/obj/build.h
#

# bitcoind binary #
namecoind_SOURCES = bitcoind.cpp
namecoind_CPPFLAGS = $(AM_CPPFLAGS) $(BITCOIN_INCLUDES)
namecoind_CXXFLAGS = $(AM_CXXFLAGS) $(PIE_FLAGS)
namecoind_LDFLAGS = $(RELDFLAGS) $(AM_LDFLAGS) $(LIBTOOL_APP_LDFLAGS)

if TARGET_WINDOWS
namecoind_SOURCES += bitcoind-res.rc
endif

namecoind_LDADD = \
  $(LIBBITCOIN_SERVER) \
  $(LIBBITCOIN_COMMON) \
  $(LIBUNIVALUE) \
  $(LIBBITCOIN_UTIL) \
  $(LIBBITCOIN_WALLET) \
  $(LIBBITCOIN_ZMQ) \
  $(LIBBITCOIN_CONSENSUS) \
  $(LIBBITCOIN_CRYPTO) \
  $(LIBLEVELDB) \
  $(LIBMEMENV) \
  $(LIBSECP256K1)

namecoind_LDADD += $(BOOST_LIBS) $(BDB_LIBS) $(SSL_LIBS) $(CRYPTO_LIBS) $(MINIUPNPC_LIBS) $(EVENT_PTHREADS_LIBS) $(EVENT_LIBS) $(ZMQ_LIBS)

# bitcoin-cli binary #
namecoin_cli_SOURCES = bitcoin-cli.cpp
namecoin_cli_CPPFLAGS = $(AM_CPPFLAGS) $(BITCOIN_INCLUDES) $(EVENT_CFLAGS)
namecoin_cli_CXXFLAGS = $(AM_CXXFLAGS) $(PIE_FLAGS)
namecoin_cli_LDFLAGS = $(RELDFLAGS) $(AM_LDFLAGS) $(LIBTOOL_APP_LDFLAGS)

if TARGET_WINDOWS
namecoin_cli_SOURCES += bitcoin-cli-res.rc
endif

namecoin_cli_LDADD = \
  $(LIBBITCOIN_CLI) \
  $(LIBUNIVALUE) \
  $(LIBBITCOIN_UTIL) \
  $(LIBBITCOIN_CRYPTO)

namecoin_cli_LDADD += $(BOOST_LIBS) $(SSL_LIBS) $(CRYPTO_LIBS) $(EVENT_LIBS)
#

# bitcoin-tx binary #
namecoin_tx_SOURCES = bitcoin-tx.cpp
namecoin_tx_CPPFLAGS = $(AM_CPPFLAGS) $(BITCOIN_INCLUDES)
namecoin_tx_CXXFLAGS = $(AM_CXXFLAGS) $(PIE_FLAGS)
namecoin_tx_LDFLAGS = $(RELDFLAGS) $(AM_LDFLAGS) $(LIBTOOL_APP_LDFLAGS)

if TARGET_WINDOWS
namecoin_tx_SOURCES += bitcoin-tx-res.rc
endif

namecoin_tx_LDADD = \
  $(LIBUNIVALUE) \
  $(LIBBITCOIN_COMMON) \
  $(LIBBITCOIN_UTIL) \
  $(LIBBITCOIN_CONSENSUS) \
  $(LIBBITCOIN_CRYPTO) \
  $(LIBSECP256K1)

namecoin_tx_LDADD += $(BOOST_LIBS) $(CRYPTO_LIBS)
#

# namecoinconsensus library #
if BUILD_BITCOIN_LIBS
include_HEADERS = script/namecoinconsensus.h
libnamecoinconsensus_la_SOURCES = $(crypto_libbitcoin_crypto_a_SOURCES) $(libbitcoin_consensus_a_SOURCES)

if GLIBC_BACK_COMPAT
  libnamecoinconsensus_la_SOURCES += compat/glibc_compat.cpp
endif

libnamecoinconsensus_la_LDFLAGS = $(AM_LDFLAGS) -no-undefined $(RELDFLAGS)
libnamecoinconsensus_la_LIBADD = $(LIBSECP256K1)
libnamecoinconsensus_la_CPPFLAGS = $(AM_CPPFLAGS) -I$(builddir)/obj -I$(srcdir)/secp256k1/include -DBUILD_BITCOIN_INTERNAL
libnamecoinconsensus_la_CXXFLAGS = $(AM_CXXFLAGS) $(PIE_FLAGS)

endif
#

CTAES_DIST =  crypto/ctaes/bench.c
CTAES_DIST += crypto/ctaes/ctaes.c
CTAES_DIST += crypto/ctaes/ctaes.h
CTAES_DIST += crypto/ctaes/README.md
CTAES_DIST += crypto/ctaes/test.c

CLEANFILES = $(EXTRA_LIBRARIES)

CLEANFILES += *.gcda *.gcno
CLEANFILES += compat/*.gcda compat/*.gcno
CLEANFILES += consensus/*.gcda consensus/*.gcno
CLEANFILES += crypto/*.gcda crypto/*.gcno
CLEANFILES += policy/*.gcda policy/*.gcno
CLEANFILES += primitives/*.gcda primitives/*.gcno
CLEANFILES += script/*.gcda script/*.gcno
CLEANFILES += support/*.gcda support/*.gcno
CLEANFILES += univalue/*.gcda univalue/*.gcno
CLEANFILES += wallet/*.gcda wallet/*.gcno
CLEANFILES += wallet/test/*.gcda wallet/test/*.gcno
CLEANFILES += zmq/*.gcda zmq/*.gcno

DISTCLEANFILES = obj/build.h

EXTRA_DIST = $(CTAES_DIST)

clean-local:
	-$(MAKE) -C secp256k1 clean
	-$(MAKE) -C univalue clean
	-rm -f leveldb/*/*.gcda leveldb/*/*.gcno leveldb/helpers/memenv/*.gcda leveldb/helpers/memenv/*.gcno
	-rm -f config.h
	-rm -rf test/__pycache__

.rc.o:
	@test -f $(WINDRES)
	## FIXME: How to get the appropriate modulename_CPPFLAGS in here?
	$(AM_V_GEN) $(WINDRES) $(DEFS) $(DEFAULT_INCLUDES) $(INCLUDES) $(CPPFLAGS) -DWINDRES_PREPROC -i $< -o $@

.mm.o:
	$(AM_V_CXX) $(OBJCXX) $(DEFS) $(DEFAULT_INCLUDES) $(INCLUDES) $(AM_CPPFLAGS) \
	  $(CPPFLAGS) $(AM_CXXFLAGS) $(QT_INCLUDES) $(AM_CXXFLAGS) $(PIE_FLAGS) $(CXXFLAGS) -c -o $@ $<

check-symbols: $(bin_PROGRAMS)
if GLIBC_BACK_COMPAT
	@echo "Checking glibc back compat..."
	$(AM_V_at) READELF=$(READELF) CPPFILT=$(CPPFILT) $(top_srcdir)/contrib/devtools/symbol-check.py < $(bin_PROGRAMS)
endif

check-security: $(bin_PROGRAMS)
if HARDEN
	@echo "Checking binary security..."
	$(AM_V_at) READELF=$(READELF) OBJDUMP=$(OBJDUMP) $(top_srcdir)/contrib/devtools/security-check.py < $(bin_PROGRAMS)
endif

%.pb.cc %.pb.h: %.proto
	@test -f $(PROTOC)
	$(AM_V_GEN) $(PROTOC) --cpp_out=$(@D) --proto_path=$(<D) $<

if EMBEDDED_LEVELDB
include Makefile.leveldb.include
endif

if ENABLE_TESTS
include Makefile.test.include
endif

if ENABLE_BENCH
include Makefile.bench.include
endif

if ENABLE_QT
include Makefile.qt.include
endif

if ENABLE_QT_TESTS
include Makefile.qttest.include
endif<|MERGE_RESOLUTION|>--- conflicted
+++ resolved
@@ -301,11 +301,8 @@
   core_write.cpp \
   key.cpp \
   keystore.cpp \
-<<<<<<< HEAD
   names/common.cpp \
-=======
   netaddress.cpp \
->>>>>>> e54f2875
   netbase.cpp \
   protocol.cpp \
   scheduler.cpp \
