// Copyright (c) 2009-2010 Satoshi Nakamoto
// Copyright (c) 2009-2014 The Bitcoin Core developers
// Distributed under the MIT software license, see the accompanying
// file COPYING or http://www.opensource.org/licenses/mit-license.php.

#include "main.h"

#include "addrman.h"
#include "alert.h"
#include "arith_uint256.h"
#include "auxpow.h"
#include "chainparams.h"
#include "checkpoints.h"
#include "checkqueue.h"
#include "consensus/consensus.h"
#include "consensus/validation.h"
#include "hash.h"
#include "init.h"
#include "merkleblock.h"
#include "net.h"
#include "policy/policy.h"
#include "pow.h"
#include "primitives/block.h"
#include "primitives/transaction.h"
#include "script/script.h"
#include "script/sigcache.h"
#include "script/standard.h"
#include "tinyformat.h"
#include "txdb.h"
#include "txmempool.h"
#include "ui_interface.h"
#include "undo.h"
#include "util.h"
#include "utilmoneystr.h"
#include "utilstrencodings.h"
#include "validationinterface.h"

#include <sstream>

#include <boost/algorithm/string/replace.hpp>
#include <boost/filesystem.hpp>
#include <boost/filesystem/fstream.hpp>
#include <boost/math/distributions/poisson.hpp>
#include <boost/thread.hpp>

using namespace std;

#if defined(NDEBUG)
# error "Bitcoin cannot be compiled without assertions."
#endif

/**
 * Global state
 */

CCriticalSection cs_main;

BlockMap mapBlockIndex;
CChain chainActive;
CBlockIndex *pindexBestHeader = NULL;
int64_t nTimeBestReceived = 0;
CWaitableCriticalSection csBestBlock;
CConditionVariable cvBlockChange;
int nScriptCheckThreads = 0;
bool fImporting = false;
bool fReindex = false;
bool fTxIndex = false;
bool fHavePruned = false;
bool fPruneMode = false;
bool fIsBareMultisigStd = true;
bool fRequireStandard = true;
bool fCheckBlockIndex = false;
bool fCheckpointsEnabled = true;
size_t nCoinCacheUsage = 5000 * 300;
uint64_t nPruneTarget = 0;
bool fAlerts = DEFAULT_ALERTS;

<<<<<<< HEAD
/** Fees smaller than this (in satoshi) are considered zero fee (for relaying and mining) */
CFeeRate minRelayTxFee = CFeeRate(COIN / 1000);
=======
/** Fees smaller than this (in satoshi) are considered zero fee (for relaying, mining and transaction creation) */
CFeeRate minRelayTxFee = CFeeRate(1000);
>>>>>>> 5ec943c9

CTxMemPool mempool(::minRelayTxFee);

struct COrphanTx {
    CTransaction tx;
    NodeId fromPeer;
};
map<uint256, COrphanTx> mapOrphanTransactions GUARDED_BY(cs_main);;
map<uint256, set<uint256> > mapOrphanTransactionsByPrev GUARDED_BY(cs_main);;
void EraseOrphansFor(NodeId peer) EXCLUSIVE_LOCKS_REQUIRED(cs_main);

/**
 * Returns true if there are nRequired or more blocks of minVersion or above
 * in the last Consensus::Params::nMajorityWindow blocks, starting at pstart and going backwards.
 */
static bool IsSuperMajority(int minVersion, const CBlockIndex* pstart, unsigned nRequired, const Consensus::Params& consensusParams);
static void CheckBlockIndex();

/** Constant stuff for coinbase transactions we create: */
CScript COINBASE_FLAGS;

const string strMessageMagic = "Bitcoin Signed Message:\n";

// Internal stuff
namespace {

    struct CBlockIndexWorkComparator
    {
        bool operator()(CBlockIndex *pa, CBlockIndex *pb) const {
            // First sort by most total work, ...
            if (pa->nChainWork > pb->nChainWork) return false;
            if (pa->nChainWork < pb->nChainWork) return true;

            // ... then by earliest time received, ...
            if (pa->nSequenceId < pb->nSequenceId) return false;
            if (pa->nSequenceId > pb->nSequenceId) return true;

            // Use pointer address as tie breaker (should only happen with blocks
            // loaded from disk, as those all have id 0).
            if (pa < pb) return false;
            if (pa > pb) return true;

            // Identical blocks.
            return false;
        }
    };

    CBlockIndex *pindexBestInvalid;

    /**
     * The set of all CBlockIndex entries with BLOCK_VALID_TRANSACTIONS (for itself and all ancestors) and
     * as good as our current tip or better. Entries may be failed, though, and pruning nodes may be
     * missing the data for the block.
     */
    set<CBlockIndex*, CBlockIndexWorkComparator> setBlockIndexCandidates;
    /** Number of nodes with fSyncStarted. */
    int nSyncStarted = 0;
    /** All pairs A->B, where A (or one if its ancestors) misses transactions, but B has transactions.
      * Pruned nodes may have entries where B is missing data.
      */
    multimap<CBlockIndex*, CBlockIndex*> mapBlocksUnlinked;

    CCriticalSection cs_LastBlockFile;
    std::vector<CBlockFileInfo> vinfoBlockFile;
    int nLastBlockFile = 0;
    /** Global flag to indicate we should check to see if there are
     *  block/undo files that should be deleted.  Set on startup
     *  or if we allocate more file space when we're in prune mode
     */
    bool fCheckForPruning = false;

    /**
     * Every received block is assigned a unique and increasing identifier, so we
     * know which one to give priority in case of a fork.
     */
    CCriticalSection cs_nBlockSequenceId;
    /** Blocks loaded from disk are assigned id 0, so start the counter at 1. */
    uint32_t nBlockSequenceId = 1;

    /**
     * Sources of received blocks, saved to be able to send them reject
     * messages or ban them when processing happens afterwards. Protected by
     * cs_main.
     */
    map<uint256, NodeId> mapBlockSource;

    /**
     * Filter for transactions that were recently rejected by
     * AcceptToMemoryPool. These are not rerequested until the chain tip
     * changes, at which point the entire filter is reset. Protected by
     * cs_main.
     *
     * Without this filter we'd be re-requesting txs from each of our peers,
     * increasing bandwidth consumption considerably. For instance, with 100
     * peers, half of which relay a tx we don't accept, that might be a 50x
     * bandwidth increase. A flooding attacker attempting to roll-over the
     * filter using minimum-sized, 60byte, transactions might manage to send
     * 1000/sec if we have fast peers, so we pick 120,000 to give our peers a
     * two minute window to send invs to us.
     *
     * Decreasing the false positive rate is fairly cheap, so we pick one in a
     * million to make it highly unlikely for users to have issues with this
     * filter.
     *
     * Memory used: 1.7MB
     */
    boost::scoped_ptr<CRollingBloomFilter> recentRejects;
    uint256 hashRecentRejectsChainTip;

    /** Blocks that are in flight, and that are in the queue to be downloaded. Protected by cs_main. */
    struct QueuedBlock {
        uint256 hash;
        CBlockIndex *pindex;  //! Optional.
        int64_t nTime;  //! Time of "getdata" request in microseconds.
        bool fValidatedHeaders;  //! Whether this block has validated headers at the time of request.
        int64_t nTimeDisconnect; //! The timeout for this block request (for disconnecting a slow peer)
    };
    map<uint256, pair<NodeId, list<QueuedBlock>::iterator> > mapBlocksInFlight;

    /** Number of blocks in flight with validated headers. */
    int nQueuedValidatedHeaders = 0;

    /** Number of preferable block download peers. */
    int nPreferredDownload = 0;

    /** Dirty block index entries. */
    set<CBlockIndex*> setDirtyBlockIndex;

    /** Dirty block file entries. */
    set<int> setDirtyFileInfo;
} // anon namespace

//////////////////////////////////////////////////////////////////////////////
//
// Registration of network node signals.
//

namespace {

struct CBlockReject {
    unsigned char chRejectCode;
    string strRejectReason;
    uint256 hashBlock;
};

/**
 * Maintain validation-specific state about nodes, protected by cs_main, instead
 * by CNode's own locks. This simplifies asynchronous operation, where
 * processing of incoming data is done after the ProcessMessage call returns,
 * and we're no longer holding the node's locks.
 */
struct CNodeState {
    //! The peer's address
    CService address;
    //! Whether we have a fully established connection.
    bool fCurrentlyConnected;
    //! Accumulated misbehaviour score for this peer.
    int nMisbehavior;
    //! Whether this peer should be disconnected and banned (unless whitelisted).
    bool fShouldBan;
    //! String name of this peer (debugging/logging purposes).
    std::string name;
    //! List of asynchronously-determined block rejections to notify this peer about.
    std::vector<CBlockReject> rejects;
    //! The best known block we know this peer has announced.
    CBlockIndex *pindexBestKnownBlock;
    //! The hash of the last unknown block this peer has announced.
    uint256 hashLastUnknownBlock;
    //! The last full block we both have.
    CBlockIndex *pindexLastCommonBlock;
    //! Whether we've started headers synchronization with this peer.
    bool fSyncStarted;
    //! Since when we're stalling block download progress (in microseconds), or 0.
    int64_t nStallingSince;
    list<QueuedBlock> vBlocksInFlight;
    int nBlocksInFlight;
    int nBlocksInFlightValidHeaders;
    //! Whether we consider this a preferred download peer.
    bool fPreferredDownload;

    CNodeState() {
        fCurrentlyConnected = false;
        nMisbehavior = 0;
        fShouldBan = false;
        pindexBestKnownBlock = NULL;
        hashLastUnknownBlock.SetNull();
        pindexLastCommonBlock = NULL;
        fSyncStarted = false;
        nStallingSince = 0;
        nBlocksInFlight = 0;
        nBlocksInFlightValidHeaders = 0;
        fPreferredDownload = false;
    }
};

/** Map maintaining per-node state. Requires cs_main. */
map<NodeId, CNodeState> mapNodeState;

// Requires cs_main.
CNodeState *State(NodeId pnode) {
    map<NodeId, CNodeState>::iterator it = mapNodeState.find(pnode);
    if (it == mapNodeState.end())
        return NULL;
    return &it->second;
}

int GetHeight()
{
    LOCK(cs_main);
    return chainActive.Height();
}

void UpdatePreferredDownload(CNode* node, CNodeState* state)
{
    nPreferredDownload -= state->fPreferredDownload;

    // Whether this node should be marked as a preferred download node.
    state->fPreferredDownload = (!node->fInbound || node->fWhitelisted) && !node->fOneShot && !node->fClient;

    nPreferredDownload += state->fPreferredDownload;
}

// Returns time at which to timeout block request (nTime in microseconds)
int64_t GetBlockTimeout(int64_t nTime, int nValidatedQueuedBefore, const Consensus::Params &consensusParams)
{
    return nTime + 500000 * consensusParams.nPowTargetSpacing * (4 + nValidatedQueuedBefore);
}

void InitializeNode(NodeId nodeid, const CNode *pnode) {
    LOCK(cs_main);
    CNodeState &state = mapNodeState.insert(std::make_pair(nodeid, CNodeState())).first->second;
    state.name = pnode->addrName;
    state.address = pnode->addr;
}

void FinalizeNode(NodeId nodeid) {
    LOCK(cs_main);
    CNodeState *state = State(nodeid);

    if (state->fSyncStarted)
        nSyncStarted--;

    if (state->nMisbehavior == 0 && state->fCurrentlyConnected) {
        AddressCurrentlyConnected(state->address);
    }

    BOOST_FOREACH(const QueuedBlock& entry, state->vBlocksInFlight)
        mapBlocksInFlight.erase(entry.hash);
    EraseOrphansFor(nodeid);
    nPreferredDownload -= state->fPreferredDownload;

    mapNodeState.erase(nodeid);
}

// Requires cs_main.
// Returns a bool indicating whether we requested this block.
bool MarkBlockAsReceived(const uint256& hash) {
    map<uint256, pair<NodeId, list<QueuedBlock>::iterator> >::iterator itInFlight = mapBlocksInFlight.find(hash);
    if (itInFlight != mapBlocksInFlight.end()) {
        CNodeState *state = State(itInFlight->second.first);
        nQueuedValidatedHeaders -= itInFlight->second.second->fValidatedHeaders;
        state->nBlocksInFlightValidHeaders -= itInFlight->second.second->fValidatedHeaders;
        state->vBlocksInFlight.erase(itInFlight->second.second);
        state->nBlocksInFlight--;
        state->nStallingSince = 0;
        mapBlocksInFlight.erase(itInFlight);
        return true;
    }
    return false;
}

// Requires cs_main.
void MarkBlockAsInFlight(NodeId nodeid, const uint256& hash, const Consensus::Params& consensusParams, CBlockIndex *pindex = NULL) {
    CNodeState *state = State(nodeid);
    assert(state != NULL);

    // Make sure it's not listed somewhere already.
    MarkBlockAsReceived(hash);

    int64_t nNow = GetTimeMicros();
    QueuedBlock newentry = {hash, pindex, nNow, pindex != NULL, GetBlockTimeout(nNow, nQueuedValidatedHeaders, consensusParams)};
    nQueuedValidatedHeaders += newentry.fValidatedHeaders;
    list<QueuedBlock>::iterator it = state->vBlocksInFlight.insert(state->vBlocksInFlight.end(), newentry);
    state->nBlocksInFlight++;
    state->nBlocksInFlightValidHeaders += newentry.fValidatedHeaders;
    mapBlocksInFlight[hash] = std::make_pair(nodeid, it);
}

/** Check whether the last unknown block a peer advertized is not yet known. */
void ProcessBlockAvailability(NodeId nodeid) {
    CNodeState *state = State(nodeid);
    assert(state != NULL);

    if (!state->hashLastUnknownBlock.IsNull()) {
        BlockMap::iterator itOld = mapBlockIndex.find(state->hashLastUnknownBlock);
        if (itOld != mapBlockIndex.end() && itOld->second->nChainWork > 0) {
            if (state->pindexBestKnownBlock == NULL || itOld->second->nChainWork >= state->pindexBestKnownBlock->nChainWork)
                state->pindexBestKnownBlock = itOld->second;
            state->hashLastUnknownBlock.SetNull();
        }
    }
}

/** Update tracking information about which blocks a peer is assumed to have. */
void UpdateBlockAvailability(NodeId nodeid, const uint256 &hash) {
    CNodeState *state = State(nodeid);
    assert(state != NULL);

    ProcessBlockAvailability(nodeid);

    BlockMap::iterator it = mapBlockIndex.find(hash);
    if (it != mapBlockIndex.end() && it->second->nChainWork > 0) {
        // An actually better block was announced.
        if (state->pindexBestKnownBlock == NULL || it->second->nChainWork >= state->pindexBestKnownBlock->nChainWork)
            state->pindexBestKnownBlock = it->second;
    } else {
        // An unknown block was announced; just assume that the latest one is the best one.
        state->hashLastUnknownBlock = hash;
    }
}

/** Find the last common ancestor two blocks have.
 *  Both pa and pb must be non-NULL. */
CBlockIndex* LastCommonAncestor(CBlockIndex* pa, CBlockIndex* pb) {
    if (pa->nHeight > pb->nHeight) {
        pa = pa->GetAncestor(pb->nHeight);
    } else if (pb->nHeight > pa->nHeight) {
        pb = pb->GetAncestor(pa->nHeight);
    }

    while (pa != pb && pa && pb) {
        pa = pa->pprev;
        pb = pb->pprev;
    }

    // Eventually all chain branches meet at the genesis block.
    assert(pa == pb);
    return pa;
}

/** Update pindexLastCommonBlock and add not-in-flight missing successors to vBlocks, until it has
 *  at most count entries. */
void FindNextBlocksToDownload(NodeId nodeid, unsigned int count, std::vector<CBlockIndex*>& vBlocks, NodeId& nodeStaller) {
    if (count == 0)
        return;

    vBlocks.reserve(vBlocks.size() + count);
    CNodeState *state = State(nodeid);
    assert(state != NULL);

    // Make sure pindexBestKnownBlock is up to date, we'll need it.
    ProcessBlockAvailability(nodeid);

    if (state->pindexBestKnownBlock == NULL || state->pindexBestKnownBlock->nChainWork < chainActive.Tip()->nChainWork) {
        // This peer has nothing interesting.
        return;
    }

    if (state->pindexLastCommonBlock == NULL) {
        // Bootstrap quickly by guessing a parent of our best tip is the forking point.
        // Guessing wrong in either direction is not a problem.
        state->pindexLastCommonBlock = chainActive[std::min(state->pindexBestKnownBlock->nHeight, chainActive.Height())];
    }

    // If the peer reorganized, our previous pindexLastCommonBlock may not be an ancestor
    // of its current tip anymore. Go back enough to fix that.
    state->pindexLastCommonBlock = LastCommonAncestor(state->pindexLastCommonBlock, state->pindexBestKnownBlock);
    if (state->pindexLastCommonBlock == state->pindexBestKnownBlock)
        return;

    std::vector<CBlockIndex*> vToFetch;
    CBlockIndex *pindexWalk = state->pindexLastCommonBlock;
    // Never fetch further than the best block we know the peer has, or more than BLOCK_DOWNLOAD_WINDOW + 1 beyond the last
    // linked block we have in common with this peer. The +1 is so we can detect stalling, namely if we would be able to
    // download that next block if the window were 1 larger.
    int nWindowEnd = state->pindexLastCommonBlock->nHeight + BLOCK_DOWNLOAD_WINDOW;
    int nMaxHeight = std::min<int>(state->pindexBestKnownBlock->nHeight, nWindowEnd + 1);
    NodeId waitingfor = -1;
    while (pindexWalk->nHeight < nMaxHeight) {
        // Read up to 128 (or more, if more blocks than that are needed) successors of pindexWalk (towards
        // pindexBestKnownBlock) into vToFetch. We fetch 128, because CBlockIndex::GetAncestor may be as expensive
        // as iterating over ~100 CBlockIndex* entries anyway.
        int nToFetch = std::min(nMaxHeight - pindexWalk->nHeight, std::max<int>(count - vBlocks.size(), 128));
        vToFetch.resize(nToFetch);
        pindexWalk = state->pindexBestKnownBlock->GetAncestor(pindexWalk->nHeight + nToFetch);
        vToFetch[nToFetch - 1] = pindexWalk;
        for (unsigned int i = nToFetch - 1; i > 0; i--) {
            vToFetch[i - 1] = vToFetch[i]->pprev;
        }

        // Iterate over those blocks in vToFetch (in forward direction), adding the ones that
        // are not yet downloaded and not in flight to vBlocks. In the mean time, update
        // pindexLastCommonBlock as long as all ancestors are already downloaded, or if it's
        // already part of our chain (and therefore don't need it even if pruned).
        BOOST_FOREACH(CBlockIndex* pindex, vToFetch) {
            if (!pindex->IsValid(BLOCK_VALID_TREE)) {
                // We consider the chain that this peer is on invalid.
                return;
            }
            if (pindex->nStatus & BLOCK_HAVE_DATA || chainActive.Contains(pindex)) {
                if (pindex->nChainTx)
                    state->pindexLastCommonBlock = pindex;
            } else if (mapBlocksInFlight.count(pindex->GetBlockHash()) == 0) {
                // The block is not already downloaded, and not yet in flight.
                if (pindex->nHeight > nWindowEnd) {
                    // We reached the end of the window.
                    if (vBlocks.size() == 0 && waitingfor != nodeid) {
                        // We aren't able to fetch anything, but we would be if the download window was one larger.
                        nodeStaller = waitingfor;
                    }
                    return;
                }
                vBlocks.push_back(pindex);
                if (vBlocks.size() == count) {
                    return;
                }
            } else if (waitingfor == -1) {
                // This is the first already-in-flight block.
                waitingfor = mapBlocksInFlight[pindex->GetBlockHash()].first;
            }
        }
    }
}

} // anon namespace

bool GetNodeStateStats(NodeId nodeid, CNodeStateStats &stats) {
    LOCK(cs_main);
    CNodeState *state = State(nodeid);
    if (state == NULL)
        return false;
    stats.nMisbehavior = state->nMisbehavior;
    stats.nSyncHeight = state->pindexBestKnownBlock ? state->pindexBestKnownBlock->nHeight : -1;
    stats.nCommonHeight = state->pindexLastCommonBlock ? state->pindexLastCommonBlock->nHeight : -1;
    BOOST_FOREACH(const QueuedBlock& queue, state->vBlocksInFlight) {
        if (queue.pindex)
            stats.vHeightInFlight.push_back(queue.pindex->nHeight);
    }
    return true;
}

void RegisterNodeSignals(CNodeSignals& nodeSignals)
{
    nodeSignals.GetHeight.connect(&GetHeight);
    nodeSignals.ProcessMessages.connect(&ProcessMessages);
    nodeSignals.SendMessages.connect(&SendMessages);
    nodeSignals.InitializeNode.connect(&InitializeNode);
    nodeSignals.FinalizeNode.connect(&FinalizeNode);
}

void UnregisterNodeSignals(CNodeSignals& nodeSignals)
{
    nodeSignals.GetHeight.disconnect(&GetHeight);
    nodeSignals.ProcessMessages.disconnect(&ProcessMessages);
    nodeSignals.SendMessages.disconnect(&SendMessages);
    nodeSignals.InitializeNode.disconnect(&InitializeNode);
    nodeSignals.FinalizeNode.disconnect(&FinalizeNode);
}

CBlockIndex* FindForkInGlobalIndex(const CChain& chain, const CBlockLocator& locator)
{
    // Find the first block the caller has in the main chain
    BOOST_FOREACH(const uint256& hash, locator.vHave) {
        BlockMap::iterator mi = mapBlockIndex.find(hash);
        if (mi != mapBlockIndex.end())
        {
            CBlockIndex* pindex = (*mi).second;
            if (chain.Contains(pindex))
                return pindex;
        }
    }
    return chain.Genesis();
}

CCoinsViewCache *pcoinsTip = NULL;
CBlockTreeDB *pblocktree = NULL;

//////////////////////////////////////////////////////////////////////////////
//
// mapOrphanTransactions
//

bool AddOrphanTx(const CTransaction& tx, NodeId peer) EXCLUSIVE_LOCKS_REQUIRED(cs_main)
{
    uint256 hash = tx.GetHash();
    if (mapOrphanTransactions.count(hash))
        return false;

    // Ignore big transactions, to avoid a
    // send-big-orphans memory exhaustion attack. If a peer has a legitimate
    // large transaction with a missing parent then we assume
    // it will rebroadcast it later, after the parent transaction(s)
    // have been mined or received.
    // 10,000 orphans, each of which is at most 5,000 bytes big is
    // at most 500 megabytes of orphans:
    unsigned int sz = tx.GetSerializeSize(SER_NETWORK, CTransaction::CURRENT_VERSION);
    if (sz > 5000)
    {
        LogPrint("mempool", "ignoring large orphan tx (size: %u, hash: %s)\n", sz, hash.ToString());
        return false;
    }

    mapOrphanTransactions[hash].tx = tx;
    mapOrphanTransactions[hash].fromPeer = peer;
    BOOST_FOREACH(const CTxIn& txin, tx.vin)
        mapOrphanTransactionsByPrev[txin.prevout.hash].insert(hash);

    LogPrint("mempool", "stored orphan tx %s (mapsz %u prevsz %u)\n", hash.ToString(),
             mapOrphanTransactions.size(), mapOrphanTransactionsByPrev.size());
    return true;
}

void static EraseOrphanTx(uint256 hash) EXCLUSIVE_LOCKS_REQUIRED(cs_main)
{
    map<uint256, COrphanTx>::iterator it = mapOrphanTransactions.find(hash);
    if (it == mapOrphanTransactions.end())
        return;
    BOOST_FOREACH(const CTxIn& txin, it->second.tx.vin)
    {
        map<uint256, set<uint256> >::iterator itPrev = mapOrphanTransactionsByPrev.find(txin.prevout.hash);
        if (itPrev == mapOrphanTransactionsByPrev.end())
            continue;
        itPrev->second.erase(hash);
        if (itPrev->second.empty())
            mapOrphanTransactionsByPrev.erase(itPrev);
    }
    mapOrphanTransactions.erase(it);
}

void EraseOrphansFor(NodeId peer)
{
    int nErased = 0;
    map<uint256, COrphanTx>::iterator iter = mapOrphanTransactions.begin();
    while (iter != mapOrphanTransactions.end())
    {
        map<uint256, COrphanTx>::iterator maybeErase = iter++; // increment to avoid iterator becoming invalid
        if (maybeErase->second.fromPeer == peer)
        {
            EraseOrphanTx(maybeErase->second.tx.GetHash());
            ++nErased;
        }
    }
    if (nErased > 0) LogPrint("mempool", "Erased %d orphan tx from peer %d\n", nErased, peer);
}


unsigned int LimitOrphanTxSize(unsigned int nMaxOrphans) EXCLUSIVE_LOCKS_REQUIRED(cs_main)
{
    unsigned int nEvicted = 0;
    while (mapOrphanTransactions.size() > nMaxOrphans)
    {
        // Evict a random orphan:
        uint256 randomhash = GetRandHash();
        map<uint256, COrphanTx>::iterator it = mapOrphanTransactions.lower_bound(randomhash);
        if (it == mapOrphanTransactions.end())
            it = mapOrphanTransactions.begin();
        EraseOrphanTx(it->first);
        ++nEvicted;
    }
    return nEvicted;
}

bool IsFinalTx(const CTransaction &tx, int nBlockHeight, int64_t nBlockTime)
{
    if (tx.nLockTime == 0)
        return true;
    if ((int64_t)tx.nLockTime < ((int64_t)tx.nLockTime < LOCKTIME_THRESHOLD ? (int64_t)nBlockHeight : nBlockTime))
        return true;
    BOOST_FOREACH(const CTxIn& txin, tx.vin)
        if (!txin.IsFinal())
            return false;
    return true;
}

bool CheckFinalTx(const CTransaction &tx, int flags)
{
    AssertLockHeld(cs_main);

    // By convention a negative value for flags indicates that the
    // current network-enforced consensus rules should be used. In
    // a future soft-fork scenario that would mean checking which
    // rules would be enforced for the next block and setting the
    // appropriate flags. At the present time no soft-forks are
    // scheduled, so no flags are set.
    flags = std::max(flags, 0);

    // CheckFinalTx() uses chainActive.Height()+1 to evaluate
    // nLockTime because when IsFinalTx() is called within
    // CBlock::AcceptBlock(), the height of the block *being*
    // evaluated is what is used. Thus if we want to know if a
    // transaction can be part of the *next* block, we need to call
    // IsFinalTx() with one more than chainActive.Height().
    const int nBlockHeight = chainActive.Height() + 1;

    // Timestamps on the other hand don't get any special treatment,
    // because we can't know what timestamp the next block will have,
    // and there aren't timestamp applications where it matters.
    // However this changes once median past time-locks are enforced:
    const int64_t nBlockTime = (flags & LOCKTIME_MEDIAN_TIME_PAST)
                             ? chainActive.Tip()->GetMedianTimePast()
                             : GetAdjustedTime();

    return IsFinalTx(tx, nBlockHeight, nBlockTime);
}

unsigned int GetLegacySigOpCount(const CTransaction& tx)
{
    unsigned int nSigOps = 0;
    BOOST_FOREACH(const CTxIn& txin, tx.vin)
    {
        nSigOps += txin.scriptSig.GetSigOpCount(false);
    }
    BOOST_FOREACH(const CTxOut& txout, tx.vout)
    {
        nSigOps += txout.scriptPubKey.GetSigOpCount(false);
    }
    return nSigOps;
}

unsigned int GetP2SHSigOpCount(const CTransaction& tx, const CCoinsViewCache& inputs)
{
    if (tx.IsCoinBase())
        return 0;

    unsigned int nSigOps = 0;
    for (unsigned int i = 0; i < tx.vin.size(); i++)
    {
        const CTxOut &prevout = inputs.GetOutputFor(tx.vin[i]);
        if (prevout.scriptPubKey.IsPayToScriptHash(true))
            nSigOps += prevout.scriptPubKey.GetSigOpCount(tx.vin[i].scriptSig);
    }
    return nSigOps;
}








bool CheckTransaction(const CTransaction& tx, CValidationState &state)
{
    // Basic checks that don't depend on any context
    if (tx.vin.empty())
        return state.DoS(10, false, REJECT_INVALID, "bad-txns-vin-empty");
    if (tx.vout.empty())
        return state.DoS(10, false, REJECT_INVALID, "bad-txns-vout-empty");
    // Size limits
    if (::GetSerializeSize(tx, SER_NETWORK, PROTOCOL_VERSION) > MAX_BLOCK_SIZE)
        return state.DoS(100, false, REJECT_INVALID, "bad-txns-oversize");

    // Check for negative or overflow output values
    CAmount nValueOut = 0;
    BOOST_FOREACH(const CTxOut& txout, tx.vout)
    {
        if (txout.nValue < 0)
            return state.DoS(100, false, REJECT_INVALID, "bad-txns-vout-negative");
        if (txout.nValue > MAX_MONEY)
            return state.DoS(100, false, REJECT_INVALID, "bad-txns-vout-toolarge");
        nValueOut += txout.nValue;
        if (!MoneyRange(nValueOut))
            return state.DoS(100, false, REJECT_INVALID, "bad-txns-txouttotal-toolarge");
    }

    // Check for duplicate inputs
    set<COutPoint> vInOutPoints;
    BOOST_FOREACH(const CTxIn& txin, tx.vin)
    {
        if (vInOutPoints.count(txin.prevout))
            return state.DoS(100, false, REJECT_INVALID, "bad-txns-inputs-duplicate");
        vInOutPoints.insert(txin.prevout);
    }

    if (tx.IsCoinBase())
    {
        if (tx.vin[0].scriptSig.size() < 2 || tx.vin[0].scriptSig.size() > 100)
            return state.DoS(100, false, REJECT_INVALID, "bad-cb-length");
    }
    else
    {
        BOOST_FOREACH(const CTxIn& txin, tx.vin)
            if (txin.prevout.IsNull())
                return state.DoS(10, false, REJECT_INVALID, "bad-txns-prevout-null");
    }

    return true;
}

CAmount GetMinRelayFee(const CTransaction& tx, const CTxMemPool& pool, unsigned int nBytes, bool fAllowFree)
{
    uint256 hash = tx.GetHash();
    double dPriorityDelta = 0;
    CAmount nFeeDelta = 0;
    pool.ApplyDeltas(hash, dPriorityDelta, nFeeDelta);
    if (dPriorityDelta > 0 || nFeeDelta > 0)
        return 0;

    CAmount nMinFee = ::minRelayTxFee.GetFee(nBytes);

    if (fAllowFree)
    {
        // There is a free transaction area in blocks created by most miners,
        // * If we are relaying we allow transactions up to DEFAULT_BLOCK_PRIORITY_SIZE - 1000
        //   to be considered to fall into this category. We don't want to encourage sending
        //   multiple transactions instead of one big transaction to avoid fees.
        if (nBytes < (DEFAULT_BLOCK_PRIORITY_SIZE - 1000))
            nMinFee = 0;
    }

    if (!MoneyRange(nMinFee))
        nMinFee = MAX_MONEY;
    return nMinFee;
}

/** Convert CValidationState to a human-readable message for logging */
static std::string FormatStateMessage(const CValidationState &state)
{
    return strprintf("%s%s (code %i)",
        state.GetRejectReason(),
        state.GetDebugMessage().empty() ? "" : ", "+state.GetDebugMessage(),
        state.GetRejectCode());
}

bool AcceptToMemoryPool(CTxMemPool& pool, CValidationState &state, const CTransaction &tx, bool fLimitFree,
                        bool* pfMissingInputs, bool fOverrideMempoolLimit, bool fRejectAbsurdFee)
{
    AssertLockHeld(cs_main);
    if (pfMissingInputs)
        *pfMissingInputs = false;

    if (!CheckTransaction(tx, state))
        return false;

    // Coinbase is only valid in a block, not as a loose transaction
    if (tx.IsCoinBase())
        return state.DoS(100, false, REJECT_INVALID, "coinbase");

    // Rather not work on nonstandard transactions (unless -testnet/-regtest)
    string reason;
    if (fRequireStandard && !IsStandardTx(tx, reason))
        return state.DoS(0, false, REJECT_NONSTANDARD, reason);

    // Only accept nLockTime-using transactions that can be mined in the next
    // block; we don't want our mempool filled up with transactions that can't
    // be mined yet.
    if (!CheckFinalTx(tx, STANDARD_LOCKTIME_VERIFY_FLAGS))
        return state.DoS(0, false, REJECT_NONSTANDARD, "non-final");

    // is it already in the memory pool?
    uint256 hash = tx.GetHash();
    if (pool.exists(hash))
        return state.Invalid(false, REJECT_ALREADY_KNOWN, "txn-already-in-mempool");

    // Check for conflicts with in-memory transactions
    {
    LOCK(pool.cs); // protect pool.mapNextTx
    for (unsigned int i = 0; i < tx.vin.size(); i++)
    {
        COutPoint outpoint = tx.vin[i].prevout;
        if (pool.mapNextTx.count(outpoint))
        {
            // Disable replacement feature for now
            return state.Invalid(false, REJECT_CONFLICT, "txn-mempool-conflict");
        }
    }

    if (!pool.checkNameOps(tx))
        return false;
    }

    {
        CCoinsView dummy;
        CCoinsViewCache view(&dummy);

        CAmount nValueIn = 0;
        {
        LOCK(pool.cs);
        CCoinsViewMemPool viewMemPool(pcoinsTip, pool);
        view.SetBackend(viewMemPool);

        // do we already have it?
        if (view.HaveCoins(hash))
            return state.Invalid(false, REJECT_ALREADY_KNOWN, "txn-already-known");

        // do all inputs exist?
        // Note that this does not check for the presence of actual outputs (see the next check for that),
        // and only helps with filling in pfMissingInputs (to determine missing vs spent).
        BOOST_FOREACH(const CTxIn txin, tx.vin) {
            if (!view.HaveCoins(txin.prevout.hash)) {
                if (pfMissingInputs)
                    *pfMissingInputs = true;
                return false; // fMissingInputs and !state.IsInvalid() is used to detect this condition, don't set state.Invalid()
            }
        }

        // are the actual inputs available?
        if (!view.HaveInputs(tx))
            return state.Invalid(false, REJECT_DUPLICATE, "bad-txns-inputs-spent");

        // Bring the best block into scope
        view.GetBestBlock();

        /* See if this is a name update.  If it is, we also have to
           ensure that the dummy cache contains the updated name.  */
        BOOST_FOREACH(const CTxOut& txout, tx.vout)
        {
            const CNameScript nameOp(txout.scriptPubKey);
            if (nameOp.isNameOp() && nameOp.getNameOp() == OP_NAME_UPDATE)
            {
                const valtype& name = nameOp.getOpName();
                CNameData data;
                if (!view.GetName(name, data))
                    return state.Invalid(false, REJECT_INVALID, "bad-updated-name");
                view.SetName(name, data, false);
            }
        }

        nValueIn = view.GetValueIn(tx);

        // we have all inputs cached now, so switch back to dummy, so we don't need to keep lock on mempool
        view.SetBackend(dummy);
        }

        // Check for non-standard pay-to-script-hash in inputs
        if (fRequireStandard && !AreInputsStandard(tx, view))
            return state.Invalid(false, REJECT_NONSTANDARD, "bad-txns-nonstandard-inputs");

        // Check that the transaction doesn't have an excessive number of
        // sigops, making it impossible to mine. Since the coinbase transaction
        // itself can contain sigops MAX_STANDARD_TX_SIGOPS is less than
        // MAX_BLOCK_SIGOPS; we still consider this an invalid rather than
        // merely non-standard transaction.
        unsigned int nSigOps = GetLegacySigOpCount(tx);
        nSigOps += GetP2SHSigOpCount(tx, view);
        if (nSigOps > MAX_STANDARD_TX_SIGOPS)
            return state.DoS(0, false, REJECT_NONSTANDARD, "bad-txns-too-many-sigops", false,
                strprintf("%d > %d", nSigOps, MAX_STANDARD_TX_SIGOPS));

        CAmount nValueOut = tx.GetValueOut();
        CAmount nFees = nValueIn-nValueOut;
        double dPriority = view.GetPriority(tx, chainActive.Height());

        CTxMemPoolEntry entry(tx, nFees, GetTime(), dPriority, chainActive.Height(), pool.HasNoInputsOf(tx));
        unsigned int nSize = entry.GetTxSize();

        // Don't accept it if it can't get into a block
        CAmount txMinFee = GetMinRelayFee(tx, pool, nSize, true);
        if (fLimitFree && nFees < txMinFee)
            return state.DoS(0, false, REJECT_INSUFFICIENTFEE, "insufficient fee", false,
                strprintf("%d < %d", nFees, txMinFee));

        CAmount mempoolRejectFee = pool.GetMinFee(GetArg("-maxmempool", DEFAULT_MAX_MEMPOOL_SIZE) * 1000000).GetFee(nSize);
        if (mempoolRejectFee > 0 && nFees < mempoolRejectFee) {
            return state.DoS(0, false, REJECT_INSUFFICIENTFEE, "mempool min fee not met", false, strprintf("%d < %d", nFees, mempoolRejectFee));
        } else if (GetBoolArg("-relaypriority", true) && nFees < ::minRelayTxFee.GetFee(nSize) && !AllowFree(view.GetPriority(tx, chainActive.Height() + 1))) {
            // Require that free transactions have sufficient priority to be mined in the next block.
            return state.DoS(0, false, REJECT_INSUFFICIENTFEE, "insufficient priority");
        }

        // Continuously rate-limit free (really, very-low-fee) transactions
        // This mitigates 'penny-flooding' -- sending thousands of free transactions just to
        // be annoying or make others' transactions take longer to confirm.
        if (fLimitFree && nFees < ::minRelayTxFee.GetFee(nSize))
        {
            static CCriticalSection csFreeLimiter;
            static double dFreeCount;
            static int64_t nLastTime;
            int64_t nNow = GetTime();

            LOCK(csFreeLimiter);

            // Use an exponentially decaying ~10-minute window:
            dFreeCount *= pow(1.0 - 1.0/600.0, (double)(nNow - nLastTime));
            nLastTime = nNow;
            // -limitfreerelay unit is thousand-bytes-per-minute
            // At default rate it would take over a month to fill 1GB
            if (dFreeCount >= GetArg("-limitfreerelay", 15)*10*1000)
                return state.DoS(0, false, REJECT_INSUFFICIENTFEE, "rate limited free transaction");
            LogPrint("mempool", "Rate limit dFreeCount: %g => %g\n", dFreeCount, dFreeCount+nSize);
            dFreeCount += nSize;
        }

        if (fRejectAbsurdFee && nFees > ::minRelayTxFee.GetFee(nSize) * 10000)
            return state.Invalid(false,
                REJECT_HIGHFEE, "absurdly-high-fee",
                strprintf("%d > %d", nFees, ::minRelayTxFee.GetFee(nSize) * 10000));

        // Calculate in-mempool ancestors, up to a limit.
        CTxMemPool::setEntries setAncestors;
        size_t nLimitAncestors = GetArg("-limitancestorcount", DEFAULT_ANCESTOR_LIMIT);
        size_t nLimitAncestorSize = GetArg("-limitancestorsize", DEFAULT_ANCESTOR_SIZE_LIMIT)*1000;
        size_t nLimitDescendants = GetArg("-limitdescendantcount", DEFAULT_DESCENDANT_LIMIT);
        size_t nLimitDescendantSize = GetArg("-limitdescendantsize", DEFAULT_DESCENDANT_SIZE_LIMIT)*1000;
        std::string errString;
        if (!pool.CalculateMemPoolAncestors(entry, setAncestors, nLimitAncestors, nLimitAncestorSize, nLimitDescendants, nLimitDescendantSize, errString)) {
            return state.DoS(0, false, REJECT_NONSTANDARD, "too-long-mempool-chain", false, errString);
        }

        // Check against previous transactions
        // This is done last to help prevent CPU exhaustion denial-of-service attacks.
        if (!CheckInputs(tx, state, view, true, STANDARD_SCRIPT_VERIFY_FLAGS | SCRIPT_VERIFY_NAMES_MEMPOOL, true))
            return false;

        // Check again against just the consensus-critical mandatory script
        // verification flags, in case of bugs in the standard flags that cause
        // transactions to pass as valid when they're actually invalid. For
        // instance the STRICTENC flag was incorrectly allowing certain
        // CHECKSIG NOT scripts to pass, even though they were invalid.
        //
        // There is a similar check in CreateNewBlock() to prevent creating
        // invalid blocks, however allowing such transactions into the mempool
        // can be exploited as a DoS attack.
        //
        // Namecoin actually allows some scripts into the mempool that would
        // not (yet) be valid in a block, namely premature NAME_FIRSTUPDATE's.
        // Thus add the mempool-flag here.
        const unsigned flags
          = MANDATORY_SCRIPT_VERIFY_FLAGS | SCRIPT_VERIFY_NAMES_MEMPOOL;
        if (!CheckInputs(tx, state, view, true, flags, true))
        {
            return error("%s: BUG! PLEASE REPORT THIS! ConnectInputs failed against MANDATORY but not STANDARD flags %s, %s",
                __func__, hash.ToString(), FormatStateMessage(state));
        }

        // Store transaction in memory
        pool.addUnchecked(hash, entry, setAncestors, !IsInitialBlockDownload());

        // trim mempool and check if tx was trimmed
        if (!fOverrideMempoolLimit) {
            int expired = pool.Expire(GetTime() - GetArg("-mempoolexpiry", DEFAULT_MEMPOOL_EXPIRY) * 60 * 60);
            if (expired != 0)
                LogPrint("mempool", "Expired %i transactions from the memory pool\n", expired);

            pool.TrimToSize(GetArg("-maxmempool", DEFAULT_MAX_MEMPOOL_SIZE) * 1000000);
            if (!pool.exists(tx.GetHash()))
                return state.DoS(0, false, REJECT_INSUFFICIENTFEE, "mempool full");
        }
    }

    SyncWithWallets(tx, NULL);

    return true;
}

/** Return transaction in tx, and if it was found inside a block, its hash is placed in hashBlock */
bool GetTransaction(const uint256 &hash, CTransaction &txOut, uint256 &hashBlock, bool fAllowSlow)
{
    CBlockIndex *pindexSlow = NULL;

    LOCK(cs_main);

    if (mempool.lookup(hash, txOut))
    {
        return true;
    }

    if (fTxIndex) {
        CDiskTxPos postx;
        if (pblocktree->ReadTxIndex(hash, postx)) {
            CAutoFile file(OpenBlockFile(postx, true), SER_DISK, CLIENT_VERSION);
            if (file.IsNull())
                return error("%s: OpenBlockFile failed", __func__);
            CBlockHeader header;
            try {
                file >> header;
                fseek(file.Get(), postx.nTxOffset, SEEK_CUR);
                file >> txOut;
            } catch (const std::exception& e) {
                return error("%s: Deserialize or I/O error - %s", __func__, e.what());
            }
            hashBlock = header.GetHash();
            if (txOut.GetHash() != hash)
                return error("%s: txid mismatch", __func__);
            return true;
        }
    }

    if (fAllowSlow) { // use coin database to locate block that contains transaction, and scan it
        int nHeight = -1;
        {
            CCoinsViewCache &view = *pcoinsTip;
            const CCoins* coins = view.AccessCoins(hash);
            if (coins)
                nHeight = coins->nHeight;
        }
        if (nHeight > 0)
            pindexSlow = chainActive[nHeight];
    }

    if (pindexSlow) {
        CBlock block;
        if (ReadBlockFromDisk(block, pindexSlow)) {
            BOOST_FOREACH(const CTransaction &tx, block.vtx) {
                if (tx.GetHash() == hash) {
                    txOut = tx;
                    hashBlock = pindexSlow->GetBlockHash();
                    return true;
                }
            }
        }
    }

    return false;
}






//////////////////////////////////////////////////////////////////////////////
//
// CBlock and CBlockIndex
//

bool CheckProofOfWork(const CBlockHeader& block, const Consensus::Params& params)
{
    /* Except for legacy blocks with full version 1, ensure that
       the chain ID is correct.  Legacy blocks are not allowed since
       the merge-mining start, which is checked in AcceptBlockHeader
       where the height is known.  */
    if (!block.nVersion.IsLegacy() && params.fStrictChainId
        && block.nVersion.GetChainId() != params.nAuxpowChainId)
        return error("%s : block does not have our chain ID"
                     " (got %d, expected %d, full nVersion %d)",
                     __func__, block.nVersion.GetChainId(),
                     params.nAuxpowChainId, block.nVersion.GetFullVersion());

    /* If there is no auxpow, just check the block hash.  */
    if (!block.auxpow)
    {
        if (block.nVersion.IsAuxpow())
            return error("%s : no auxpow on block with auxpow version",
                         __func__);

        if (!CheckProofOfWork(block.GetHash(), block.nBits, params))
            return error("%s : non-AUX proof of work failed", __func__);

        return true;
    }

    /* We have auxpow.  Check it.  */

    if (!block.nVersion.IsAuxpow())
        return error("%s : auxpow on block with non-auxpow version", __func__);

    /* Temporary check:  Disallow parent blocks with auxpow version.  This is
       for compatibility with the old client.  */
    /* FIXME: Remove this check with a hardfork later on.  */
    if (block.auxpow->getParentBlock().nVersion.IsAuxpow())
        return error("%s : auxpow parent block has auxpow version", __func__);

    if (!block.auxpow->check(block.GetHash(), block.nVersion.GetChainId(), params))
        return error("%s : AUX POW is not valid", __func__);
    if (!CheckProofOfWork(block.auxpow->getParentBlockHash(), block.nBits, params))
        return error("%s : AUX proof of work failed", __func__);

    return true;
}

bool WriteBlockToDisk(const CBlock& block, CDiskBlockPos& pos, const CMessageHeader::MessageStartChars& messageStart)
{
    // Open history file to append
    CAutoFile fileout(OpenBlockFile(pos), SER_DISK, CLIENT_VERSION);
    if (fileout.IsNull())
        return error("WriteBlockToDisk: OpenBlockFile failed");

    // Write index header
    unsigned int nSize = fileout.GetSerializeSize(block);
    fileout << FLATDATA(messageStart) << nSize;

    // Write block
    long fileOutPos = ftell(fileout.Get());
    if (fileOutPos < 0)
        return error("WriteBlockToDisk: ftell failed");
    pos.nPos = (unsigned int)fileOutPos;
    fileout << block;

    return true;
}

/* Generic implementation of block reading that can handle
   both a block and its header.  */

template<typename T>
static bool ReadBlockOrHeader(T& block, const CDiskBlockPos& pos)
{
    block.SetNull();

    // Open history file to read
    CAutoFile filein(OpenBlockFile(pos, true), SER_DISK, CLIENT_VERSION);
    if (filein.IsNull())
        return error("ReadBlockFromDisk: OpenBlockFile failed for %s", pos.ToString());

    // Read block
    try {
        filein >> block;
    }
    catch (const std::exception& e) {
        return error("%s: Deserialize or I/O error - %s at %s", __func__, e.what(), pos.ToString());
    }

    // Check the header
    if (!CheckProofOfWork(block, Params().GetConsensus()))
        return error("ReadBlockFromDisk: Errors in block header at %s", pos.ToString());

    return true;
}

template<typename T>
static bool ReadBlockOrHeader(T& block, const CBlockIndex* pindex)
{
    if (!ReadBlockOrHeader(block, pindex->GetBlockPos()))
        return false;
    if (block.GetHash() != pindex->GetBlockHash())
        return error("ReadBlockFromDisk(CBlock&, CBlockIndex*): GetHash() doesn't match index for %s at %s",
                pindex->ToString(), pindex->GetBlockPos().ToString());
    return true;
}

bool ReadBlockFromDisk(CBlock& block, const CDiskBlockPos& pos)
{
    return ReadBlockOrHeader(block, pos);
}

bool ReadBlockFromDisk(CBlock& block, const CBlockIndex* pindex)
{
    return ReadBlockOrHeader(block, pindex);
}

bool ReadBlockHeaderFromDisk(CBlockHeader& block, const CBlockIndex* pindex)
{
    return ReadBlockOrHeader(block, pindex);
}

CAmount GetBlockSubsidy(int nHeight, const Consensus::Params& consensusParams)
{
    int halvings = nHeight / consensusParams.nSubsidyHalvingInterval;
    // Force block reward to zero when right shift is undefined.
    if (halvings >= 64)
        return 0;

    CAmount nSubsidy = 50 * COIN;
    // Subsidy is cut in half every 210,000 blocks which will occur approximately every 4 years.
    nSubsidy >>= halvings;
    return nSubsidy;
}

bool IsInitialBlockDownload()
{
    const CChainParams& chainParams = Params();
    LOCK(cs_main);
    if (fImporting || fReindex)
        return true;
    if (fCheckpointsEnabled && chainActive.Height() < Checkpoints::GetTotalBlocksEstimate(chainParams.Checkpoints()))
        return true;
    static bool lockIBDState = false;
    if (lockIBDState)
        return false;
    bool state = (chainActive.Height() < pindexBestHeader->nHeight - 24 * 6 ||
            pindexBestHeader->GetBlockTime() < GetTime() - chainParams.MaxTipAge());
    if (!state)
        lockIBDState = true;
    return state;
}

bool fLargeWorkForkFound = false;
bool fLargeWorkInvalidChainFound = false;
CBlockIndex *pindexBestForkTip = NULL, *pindexBestForkBase = NULL;

void CheckForkWarningConditions()
{
    AssertLockHeld(cs_main);
    // Before we get past initial download, we cannot reliably alert about forks
    // (we assume we don't get stuck on a fork before the last checkpoint)
    if (IsInitialBlockDownload())
        return;

    // If our best fork is no longer within 72 blocks (+/- 12 hours if no one mines it)
    // of our head, drop it
    if (pindexBestForkTip && chainActive.Height() - pindexBestForkTip->nHeight >= 72)
        pindexBestForkTip = NULL;

    if (pindexBestForkTip || (pindexBestInvalid && pindexBestInvalid->nChainWork > chainActive.Tip()->nChainWork + (GetBlockProof(*chainActive.Tip()) * 6)))
    {
        if (!fLargeWorkForkFound && pindexBestForkBase)
        {
            std::string warning = std::string("'Warning: Large-work fork detected, forking after block ") +
                pindexBestForkBase->phashBlock->ToString() + std::string("'");
            CAlert::Notify(warning, true);
        }
        if (pindexBestForkTip && pindexBestForkBase)
        {
            LogPrintf("%s: Warning: Large valid fork found\n  forking the chain at height %d (%s)\n  lasting to height %d (%s).\nChain state database corruption likely.\n", __func__,
                   pindexBestForkBase->nHeight, pindexBestForkBase->phashBlock->ToString(),
                   pindexBestForkTip->nHeight, pindexBestForkTip->phashBlock->ToString());
            fLargeWorkForkFound = true;
        }
        else
        {
            LogPrintf("%s: Warning: Found invalid chain at least ~6 blocks longer than our best chain.\nChain state database corruption likely.\n", __func__);
            fLargeWorkInvalidChainFound = true;
        }
    }
    else
    {
        fLargeWorkForkFound = false;
        fLargeWorkInvalidChainFound = false;
    }
}

void CheckForkWarningConditionsOnNewFork(CBlockIndex* pindexNewForkTip)
{
    AssertLockHeld(cs_main);
    // If we are on a fork that is sufficiently large, set a warning flag
    CBlockIndex* pfork = pindexNewForkTip;
    CBlockIndex* plonger = chainActive.Tip();
    while (pfork && pfork != plonger)
    {
        while (plonger && plonger->nHeight > pfork->nHeight)
            plonger = plonger->pprev;
        if (pfork == plonger)
            break;
        pfork = pfork->pprev;
    }

    // We define a condition where we should warn the user about as a fork of at least 7 blocks
    // with a tip within 72 blocks (+/- 12 hours if no one mines it) of ours
    // We use 7 blocks rather arbitrarily as it represents just under 10% of sustained network
    // hash rate operating on the fork.
    // or a chain that is entirely longer than ours and invalid (note that this should be detected by both)
    // We define it this way because it allows us to only store the highest fork tip (+ base) which meets
    // the 7-block condition and from this always have the most-likely-to-cause-warning fork
    if (pfork && (!pindexBestForkTip || (pindexBestForkTip && pindexNewForkTip->nHeight > pindexBestForkTip->nHeight)) &&
            pindexNewForkTip->nChainWork - pfork->nChainWork > (GetBlockProof(*pfork) * 7) &&
            chainActive.Height() - pindexNewForkTip->nHeight < 72)
    {
        pindexBestForkTip = pindexNewForkTip;
        pindexBestForkBase = pfork;
    }

    CheckForkWarningConditions();
}

// Requires cs_main.
void Misbehaving(NodeId pnode, int howmuch)
{
    if (howmuch == 0)
        return;

    CNodeState *state = State(pnode);
    if (state == NULL)
        return;

    state->nMisbehavior += howmuch;
    int banscore = GetArg("-banscore", 100);
    if (state->nMisbehavior >= banscore && state->nMisbehavior - howmuch < banscore)
    {
        LogPrintf("%s: %s (%d -> %d) BAN THRESHOLD EXCEEDED\n", __func__, state->name, state->nMisbehavior-howmuch, state->nMisbehavior);
        state->fShouldBan = true;
    } else
        LogPrintf("%s: %s (%d -> %d)\n", __func__, state->name, state->nMisbehavior-howmuch, state->nMisbehavior);
}

void static InvalidChainFound(CBlockIndex* pindexNew)
{
    if (!pindexBestInvalid || pindexNew->nChainWork > pindexBestInvalid->nChainWork)
        pindexBestInvalid = pindexNew;

    LogPrintf("%s: invalid block=%s  height=%d  log2_work=%.8g  date=%s\n", __func__,
      pindexNew->GetBlockHash().ToString(), pindexNew->nHeight,
      log(pindexNew->nChainWork.getdouble())/log(2.0), DateTimeStrFormat("%Y-%m-%d %H:%M:%S",
      pindexNew->GetBlockTime()));
    CBlockIndex *tip = chainActive.Tip();
    assert (tip);
    LogPrintf("%s:  current best=%s  height=%d  log2_work=%.8g  date=%s\n", __func__,
      tip->GetBlockHash().ToString(), chainActive.Height(), log(tip->nChainWork.getdouble())/log(2.0),
      DateTimeStrFormat("%Y-%m-%d %H:%M:%S", tip->GetBlockTime()));
    CheckForkWarningConditions();
}

void static InvalidBlockFound(CBlockIndex *pindex, const CValidationState &state) {
    int nDoS = 0;
    if (state.IsInvalid(nDoS)) {
        std::map<uint256, NodeId>::iterator it = mapBlockSource.find(pindex->GetBlockHash());
        if (it != mapBlockSource.end() && State(it->second)) {
            assert (state.GetRejectCode() < REJECT_INTERNAL); // Blocks are never rejected with internal reject codes
            CBlockReject reject = {(unsigned char)state.GetRejectCode(), state.GetRejectReason().substr(0, MAX_REJECT_MESSAGE_LENGTH), pindex->GetBlockHash()};
            State(it->second)->rejects.push_back(reject);
            if (nDoS > 0)
                Misbehaving(it->second, nDoS);
        }
    }
    if (!state.CorruptionPossible()) {
        pindex->nStatus |= BLOCK_FAILED_VALID;
        setDirtyBlockIndex.insert(pindex);
        setBlockIndexCandidates.erase(pindex);
        InvalidChainFound(pindex);
    }
}

void UpdateCoins(const CTransaction& tx, CValidationState &state, CCoinsViewCache &inputs, CTxUndo &txundo, int nHeight)
{
    // mark inputs spent
    if (!tx.IsCoinBase()) {
        txundo.vprevout.reserve(tx.vin.size());
        BOOST_FOREACH(const CTxIn &txin, tx.vin) {
            CCoinsModifier coins = inputs.ModifyCoins(txin.prevout.hash);
            unsigned nPos = txin.prevout.n;

            if (nPos >= coins->vout.size() || coins->vout[nPos].IsNull())
                assert(false);
            // mark an outpoint spent, and construct undo information
            CTxInUndo undo;
            coins->Spend(nPos, &undo);
            txundo.vprevout.push_back(undo);
        }
    }

    // add outputs
    inputs.ModifyCoins(tx.GetHash())->FromTx(tx, nHeight);
}

void UpdateCoins(const CTransaction& tx, CValidationState &state, CCoinsViewCache &inputs, int nHeight)
{
    CTxUndo txundo;
    UpdateCoins(tx, state, inputs, txundo, nHeight);
}

bool CScriptCheck::operator()() {
    const CScript &scriptSig = ptxTo->vin[nIn].scriptSig;
    if (!VerifyScript(scriptSig, scriptPubKey, nFlags, CachingTransactionSignatureChecker(ptxTo, nIn, cacheStore), &error)) {
        return false;
    }
    return true;
}

int GetSpendHeight(const CCoinsViewCache& inputs)
{
    LOCK(cs_main);
    CBlockIndex* pindexPrev = mapBlockIndex.find(inputs.GetBestBlock())->second;
    return pindexPrev->nHeight + 1;
}

namespace Consensus {
bool CheckTxInputs(const CTransaction& tx, CValidationState& state, const CCoinsViewCache& inputs, int nSpendHeight)
{
        // This doesn't trigger the DoS code on purpose; if it did, it would make it easier
        // for an attacker to attempt to split the network.
        if (!inputs.HaveInputs(tx))
            return state.Invalid(false, 0, "", "Inputs unavailable");

        CAmount nValueIn = 0;
        CAmount nFees = 0;
        for (unsigned int i = 0; i < tx.vin.size(); i++)
        {
            const COutPoint &prevout = tx.vin[i].prevout;
            const CCoins *coins = inputs.AccessCoins(prevout.hash);
            assert(coins);

            // If prev is coinbase, check that it's matured
            if (coins->IsCoinBase()) {
                if (nSpendHeight - coins->nHeight < COINBASE_MATURITY)
                    return state.Invalid(false,
                        REJECT_INVALID, "bad-txns-premature-spend-of-coinbase",
                        strprintf("tried to spend coinbase at depth %d", nSpendHeight - coins->nHeight));
            }

            // Check for negative or overflow input values
            nValueIn += coins->vout[prevout.n].nValue;
            if (!MoneyRange(coins->vout[prevout.n].nValue) || !MoneyRange(nValueIn))
                return state.DoS(100, false, REJECT_INVALID, "bad-txns-inputvalues-outofrange");

        }

        if (nValueIn < tx.GetValueOut())
            return state.DoS(100, false, REJECT_INVALID, "bad-txns-in-belowout", false,
                strprintf("value in (%s) < value out (%s)", FormatMoney(nValueIn), FormatMoney(tx.GetValueOut())));

        // Tally transaction fees
        CAmount nTxFee = nValueIn - tx.GetValueOut();
        if (nTxFee < 0)
            return state.DoS(100, false, REJECT_INVALID, "bad-txns-fee-negative");
        nFees += nTxFee;
        if (!MoneyRange(nFees))
            return state.DoS(100, false, REJECT_INVALID, "bad-txns-fee-outofrange");
    return true;
}
}// namespace Consensus

bool CheckInputs(const CTransaction& tx, CValidationState &state, const CCoinsViewCache &inputs, bool fScriptChecks, unsigned int flags, bool cacheStore, std::vector<CScriptCheck> *pvChecks)
{
    const int nSpendHeight = GetSpendHeight(inputs);

    /* Do this as very first action.  Otherwise, we can run into troubles
       with the caching done for verification below.  The assumption that
       all flag bits are softforks is not true for the VERIFY_NAMES_MEMPOOL
       flag, which actually *loosens* the requirements.  Doing the check
       for Namecoin here ensures that the caching is not used for
       Namecoin-specific stuff.  */
    /* TODO: Implement correct caching also for the Namecoin checks,
       if this is deemed beneficial at some point in the future.  */
    if (!CheckNameTransaction (tx, nSpendHeight, inputs, state, flags))
        return error ("CheckInputs: tx invalid for Namecoin");

    if (!tx.IsCoinBase())
    {
        if (!Consensus::CheckTxInputs(tx, state, inputs, nSpendHeight))
            return false;

        if (pvChecks)
            pvChecks->reserve(tx.vin.size());

        // The first loop above does all the inexpensive checks.
        // Only if ALL inputs pass do we perform expensive ECDSA signature checks.
        // Helps prevent CPU exhaustion attacks.

        // Skip ECDSA signature verification when connecting blocks
        // before the last block chain checkpoint. This is safe because block merkle hashes are
        // still computed and checked, and any change will be caught at the next checkpoint.
        if (fScriptChecks) {
            for (unsigned int i = 0; i < tx.vin.size(); i++) {
                const COutPoint &prevout = tx.vin[i].prevout;
                const CCoins* coins = inputs.AccessCoins(prevout.hash);
                assert(coins);

                // Verify signature
                CScriptCheck check(*coins, tx, i, flags, cacheStore);
                if (pvChecks) {
                    pvChecks->push_back(CScriptCheck());
                    check.swap(pvChecks->back());
                } else if (!check()) {
                    if (flags & STANDARD_NOT_MANDATORY_VERIFY_FLAGS) {
                        // Check whether the failure was caused by a
                        // non-mandatory script verification check, such as
                        // non-standard DER encodings or non-null dummy
                        // arguments; if so, don't trigger DoS protection to
                        // avoid splitting the network between upgraded and
                        // non-upgraded nodes.
                        CScriptCheck check(*coins, tx, i,
                                flags & ~STANDARD_NOT_MANDATORY_VERIFY_FLAGS, cacheStore);
                        if (check())
                            return state.Invalid(false, REJECT_NONSTANDARD, strprintf("non-mandatory-script-verify-flag (%s)", ScriptErrorString(check.GetScriptError())));
                    }
                    // Failures of other flags indicate a transaction that is
                    // invalid in new blocks, e.g. a invalid P2SH. We DoS ban
                    // such nodes as they are not following the protocol. That
                    // said during an upgrade careful thought should be taken
                    // as to the correct behavior - we may want to continue
                    // peering with non-upgraded nodes even after a soft-fork
                    // super-majority vote has passed.
                    return state.DoS(100,false, REJECT_INVALID, strprintf("mandatory-script-verify-flag-failed (%s)", ScriptErrorString(check.GetScriptError())));
                }
            }
        }
    }

    return true;
}

namespace {

bool UndoWriteToDisk(const CBlockUndo& blockundo, CDiskBlockPos& pos, const uint256& hashBlock, const CMessageHeader::MessageStartChars& messageStart)
{
    // Open history file to append
    CAutoFile fileout(OpenUndoFile(pos), SER_DISK, CLIENT_VERSION);
    if (fileout.IsNull())
        return error("%s: OpenUndoFile failed", __func__);

    // Write index header
    unsigned int nSize = fileout.GetSerializeSize(blockundo);
    fileout << FLATDATA(messageStart) << nSize;

    // Write undo data
    long fileOutPos = ftell(fileout.Get());
    if (fileOutPos < 0)
        return error("%s: ftell failed", __func__);
    pos.nPos = (unsigned int)fileOutPos;
    fileout << blockundo;

    // calculate & write checksum
    CHashWriter hasher(SER_GETHASH, PROTOCOL_VERSION);
    hasher << hashBlock;
    hasher << blockundo;
    fileout << hasher.GetHash();

    return true;
}

bool UndoReadFromDisk(CBlockUndo& blockundo, const CDiskBlockPos& pos, const uint256& hashBlock)
{
    // Open history file to read
    CAutoFile filein(OpenUndoFile(pos, true), SER_DISK, CLIENT_VERSION);
    if (filein.IsNull())
        return error("%s: OpenBlockFile failed", __func__);

    // Read block
    uint256 hashChecksum;
    try {
        filein >> blockundo;
        filein >> hashChecksum;
    }
    catch (const std::exception& e) {
        return error("%s: Deserialize or I/O error - %s", __func__, e.what());
    }

    // Verify checksum
    CHashWriter hasher(SER_GETHASH, PROTOCOL_VERSION);
    hasher << hashBlock;
    hasher << blockundo;
    if (hashChecksum != hasher.GetHash())
        return error("%s: Checksum mismatch", __func__);

    return true;
}

/** Abort with a message */
bool AbortNode(const std::string& strMessage, const std::string& userMessage="")
{
    strMiscWarning = strMessage;
    LogPrintf("*** %s\n", strMessage);
    uiInterface.ThreadSafeMessageBox(
        userMessage.empty() ? _("Error: A fatal internal error occurred, see debug.log for details") : userMessage,
        "", CClientUIInterface::MSG_ERROR);
    StartShutdown();
    return false;
}

bool AbortNode(CValidationState& state, const std::string& strMessage, const std::string& userMessage="")
{
    AbortNode(strMessage, userMessage);
    return state.Error(strMessage);
}

} // anon namespace

/**
 * Apply the undo operation of a CTxInUndo to the given chain state.
 * @param undo The undo object.
 * @param view The coins view to which to apply the changes.
 * @param out The out point that corresponds to the tx input.
 * @return True on success.
 */
bool ApplyTxInUndo(const CTxInUndo& undo, CCoinsViewCache& view, const COutPoint& out)
{
    bool fClean = true;

    CCoinsModifier coins = view.ModifyCoins(out.hash);
    if (undo.nHeight != 0) {
        // undo data contains height: this is the last output of the prevout tx being spent
        if (!coins->IsPruned())
            fClean = fClean && error("%s: undo data overwriting existing transaction", __func__);
        coins->Clear();
        coins->fCoinBase = undo.fCoinBase;
        coins->nHeight = undo.nHeight;
        coins->nVersion = undo.nVersion;
    } else {
        if (coins->IsPruned())
            fClean = fClean && error("%s: undo data adding output to missing transaction", __func__);
    }
    if (coins->IsAvailable(out.n))
        fClean = fClean && error("%s: undo data overwriting existing output", __func__);
    if (coins->vout.size() < out.n+1)
        coins->vout.resize(out.n+1);
    coins->vout[out.n] = undo.txout;

    return fClean;
}

bool DisconnectBlock(const CBlock& block, CValidationState& state, const CBlockIndex* pindex, CCoinsViewCache& view, std::set<valtype>& unexpiredNames, bool* pfClean)
{
    assert(pindex->GetBlockHash() == view.GetBestBlock());

    if (pfClean)
        *pfClean = false;

    bool fClean = true;

    CBlockUndo blockUndo;
    CDiskBlockPos pos = pindex->GetUndoPos();
    if (pos.IsNull())
        return error("DisconnectBlock(): no undo data available");
    if (!UndoReadFromDisk(blockUndo, pos, pindex->pprev->GetBlockHash()))
        return error("DisconnectBlock(): failure reading undo data");

    if (blockUndo.vtxundo.size() + 1 != block.vtx.size())
        return error("DisconnectBlock(): block and undo data inconsistent");

    /* Undo name expirations.  We use nHeight+1 here in sync with
       the call to ExpireNames, because that's the height at which a
       possible name_update could be (thus it counts for spendability
       of the name).  This is done first to match the order
       in which names are expired when connecting blocks.  */
    if (!UnexpireNames (pindex->nHeight + 1, blockUndo, view, unexpiredNames))
      fClean = false;

    // undo transactions in reverse order
    for (int i = block.vtx.size() - 1; i >= 0; i--) {
        const CTransaction &tx = block.vtx[i];
        uint256 hash = tx.GetHash();

        // Check that all outputs are available and match the outputs in the block itself
        // exactly.
        {
        CCoinsModifier outs = view.ModifyCoins(hash);
        outs->ClearUnspendable();

        CCoins outsBlock(tx, pindex->nHeight);
        // The CCoins serialization does not serialize negative numbers.
        // No network rules currently depend on the version here, so an inconsistency is harmless
        // but it must be corrected before txout nversion ever influences a network rule.
        if (outsBlock.nVersion < 0)
            outs->nVersion = outsBlock.nVersion;
        if (*outs != outsBlock)
        {
            /* This may be due to a historic bug.  For them, some names
               are marked immediately as unspendable.  They fail this check
               when undoing, thus ignore them here.  */
            CChainParams::BugType type;
            if (!Params ().IsHistoricBug (tx.GetHash (), pindex->nHeight, type) || type != CChainParams::BUG_FULLY_IGNORE)
                fClean = fClean && error("DisconnectBlock(): added transaction mismatch? database corrupted");
        }

        // remove outputs
        outs->Clear();
        }

        // restore inputs
        if (i > 0) { // not coinbases
            const CTxUndo &txundo = blockUndo.vtxundo[i-1];
            if (txundo.vprevout.size() != tx.vin.size())
                return error("DisconnectBlock(): transaction and undo data inconsistent");
            for (unsigned int j = tx.vin.size(); j-- > 0;) {
                const COutPoint &out = tx.vin[j].prevout;
                const CTxInUndo &undo = txundo.vprevout[j];
                if (!ApplyTxInUndo(undo, view, out))
                    fClean = false;
            }
        }
    }

    // undo name operations in reverse order
    std::vector<CNameTxUndo>::const_reverse_iterator nameUndoIter;
    for (nameUndoIter = blockUndo.vnameundo.rbegin ();
         nameUndoIter != blockUndo.vnameundo.rend (); ++nameUndoIter)
      nameUndoIter->apply (view);

    // move best block pointer to prevout block
    view.SetBestBlock(pindex->pprev->GetBlockHash());

    if (pfClean) {
        *pfClean = fClean;
        return true;
    }

    return fClean;
}

void static FlushBlockFile(bool fFinalize = false)
{
    LOCK(cs_LastBlockFile);

    CDiskBlockPos posOld(nLastBlockFile, 0);

    FILE *fileOld = OpenBlockFile(posOld);
    if (fileOld) {
        if (fFinalize)
            TruncateFile(fileOld, vinfoBlockFile[nLastBlockFile].nSize);
        FileCommit(fileOld);
        fclose(fileOld);
    }

    fileOld = OpenUndoFile(posOld);
    if (fileOld) {
        if (fFinalize)
            TruncateFile(fileOld, vinfoBlockFile[nLastBlockFile].nUndoSize);
        FileCommit(fileOld);
        fclose(fileOld);
    }
}

bool FindUndoPos(CValidationState &state, int nFile, CDiskBlockPos &pos, unsigned int nAddSize);

static CCheckQueue<CScriptCheck> scriptcheckqueue(128);

void ThreadScriptCheck() {
    RenameThread("bitcoin-scriptch");
    scriptcheckqueue.Thread();
}

//
// Called periodically asynchronously; alerts if it smells like
// we're being fed a bad chain (blocks being generated much
// too slowly or too quickly).
//
void PartitionCheck(bool (*initialDownloadCheck)(), CCriticalSection& cs, const CBlockIndex *const &bestHeader,
                    int64_t nPowTargetSpacing)
{
    if (bestHeader == NULL || initialDownloadCheck()) return;

    static int64_t lastAlertTime = 0;
    int64_t now = GetAdjustedTime();
    if (lastAlertTime > now-60*60*24) return; // Alert at most once per day

    const int SPAN_HOURS=4;
    const int SPAN_SECONDS=SPAN_HOURS*60*60;
    int BLOCKS_EXPECTED = SPAN_SECONDS / nPowTargetSpacing;

    boost::math::poisson_distribution<double> poisson(BLOCKS_EXPECTED);

    std::string strWarning;
    int64_t startTime = GetAdjustedTime()-SPAN_SECONDS;

    LOCK(cs);
    const CBlockIndex* i = bestHeader;
    int nBlocks = 0;
    while (i->GetBlockTime() >= startTime) {
        ++nBlocks;
        i = i->pprev;
        if (i == NULL) return; // Ran out of chain, we must not be fully sync'ed
    }

    // How likely is it to find that many by chance?
    double p = boost::math::pdf(poisson, nBlocks);

    LogPrint("partitioncheck", "%s : Found %d blocks in the last %d hours\n", __func__, nBlocks, SPAN_HOURS);
    LogPrint("partitioncheck", "%s : likelihood: %g\n", __func__, p);

    // Aim for one false-positive about every fifty years of normal running:
    const int FIFTY_YEARS = 50*365*24*60*60;
    double alertThreshold = 1.0 / (FIFTY_YEARS / SPAN_SECONDS);

    if (p <= alertThreshold && nBlocks < BLOCKS_EXPECTED)
    {
        // Many fewer blocks than expected: alert!
        strWarning = strprintf(_("WARNING: check your network connection, %d blocks received in the last %d hours (%d expected)"),
                               nBlocks, SPAN_HOURS, BLOCKS_EXPECTED);
    }
    else if (p <= alertThreshold && nBlocks > BLOCKS_EXPECTED)
    {
        // Many more blocks than expected: alert!
        strWarning = strprintf(_("WARNING: abnormally high number of blocks generated, %d blocks received in the last %d hours (%d expected)"),
                               nBlocks, SPAN_HOURS, BLOCKS_EXPECTED);
    }
    if (!strWarning.empty())
    {
        strMiscWarning = strWarning;
        CAlert::Notify(strWarning, true);
        lastAlertTime = now;
    }
}

static int64_t nTimeVerify = 0;
static int64_t nTimeConnect = 0;
static int64_t nTimeIndex = 0;
static int64_t nTimeCallbacks = 0;
static int64_t nTimeTotal = 0;

bool ConnectBlock(const CBlock& block, CValidationState& state, CBlockIndex* pindex, CCoinsViewCache& view, std::set<valtype>& expiredNames, bool fJustCheck)
{
    const CChainParams& chainparams = Params();
    AssertLockHeld(cs_main);
    // Check it again in case a previous version let a bad block in
    if (!CheckBlock(block, state, !fJustCheck, !fJustCheck))
        return false;

    // verify that the view's current state corresponds to the previous block
    uint256 hashPrevBlock = pindex->pprev == NULL ? uint256() : pindex->pprev->GetBlockHash();
    assert(hashPrevBlock == view.GetBestBlock());

    // Special case for the genesis block, skipping connection of its transactions
    // (its coinbase is unspendable)
    if (block.GetHash() == chainparams.GetConsensus().hashGenesisBlock) {
        if (!fJustCheck)
            view.SetBestBlock(pindex->GetBlockHash());
        return true;
    }

    bool fScriptChecks = true;
    if (fCheckpointsEnabled) {
        CBlockIndex *pindexLastCheckpoint = Checkpoints::GetLastCheckpoint(chainparams.Checkpoints());
        if (pindexLastCheckpoint && pindexLastCheckpoint->GetAncestor(pindex->nHeight) == pindex) {
            // This block is an ancestor of a checkpoint: disable script checks
            fScriptChecks = false;
        }
    }

    // Do not allow blocks that contain transactions which 'overwrite' older transactions,
    // unless those are already completely spent.
    // If such overwrites are allowed, coinbases and transactions depending upon those
    // can be duplicated to remove the ability to spend the first instance -- even after
    // being sent to another address.
    // See BIP30 and http://r6.ca/blog/20120206T005236Z.html for more information.
    // This logic is not necessary for memory pool transactions, as AcceptToMemoryPool
    // already refuses previously-known transaction ids entirely.
    // FIXME: Enable strict check after appropriate fork.
    bool fEnforceBIP30 = (!pindex->phashBlock) || // Enforce on CreateNewBlock invocations which don't have a hash.
                          !(true);
    if (fEnforceBIP30) {
        BOOST_FOREACH(const CTransaction& tx, block.vtx) {
            const CCoins* coins = view.AccessCoins(tx.GetHash());
            if (coins && !coins->IsPruned())
                return state.DoS(100, error("ConnectBlock(): tried to overwrite transaction"),
                                 REJECT_INVALID, "bad-txns-BIP30");
        }
    }

    // Disable strict BIP16 checks until we do a softfork for it
    // FIXME: Enable strict check in the future.
    const bool fStrictPayToScriptHash = false;

    unsigned int flags = fStrictPayToScriptHash ? SCRIPT_VERIFY_P2SH : SCRIPT_VERIFY_NONE;

    // Start enforcing the DERSIG (BIP66) rules, for block.nVersion=3 blocks,
    // when 75% of the network has upgraded:
    if (block.nVersion.GetBaseVersion() >= 3 && IsSuperMajority(3, pindex->pprev, chainparams.GetConsensus().nMajorityEnforceBlockUpgrade, chainparams.GetConsensus())) {
        flags |= SCRIPT_VERIFY_DERSIG;
    }

    // Start enforcing CHECKLOCKTIMEVERIFY, (BIP65) for block.nVersion=4
    // blocks, when 75% of the network has upgraded:
    if (block.nVersion.GetBaseVersion() >= 4 && IsSuperMajority(4, pindex->pprev, chainparams.GetConsensus().nMajorityEnforceBlockUpgrade, chainparams.GetConsensus())) {
        flags |= SCRIPT_VERIFY_CHECKLOCKTIMEVERIFY;
    }

    CBlockUndo blockundo;

    CCheckQueueControl<CScriptCheck> control(fScriptChecks && nScriptCheckThreads ? &scriptcheckqueue : NULL);

    int64_t nTimeStart = GetTimeMicros();
    CAmount nFees = 0;
    int nInputs = 0;
    unsigned int nSigOps = 0;
    CDiskTxPos pos(pindex->GetBlockPos(), GetSizeOfCompactSize(block.vtx.size()));
    std::vector<std::pair<uint256, CDiskTxPos> > vPos;
    vPos.reserve(block.vtx.size());
    blockundo.vtxundo.reserve(block.vtx.size() - 1);
    for (unsigned int i = 0; i < block.vtx.size(); i++)
    {
        const CTransaction &tx = block.vtx[i];

        nInputs += tx.vin.size();
        nSigOps += GetLegacySigOpCount(tx);
        if (nSigOps > MAX_BLOCK_SIGOPS)
            return state.DoS(100, error("ConnectBlock(): too many sigops"),
                             REJECT_INVALID, "bad-blk-sigops");

        if (!tx.IsCoinBase())
        {
            if (!view.HaveInputs(tx))
                return state.DoS(100, error("ConnectBlock(): inputs missing/spent"),
                                 REJECT_INVALID, "bad-txns-inputs-missingorspent");

            if (fStrictPayToScriptHash)
            {
                // Add in sigops done by pay-to-script-hash inputs;
                // this is to prevent a "rogue miner" from creating
                // an incredibly-expensive-to-validate block.
                nSigOps += GetP2SHSigOpCount(tx, view);
                if (nSigOps > MAX_BLOCK_SIGOPS)
                    return state.DoS(100, error("ConnectBlock(): too many sigops"),
                                     REJECT_INVALID, "bad-blk-sigops");
            }

            nFees += view.GetValueIn(tx)-tx.GetValueOut();

            std::vector<CScriptCheck> vChecks;
            if (!CheckInputs(tx, state, view, fScriptChecks, flags, false, nScriptCheckThreads ? &vChecks : NULL))
                return error("ConnectBlock(): CheckInputs on %s failed with %s",
                    tx.GetHash().ToString(), FormatStateMessage(state));
            control.Add(vChecks);
        }

        CTxUndo undoDummy;
        if (i > 0) {
            blockundo.vtxundo.push_back(CTxUndo());
        }
        UpdateCoins(tx, state, view, i == 0 ? undoDummy : blockundo.vtxundo.back(), pindex->nHeight);
        ApplyNameTransaction(tx, pindex->nHeight, view, blockundo);

        vPos.push_back(std::make_pair(tx.GetHash(), pos));
        pos.nTxOffset += ::GetSerializeSize(tx, SER_DISK, CLIENT_VERSION);
    }
    int64_t nTime1 = GetTimeMicros(); nTimeConnect += nTime1 - nTimeStart;
    LogPrint("bench", "      - Connect %u transactions: %.2fms (%.3fms/tx, %.3fms/txin) [%.2fs]\n", (unsigned)block.vtx.size(), 0.001 * (nTime1 - nTimeStart), 0.001 * (nTime1 - nTimeStart) / block.vtx.size(), nInputs <= 1 ? 0 : 0.001 * (nTime1 - nTimeStart) / (nInputs-1), nTimeConnect * 0.000001);

    CAmount blockReward = nFees + GetBlockSubsidy(pindex->nHeight, chainparams.GetConsensus());
    if (block.vtx[0].GetValueOut() > blockReward)
        return state.DoS(100,
                         error("ConnectBlock(): coinbase pays too much (actual=%d vs limit=%d)",
                               block.vtx[0].GetValueOut(), blockReward),
                               REJECT_INVALID, "bad-cb-amount");

    if (!control.Wait())
        return state.DoS(100, false);
    int64_t nTime2 = GetTimeMicros(); nTimeVerify += nTime2 - nTimeStart;
    LogPrint("bench", "    - Verify %u txins: %.2fms (%.3fms/txin) [%.2fs]\n", nInputs - 1, 0.001 * (nTime2 - nTimeStart), nInputs <= 1 ? 0 : 0.001 * (nTime2 - nTimeStart) / (nInputs-1), nTimeVerify * 0.000001);

    if (fJustCheck)
        return true;

    /* Remove expired names from the UTXO set.  They become permanently
       unspendable.  Note that we use nHeight+1 here because a possible
       spending transaction would be at least at that height.  This has
       to be done after checking the transactions themselves, because
       spending a name would still be valid in the current block.  */
    if (!ExpireNames(pindex->nHeight + 1, view, blockundo, expiredNames))
        return error("%s : ExpireNames failed", __func__);

    // Write undo information to disk
    if (pindex->GetUndoPos().IsNull() || !pindex->IsValid(BLOCK_VALID_SCRIPTS))
    {
        if (pindex->GetUndoPos().IsNull()) {
            CDiskBlockPos pos;
            if (!FindUndoPos(state, pindex->nFile, pos, ::GetSerializeSize(blockundo, SER_DISK, CLIENT_VERSION) + 40))
                return error("ConnectBlock(): FindUndoPos failed");
            if (!UndoWriteToDisk(blockundo, pos, pindex->pprev->GetBlockHash(), chainparams.MessageStart()))
                return AbortNode(state, "Failed to write undo data");

            // update nUndoPos in block index
            pindex->nUndoPos = pos.nPos;
            pindex->nStatus |= BLOCK_HAVE_UNDO;
        }

        pindex->RaiseValidity(BLOCK_VALID_SCRIPTS);
        setDirtyBlockIndex.insert(pindex);
    }

    if (fTxIndex)
        if (!pblocktree->WriteTxIndex(vPos))
            return AbortNode(state, "Failed to write transaction index");

    // add this block to the view's block chain
    view.SetBestBlock(pindex->GetBlockHash());

    int64_t nTime3 = GetTimeMicros(); nTimeIndex += nTime3 - nTime2;
    LogPrint("bench", "    - Index writing: %.2fms [%.2fs]\n", 0.001 * (nTime3 - nTime2), nTimeIndex * 0.000001);

    // Watch for changes to the previous coinbase transaction.
    static uint256 hashPrevBestCoinBase;
    GetMainSignals().UpdatedTransaction(hashPrevBestCoinBase);
    hashPrevBestCoinBase = block.vtx[0].GetHash();

    int64_t nTime4 = GetTimeMicros(); nTimeCallbacks += nTime4 - nTime3;
    LogPrint("bench", "    - Callbacks: %.2fms [%.2fs]\n", 0.001 * (nTime4 - nTime3), nTimeCallbacks * 0.000001);

    return true;
}

enum FlushStateMode {
    FLUSH_STATE_NONE,
    FLUSH_STATE_IF_NEEDED,
    FLUSH_STATE_PERIODIC,
    FLUSH_STATE_ALWAYS
};

/**
 * Update the on-disk chain state.
 * The caches and indexes are flushed depending on the mode we're called with
 * if they're too large, if it's been a while since the last write,
 * or always and in all cases if we're in prune mode and are deleting files.
 */
bool static FlushStateToDisk(CValidationState &state, FlushStateMode mode) {
    LOCK2(cs_main, cs_LastBlockFile);
    static int64_t nLastWrite = 0;
    static int64_t nLastFlush = 0;
    static int64_t nLastSetChain = 0;
    std::set<int> setFilesToPrune;
    bool fFlushForPrune = false;
    try {
    if (fPruneMode && fCheckForPruning && !fReindex) {
        FindFilesToPrune(setFilesToPrune);
        fCheckForPruning = false;
        if (!setFilesToPrune.empty()) {
            fFlushForPrune = true;
            if (!fHavePruned) {
                pblocktree->WriteFlag("prunedblockfiles", true);
                fHavePruned = true;
            }
        }
    }
    int64_t nNow = GetTimeMicros();
    // Avoid writing/flushing immediately after startup.
    if (nLastWrite == 0) {
        nLastWrite = nNow;
    }
    if (nLastFlush == 0) {
        nLastFlush = nNow;
    }
    if (nLastSetChain == 0) {
        nLastSetChain = nNow;
    }
    size_t cacheSize = pcoinsTip->DynamicMemoryUsage();
    // The cache is large and close to the limit, but we have time now (not in the middle of a block processing).
    bool fCacheLarge = mode == FLUSH_STATE_PERIODIC && cacheSize * (10.0/9) > nCoinCacheUsage;
    // The cache is over the limit, we have to write now.
    bool fCacheCritical = mode == FLUSH_STATE_IF_NEEDED && cacheSize > nCoinCacheUsage;
    // It's been a while since we wrote the block index to disk. Do this frequently, so we don't need to redownload after a crash.
    bool fPeriodicWrite = mode == FLUSH_STATE_PERIODIC && nNow > nLastWrite + (int64_t)DATABASE_WRITE_INTERVAL * 1000000;
    // It's been very long since we flushed the cache. Do this infrequently, to optimize cache usage.
    bool fPeriodicFlush = mode == FLUSH_STATE_PERIODIC && nNow > nLastFlush + (int64_t)DATABASE_FLUSH_INTERVAL * 1000000;
    // Combine all conditions that result in a full cache flush.
    bool fDoFullFlush = (mode == FLUSH_STATE_ALWAYS) || fCacheLarge || fCacheCritical || fPeriodicFlush || fFlushForPrune;
    // Write blocks and block index to disk.
    if (fDoFullFlush || fPeriodicWrite) {
        // Depend on nMinDiskSpace to ensure we can write block index
        if (!CheckDiskSpace(0))
            return state.Error("out of disk space");
        // First make sure all block and undo data is flushed to disk.
        FlushBlockFile();
        // Then update all block file information (which may refer to block and undo files).
        {
            std::vector<std::pair<int, const CBlockFileInfo*> > vFiles;
            vFiles.reserve(setDirtyFileInfo.size());
            for (set<int>::iterator it = setDirtyFileInfo.begin(); it != setDirtyFileInfo.end(); ) {
                vFiles.push_back(make_pair(*it, &vinfoBlockFile[*it]));
                setDirtyFileInfo.erase(it++);
            }
            std::vector<const CBlockIndex*> vBlocks;
            vBlocks.reserve(setDirtyBlockIndex.size());
            for (set<CBlockIndex*>::iterator it = setDirtyBlockIndex.begin(); it != setDirtyBlockIndex.end(); ) {
                vBlocks.push_back(*it);
                setDirtyBlockIndex.erase(it++);
            }
            if (!pblocktree->WriteBatchSync(vFiles, nLastBlockFile, vBlocks)) {
                return AbortNode(state, "Files to write to block index database");
            }
        }
        // Finally remove any pruned files
        if (fFlushForPrune)
            UnlinkPrunedFiles(setFilesToPrune);
        nLastWrite = nNow;
    }
    // Flush best chain related state. This can only be done if the blocks / block index write was also done.
    if (fDoFullFlush) {
        // Typical CCoins structures on disk are around 128 bytes in size.
        // Pushing a new one to the database can cause it to be written
        // twice (once in the log, and once in the tables). This is already
        // an overestimation, as most will delete an existing entry or
        // overwrite one. Still, use a conservative safety factor of 2.
        if (!CheckDiskSpace(128 * 2 * 2 * pcoinsTip->GetCacheSize()))
            return state.Error("out of disk space");
        // Flush the chainstate (which may refer to block index entries).
        if (!pcoinsTip->Flush())
            return AbortNode(state, "Failed to write to coin database");
        nLastFlush = nNow;
    }
    if ((mode == FLUSH_STATE_ALWAYS || mode == FLUSH_STATE_PERIODIC) && nNow > nLastSetChain + (int64_t)DATABASE_WRITE_INTERVAL * 1000000) {
        // Update best block in wallet (so we can detect restored wallets).
        GetMainSignals().SetBestChain(chainActive.GetLocator());
        nLastSetChain = nNow;
    }
    } catch (const std::runtime_error& e) {
        return AbortNode(state, std::string("System error while flushing: ") + e.what());
    }
    return true;
}

void FlushStateToDisk() {
    CValidationState state;
    FlushStateToDisk(state, FLUSH_STATE_ALWAYS);
}

void PruneAndFlush() {
    CValidationState state;
    fCheckForPruning = true;
    FlushStateToDisk(state, FLUSH_STATE_NONE);
}

/** Update chainActive and related internal data structures. */
void static UpdateTip(CBlockIndex *pindexNew) {
    const CChainParams& chainParams = Params();
    chainActive.SetTip(pindexNew);

    // New best block
    nTimeBestReceived = GetTime();
    mempool.AddTransactionsUpdated(1);

    LogPrintf("%s: new best=%s  height=%d  log2_work=%.8g  tx=%lu  date=%s progress=%f  cache=%.1fMiB(%utx)\n", __func__,
      chainActive.Tip()->GetBlockHash().ToString(), chainActive.Height(), log(chainActive.Tip()->nChainWork.getdouble())/log(2.0), (unsigned long)chainActive.Tip()->nChainTx,
      DateTimeStrFormat("%Y-%m-%d %H:%M:%S", chainActive.Tip()->GetBlockTime()),
      Checkpoints::GuessVerificationProgress(chainParams.Checkpoints(), chainActive.Tip()), pcoinsTip->DynamicMemoryUsage() * (1.0 / (1<<20)), pcoinsTip->GetCacheSize());

    cvBlockChange.notify_all();

    // Check the version of the last 100 blocks to see if we need to upgrade:
    static bool fWarned = false;
    if (!IsInitialBlockDownload() && !fWarned)
    {
        int nUpgraded = 0;
        const CBlockIndex* pindex = chainActive.Tip();
        for (int i = 0; i < 100 && pindex != NULL; i++)
        {
            if (pindex->nVersion.GetBaseVersion() > CBlock::CURRENT_VERSION)
                ++nUpgraded;
            pindex = pindex->pprev;
        }
        if (nUpgraded > 0)
            LogPrintf("%s: %d of last 100 blocks above version %d\n", __func__, nUpgraded, (int)CBlock::CURRENT_VERSION);
        if (nUpgraded > 100/2)
        {
            // strMiscWarning is read by GetWarnings(), called by Qt and the JSON-RPC code to warn the user:
            strMiscWarning = _("Warning: This version is obsolete; upgrade required!");
            CAlert::Notify(strMiscWarning, true);
            fWarned = true;
        }
    }
}

/** Disconnect chainActive's tip. You want to manually re-limit mempool size after this */
bool static DisconnectTip(CValidationState &state) {
    CBlockIndex *pindexDelete = chainActive.Tip();
    assert(pindexDelete);
    mempool.check(pcoinsTip);
    CheckNameDB (true);
    // Read block from disk.
    CBlock block;
    if (!ReadBlockFromDisk(block, pindexDelete))
        return AbortNode(state, "Failed to read block");
    // Apply the block atomically to the chain state.
    std::set<valtype> unexpiredNames;
    int64_t nStart = GetTimeMicros();
    {
        CCoinsViewCache view(pcoinsTip);
        if (!DisconnectBlock(block, state, pindexDelete, view, unexpiredNames))
            return error("DisconnectTip(): DisconnectBlock %s failed", pindexDelete->GetBlockHash().ToString());
        assert(view.Flush());
    }
    LogPrint("bench", "- Disconnect block: %.2fms\n", (GetTimeMicros() - nStart) * 0.001);
    // Write the chain state to disk, if necessary.
    if (!FlushStateToDisk(state, FLUSH_STATE_IF_NEEDED))
        return false;
    // Resurrect mempool transactions from the disconnected block.
    std::vector<uint256> vHashUpdate;
    BOOST_FOREACH(const CTransaction &tx, block.vtx) {
        // ignore validation errors in resurrected transactions
        list<CTransaction> removed;
        CValidationState stateDummy;
        if (tx.IsCoinBase() || !AcceptToMemoryPool(mempool, stateDummy, tx, false, NULL, true)) {
            mempool.remove(tx, removed, true);
        } else if (mempool.exists(tx.GetHash())) {
            vHashUpdate.push_back(tx.GetHash());
        }
    }
    // AcceptToMemoryPool/addUnchecked all assume that new mempool entries have
    // no in-mempool children, which is generally not true when adding
    // previously-confirmed transactions back to the mempool.
    // UpdateTransactionsFromBlock finds descendants of any transactions in this
    // block that were added back and cleans up the mempool state.
    mempool.UpdateTransactionsFromBlock(vHashUpdate);
    mempool.removeCoinbaseSpends(pcoinsTip, pindexDelete->nHeight);
    // Fix the pool for conflicts due to unexpired names.
    list<CTransaction> txConflicted;
    mempool.removeUnexpireConflicts(unexpiredNames, txConflicted);
    mempool.check(pcoinsTip);
    // Update chainActive and related variables.
    UpdateTip(pindexDelete->pprev);
    CheckNameDB (true);
    // Tell wallet about transactions that went from mempool
    // to conflicted:
    BOOST_FOREACH(const CTransaction &tx, txConflicted) {
        SyncWithWallets(tx, NULL);
    }
    // Let wallets know transactions went from 1-confirmed to
    // 0-confirmed or conflicted:
    BOOST_FOREACH(const CTransaction &tx, block.vtx) {
        SyncWithWallets(tx, NULL);
    }
    return true;
}

static int64_t nTimeReadFromDisk = 0;
static int64_t nTimeConnectTotal = 0;
static int64_t nTimeFlush = 0;
static int64_t nTimeChainState = 0;
static int64_t nTimePostConnect = 0;

/**
 * Connect a new block to chainActive. pblock is either NULL or a pointer to a CBlock
 * corresponding to pindexNew, to bypass loading it again from disk.
 */
bool static ConnectTip(CValidationState &state, CBlockIndex *pindexNew, const CBlock *pblock) {
    assert(pindexNew->pprev == chainActive.Tip());
    mempool.check(pcoinsTip);
    CheckNameDB (true);
    // Read block from disk.
    int64_t nTime1 = GetTimeMicros();
    CBlock block;
    if (!pblock) {
        if (!ReadBlockFromDisk(block, pindexNew))
            return AbortNode(state, "Failed to read block");
        pblock = &block;
    }
    // Apply the block atomically to the chain state.
    std::set<valtype> expiredNames;
    int64_t nTime2 = GetTimeMicros(); nTimeReadFromDisk += nTime2 - nTime1;
    int64_t nTime3;
    LogPrint("bench", "  - Load block from disk: %.2fms [%.2fs]\n", (nTime2 - nTime1) * 0.001, nTimeReadFromDisk * 0.000001);
    {
        CCoinsViewCache view(pcoinsTip);
        bool rv = ConnectBlock(*pblock, state, pindexNew, view, expiredNames);
        GetMainSignals().BlockChecked(*pblock, state);
        if (!rv) {
            if (state.IsInvalid())
                InvalidBlockFound(pindexNew, state);
            return error("ConnectTip(): ConnectBlock %s failed", pindexNew->GetBlockHash().ToString());
        }
        mapBlockSource.erase(pindexNew->GetBlockHash());
        nTime3 = GetTimeMicros(); nTimeConnectTotal += nTime3 - nTime2;
        LogPrint("bench", "  - Connect total: %.2fms [%.2fs]\n", (nTime3 - nTime2) * 0.001, nTimeConnectTotal * 0.000001);
        assert(view.Flush());
    }
    int64_t nTime4 = GetTimeMicros(); nTimeFlush += nTime4 - nTime3;
    LogPrint("bench", "  - Flush: %.2fms [%.2fs]\n", (nTime4 - nTime3) * 0.001, nTimeFlush * 0.000001);
    // Write the chain state to disk, if necessary.
    if (!FlushStateToDisk(state, FLUSH_STATE_IF_NEEDED))
        return false;
    int64_t nTime5 = GetTimeMicros(); nTimeChainState += nTime5 - nTime4;
    LogPrint("bench", "  - Writing chainstate: %.2fms [%.2fs]\n", (nTime5 - nTime4) * 0.001, nTimeChainState * 0.000001);
    // Remove conflicting transactions from the mempool.
    list<CTransaction> txConflicted;
    mempool.removeForBlock(pblock->vtx, pindexNew->nHeight, txConflicted, !IsInitialBlockDownload());
    mempool.removeExpireConflicts(expiredNames, txConflicted);
    mempool.check(pcoinsTip);
    // Update chainActive & related variables.
    UpdateTip(pindexNew);
    CheckNameDB (false);
    // Tell wallet about transactions that went from mempool
    // to conflicted:
    BOOST_FOREACH(const CTransaction &tx, txConflicted) {
        SyncWithWallets(tx, NULL);
    }
    // ... and about transactions that got confirmed:
    BOOST_FOREACH(const CTransaction &tx, pblock->vtx) {
        SyncWithWallets(tx, pblock);
    }

    int64_t nTime6 = GetTimeMicros(); nTimePostConnect += nTime6 - nTime5; nTimeTotal += nTime6 - nTime1;
    LogPrint("bench", "  - Connect postprocess: %.2fms [%.2fs]\n", (nTime6 - nTime5) * 0.001, nTimePostConnect * 0.000001);
    LogPrint("bench", "- Connect block: %.2fms [%.2fs]\n", (nTime6 - nTime1) * 0.001, nTimeTotal * 0.000001);
    return true;
}

/**
 * Return the tip of the chain with the most work in it, that isn't
 * known to be invalid (it's however far from certain to be valid).
 */
static CBlockIndex* FindMostWorkChain() {
    do {
        CBlockIndex *pindexNew = NULL;

        // Find the best candidate header.
        {
            std::set<CBlockIndex*, CBlockIndexWorkComparator>::reverse_iterator it = setBlockIndexCandidates.rbegin();
            if (it == setBlockIndexCandidates.rend())
                return NULL;
            pindexNew = *it;
        }

        // Check whether all blocks on the path between the currently active chain and the candidate are valid.
        // Just going until the active chain is an optimization, as we know all blocks in it are valid already.
        CBlockIndex *pindexTest = pindexNew;
        bool fInvalidAncestor = false;
        while (pindexTest && !chainActive.Contains(pindexTest)) {
            assert(pindexTest->nChainTx || pindexTest->nHeight == 0);

            // Pruned nodes may have entries in setBlockIndexCandidates for
            // which block files have been deleted.  Remove those as candidates
            // for the most work chain if we come across them; we can't switch
            // to a chain unless we have all the non-active-chain parent blocks.
            bool fFailedChain = pindexTest->nStatus & BLOCK_FAILED_MASK;
            bool fMissingData = !(pindexTest->nStatus & BLOCK_HAVE_DATA);
            if (fFailedChain || fMissingData) {
                // Candidate chain is not usable (either invalid or missing data)
                if (fFailedChain && (pindexBestInvalid == NULL || pindexNew->nChainWork > pindexBestInvalid->nChainWork))
                    pindexBestInvalid = pindexNew;
                CBlockIndex *pindexFailed = pindexNew;
                // Remove the entire chain from the set.
                while (pindexTest != pindexFailed) {
                    if (fFailedChain) {
                        pindexFailed->nStatus |= BLOCK_FAILED_CHILD;
                    } else if (fMissingData) {
                        // If we're missing data, then add back to mapBlocksUnlinked,
                        // so that if the block arrives in the future we can try adding
                        // to setBlockIndexCandidates again.
                        mapBlocksUnlinked.insert(std::make_pair(pindexFailed->pprev, pindexFailed));
                    }
                    setBlockIndexCandidates.erase(pindexFailed);
                    pindexFailed = pindexFailed->pprev;
                }
                setBlockIndexCandidates.erase(pindexTest);
                fInvalidAncestor = true;
                break;
            }
            pindexTest = pindexTest->pprev;
        }
        if (!fInvalidAncestor)
            return pindexNew;
    } while(true);
}

/** Delete all entries in setBlockIndexCandidates that are worse than the current tip. */
static void PruneBlockIndexCandidates() {
    // Note that we can't delete the current block itself, as we may need to return to it later in case a
    // reorganization to a better block fails.
    std::set<CBlockIndex*, CBlockIndexWorkComparator>::iterator it = setBlockIndexCandidates.begin();
    while (it != setBlockIndexCandidates.end() && setBlockIndexCandidates.value_comp()(*it, chainActive.Tip())) {
        setBlockIndexCandidates.erase(it++);
    }
    // Either the current tip or a successor of it we're working towards is left in setBlockIndexCandidates.
    assert(!setBlockIndexCandidates.empty());
}

/**
 * Try to make some progress towards making pindexMostWork the active block.
 * pblock is either NULL or a pointer to a CBlock corresponding to pindexMostWork.
 */
static bool ActivateBestChainStep(CValidationState &state, CBlockIndex *pindexMostWork, const CBlock *pblock) {
    AssertLockHeld(cs_main);
    bool fInvalidFound = false;
    const CBlockIndex *pindexOldTip = chainActive.Tip();
    const CBlockIndex *pindexFork = chainActive.FindFork(pindexMostWork);

    // Disconnect active blocks which are no longer in the best chain.
    bool fBlocksDisconnected = false;
    while (chainActive.Tip() && chainActive.Tip() != pindexFork) {
        if (!DisconnectTip(state))
            return false;
        fBlocksDisconnected = true;
    }

    // Build list of new blocks to connect.
    std::vector<CBlockIndex*> vpindexToConnect;
    bool fContinue = true;
    int nHeight = pindexFork ? pindexFork->nHeight : -1;
    while (fContinue && nHeight != pindexMostWork->nHeight) {
    // Don't iterate the entire list of potential improvements toward the best tip, as we likely only need
    // a few blocks along the way.
    int nTargetHeight = std::min(nHeight + 32, pindexMostWork->nHeight);
    vpindexToConnect.clear();
    vpindexToConnect.reserve(nTargetHeight - nHeight);
    CBlockIndex *pindexIter = pindexMostWork->GetAncestor(nTargetHeight);
    while (pindexIter && pindexIter->nHeight != nHeight) {
        vpindexToConnect.push_back(pindexIter);
        pindexIter = pindexIter->pprev;
    }
    nHeight = nTargetHeight;

    // Connect new blocks.
    BOOST_REVERSE_FOREACH(CBlockIndex *pindexConnect, vpindexToConnect) {
        if (!ConnectTip(state, pindexConnect, pindexConnect == pindexMostWork ? pblock : NULL)) {
            if (state.IsInvalid()) {
                // The block violates a consensus rule.
                if (!state.CorruptionPossible())
                    InvalidChainFound(vpindexToConnect.back());
                state = CValidationState();
                fInvalidFound = true;
                fContinue = false;
                break;
            } else {
                // A system error occurred (disk space, database error, ...).
                return false;
            }
        } else {
            PruneBlockIndexCandidates();
            if (!pindexOldTip || chainActive.Tip()->nChainWork > pindexOldTip->nChainWork) {
                // We're in a better position than we were. Return temporarily to release the lock.
                fContinue = false;
                break;
            }
        }
    }
    }

    if (fBlocksDisconnected)
        mempool.TrimToSize(GetArg("-maxmempool", DEFAULT_MAX_MEMPOOL_SIZE) * 1000000);

    // Callbacks/notifications for a new best chain.
    if (fInvalidFound)
        CheckForkWarningConditionsOnNewFork(vpindexToConnect.back());
    else
        CheckForkWarningConditions();

    return true;
}

/**
 * Make the best chain active, in multiple steps. The result is either failure
 * or an activated best chain. pblock is either NULL or a pointer to a block
 * that is already loaded (to avoid loading it again from disk).
 */
bool ActivateBestChain(CValidationState &state, const CBlock *pblock) {
    CBlockIndex *pindexNewTip = NULL;
    CBlockIndex *pindexMostWork = NULL;
    const CChainParams& chainParams = Params();
    do {
        boost::this_thread::interruption_point();

        bool fInitialDownload;
        {
            LOCK(cs_main);
            pindexMostWork = FindMostWorkChain();

            // Whether we have anything to do at all.
            if (pindexMostWork == NULL || pindexMostWork == chainActive.Tip())
                return true;

            if (!ActivateBestChainStep(state, pindexMostWork, pblock && pblock->GetHash() == pindexMostWork->GetBlockHash() ? pblock : NULL))
                return false;

            pindexNewTip = chainActive.Tip();
            fInitialDownload = IsInitialBlockDownload();
        }
        // When we reach this point, we switched to a new tip (stored in pindexNewTip).

        // Notifications/callbacks that can run without cs_main
        if (!fInitialDownload) {
            uint256 hashNewTip = pindexNewTip->GetBlockHash();
            // Relay inventory, but don't relay old inventory during initial block download.
            int nBlockEstimate = 0;
            if (fCheckpointsEnabled)
                nBlockEstimate = Checkpoints::GetTotalBlocksEstimate(chainParams.Checkpoints());
            {
                LOCK(cs_vNodes);
                BOOST_FOREACH(CNode* pnode, vNodes)
                    if (chainActive.Height() > (pnode->nStartingHeight != -1 ? pnode->nStartingHeight - 2000 : nBlockEstimate))
                        pnode->PushInventory(CInv(MSG_BLOCK, hashNewTip));
            }
            // Notify external listeners about the new tip.
            GetMainSignals().UpdatedBlockTip(pindexNewTip);
            uiInterface.NotifyBlockTip(hashNewTip);
        }
    } while(pindexMostWork != chainActive.Tip());
    CheckBlockIndex();

    // Write changes periodically to disk, after relay.
    if (!FlushStateToDisk(state, FLUSH_STATE_PERIODIC)) {
        return false;
    }

    return true;
}

bool InvalidateBlock(CValidationState& state, CBlockIndex *pindex) {
    AssertLockHeld(cs_main);

    // Mark the block itself as invalid.
    pindex->nStatus |= BLOCK_FAILED_VALID;
    setDirtyBlockIndex.insert(pindex);
    setBlockIndexCandidates.erase(pindex);

    while (chainActive.Contains(pindex)) {
        CBlockIndex *pindexWalk = chainActive.Tip();
        pindexWalk->nStatus |= BLOCK_FAILED_CHILD;
        setDirtyBlockIndex.insert(pindexWalk);
        setBlockIndexCandidates.erase(pindexWalk);
        // ActivateBestChain considers blocks already in chainActive
        // unconditionally valid already, so force disconnect away from it.
        if (!DisconnectTip(state)) {
            return false;
        }
    }

    mempool.TrimToSize(GetArg("-maxmempool", DEFAULT_MAX_MEMPOOL_SIZE) * 1000000);

    // The resulting new best tip may not be in setBlockIndexCandidates anymore, so
    // add it again.
    BlockMap::iterator it = mapBlockIndex.begin();
    while (it != mapBlockIndex.end()) {
        if (it->second->IsValid(BLOCK_VALID_TRANSACTIONS) && it->second->nChainTx && !setBlockIndexCandidates.value_comp()(it->second, chainActive.Tip())) {
            setBlockIndexCandidates.insert(it->second);
        }
        it++;
    }

    InvalidChainFound(pindex);
    return true;
}

bool ReconsiderBlock(CValidationState& state, CBlockIndex *pindex) {
    AssertLockHeld(cs_main);

    int nHeight = pindex->nHeight;

    // Remove the invalidity flag from this block and all its descendants.
    BlockMap::iterator it = mapBlockIndex.begin();
    while (it != mapBlockIndex.end()) {
        if (!it->second->IsValid() && it->second->GetAncestor(nHeight) == pindex) {
            it->second->nStatus &= ~BLOCK_FAILED_MASK;
            setDirtyBlockIndex.insert(it->second);
            if (it->second->IsValid(BLOCK_VALID_TRANSACTIONS) && it->second->nChainTx && setBlockIndexCandidates.value_comp()(chainActive.Tip(), it->second)) {
                setBlockIndexCandidates.insert(it->second);
            }
            if (it->second == pindexBestInvalid) {
                // Reset invalid block marker if it was pointing to one of those.
                pindexBestInvalid = NULL;
            }
        }
        it++;
    }

    // Remove the invalidity flag from all ancestors too.
    while (pindex != NULL) {
        if (pindex->nStatus & BLOCK_FAILED_MASK) {
            pindex->nStatus &= ~BLOCK_FAILED_MASK;
            setDirtyBlockIndex.insert(pindex);
        }
        pindex = pindex->pprev;
    }
    return true;
}

CBlockIndex* AddToBlockIndex(const CBlockHeader& block)
{
    // Check for duplicate
    uint256 hash = block.GetHash();
    BlockMap::iterator it = mapBlockIndex.find(hash);
    if (it != mapBlockIndex.end())
        return it->second;

    // Construct new block index object
    CBlockIndex* pindexNew = new CBlockIndex(block);
    assert(pindexNew);
    // We assign the sequence id to blocks only when the full data is available,
    // to avoid miners withholding blocks but broadcasting headers, to get a
    // competitive advantage.
    pindexNew->nSequenceId = 0;
    BlockMap::iterator mi = mapBlockIndex.insert(make_pair(hash, pindexNew)).first;
    pindexNew->phashBlock = &((*mi).first);
    BlockMap::iterator miPrev = mapBlockIndex.find(block.hashPrevBlock);
    if (miPrev != mapBlockIndex.end())
    {
        pindexNew->pprev = (*miPrev).second;
        pindexNew->nHeight = pindexNew->pprev->nHeight + 1;
        pindexNew->BuildSkip();
    }
    pindexNew->nChainWork = (pindexNew->pprev ? pindexNew->pprev->nChainWork : 0) + GetBlockProof(*pindexNew);
    pindexNew->RaiseValidity(BLOCK_VALID_TREE);
    if (pindexBestHeader == NULL || pindexBestHeader->nChainWork < pindexNew->nChainWork)
        pindexBestHeader = pindexNew;

    setDirtyBlockIndex.insert(pindexNew);

    return pindexNew;
}

/** Mark a block as having its data received and checked (up to BLOCK_VALID_TRANSACTIONS). */
bool ReceivedBlockTransactions(const CBlock &block, CValidationState& state, CBlockIndex *pindexNew, const CDiskBlockPos& pos)
{
    pindexNew->nTx = block.vtx.size();
    pindexNew->nChainTx = 0;
    pindexNew->nFile = pos.nFile;
    pindexNew->nDataPos = pos.nPos;
    pindexNew->nUndoPos = 0;
    pindexNew->nStatus |= BLOCK_HAVE_DATA;
    pindexNew->RaiseValidity(BLOCK_VALID_TRANSACTIONS);
    setDirtyBlockIndex.insert(pindexNew);

    if (pindexNew->pprev == NULL || pindexNew->pprev->nChainTx) {
        // If pindexNew is the genesis block or all parents are BLOCK_VALID_TRANSACTIONS.
        deque<CBlockIndex*> queue;
        queue.push_back(pindexNew);

        // Recursively process any descendant blocks that now may be eligible to be connected.
        while (!queue.empty()) {
            CBlockIndex *pindex = queue.front();
            queue.pop_front();
            pindex->nChainTx = (pindex->pprev ? pindex->pprev->nChainTx : 0) + pindex->nTx;
            {
                LOCK(cs_nBlockSequenceId);
                pindex->nSequenceId = nBlockSequenceId++;
            }
            if (chainActive.Tip() == NULL || !setBlockIndexCandidates.value_comp()(pindex, chainActive.Tip())) {
                setBlockIndexCandidates.insert(pindex);
            }
            std::pair<std::multimap<CBlockIndex*, CBlockIndex*>::iterator, std::multimap<CBlockIndex*, CBlockIndex*>::iterator> range = mapBlocksUnlinked.equal_range(pindex);
            while (range.first != range.second) {
                std::multimap<CBlockIndex*, CBlockIndex*>::iterator it = range.first;
                queue.push_back(it->second);
                range.first++;
                mapBlocksUnlinked.erase(it);
            }
        }
    } else {
        if (pindexNew->pprev && pindexNew->pprev->IsValid(BLOCK_VALID_TREE)) {
            mapBlocksUnlinked.insert(std::make_pair(pindexNew->pprev, pindexNew));
        }
    }

    return true;
}

bool FindBlockPos(CValidationState &state, CDiskBlockPos &pos, unsigned int nAddSize, unsigned int nHeight, uint64_t nTime, bool fKnown = false)
{
    LOCK(cs_LastBlockFile);

    unsigned int nFile = fKnown ? pos.nFile : nLastBlockFile;
    if (vinfoBlockFile.size() <= nFile) {
        vinfoBlockFile.resize(nFile + 1);
    }

    if (!fKnown) {
        while (vinfoBlockFile[nFile].nSize + nAddSize >= MAX_BLOCKFILE_SIZE) {
            nFile++;
            if (vinfoBlockFile.size() <= nFile) {
                vinfoBlockFile.resize(nFile + 1);
            }
        }
        pos.nFile = nFile;
        pos.nPos = vinfoBlockFile[nFile].nSize;
    }

    if (nFile != nLastBlockFile) {
        if (!fKnown) {
            LogPrintf("Leaving block file %i: %s\n", nFile, vinfoBlockFile[nFile].ToString());
        }
        FlushBlockFile(!fKnown);
        nLastBlockFile = nFile;
    }

    vinfoBlockFile[nFile].AddBlock(nHeight, nTime);
    if (fKnown)
        vinfoBlockFile[nFile].nSize = std::max(pos.nPos + nAddSize, vinfoBlockFile[nFile].nSize);
    else
        vinfoBlockFile[nFile].nSize += nAddSize;

    if (!fKnown) {
        unsigned int nOldChunks = (pos.nPos + BLOCKFILE_CHUNK_SIZE - 1) / BLOCKFILE_CHUNK_SIZE;
        unsigned int nNewChunks = (vinfoBlockFile[nFile].nSize + BLOCKFILE_CHUNK_SIZE - 1) / BLOCKFILE_CHUNK_SIZE;
        if (nNewChunks > nOldChunks) {
            if (fPruneMode)
                fCheckForPruning = true;
            if (CheckDiskSpace(nNewChunks * BLOCKFILE_CHUNK_SIZE - pos.nPos)) {
                FILE *file = OpenBlockFile(pos);
                if (file) {
                    LogPrintf("Pre-allocating up to position 0x%x in blk%05u.dat\n", nNewChunks * BLOCKFILE_CHUNK_SIZE, pos.nFile);
                    AllocateFileRange(file, pos.nPos, nNewChunks * BLOCKFILE_CHUNK_SIZE - pos.nPos);
                    fclose(file);
                }
            }
            else
                return state.Error("out of disk space");
        }
    }

    setDirtyFileInfo.insert(nFile);
    return true;
}

bool FindUndoPos(CValidationState &state, int nFile, CDiskBlockPos &pos, unsigned int nAddSize)
{
    pos.nFile = nFile;

    LOCK(cs_LastBlockFile);

    unsigned int nNewSize;
    pos.nPos = vinfoBlockFile[nFile].nUndoSize;
    nNewSize = vinfoBlockFile[nFile].nUndoSize += nAddSize;
    setDirtyFileInfo.insert(nFile);

    unsigned int nOldChunks = (pos.nPos + UNDOFILE_CHUNK_SIZE - 1) / UNDOFILE_CHUNK_SIZE;
    unsigned int nNewChunks = (nNewSize + UNDOFILE_CHUNK_SIZE - 1) / UNDOFILE_CHUNK_SIZE;
    if (nNewChunks > nOldChunks) {
        if (fPruneMode)
            fCheckForPruning = true;
        if (CheckDiskSpace(nNewChunks * UNDOFILE_CHUNK_SIZE - pos.nPos)) {
            FILE *file = OpenUndoFile(pos);
            if (file) {
                LogPrintf("Pre-allocating up to position 0x%x in rev%05u.dat\n", nNewChunks * UNDOFILE_CHUNK_SIZE, pos.nFile);
                AllocateFileRange(file, pos.nPos, nNewChunks * UNDOFILE_CHUNK_SIZE - pos.nPos);
                fclose(file);
            }
        }
        else
            return state.Error("out of disk space");
    }

    return true;
}

/* Temporary check that blocks are compatible with BDB's 10,000 lock limit.
   This is based on Bitcoin's commit 8c222dca4f961ad13ec64d690134a40d09b20813.
   Each "object" touched in the DB may cause two locks (one read and one
   write lock).  Objects are transaction IDs and names.  Thus, count the
   total number of transaction IDs (tx themselves plus all distinct inputs).
   In addition, each Namecoin transaction could touch at most one name,
   so add them as well.  */
bool CheckDbLockLimit(const CBlock& block, const CTransaction* extraTx)
{
    std::vector<CTransaction> vtx = block.vtx;
    if (extraTx)
        vtx.push_back(*extraTx);

    set<uint256> setTxIds;
    unsigned nNames = 0;
    BOOST_FOREACH(const CTransaction& tx, vtx)
    {
        setTxIds.insert(tx.GetHash());
        if (tx.IsNamecoin())
            ++nNames;

        BOOST_FOREACH(const CTxIn& txIn, tx.vin)
            setTxIds.insert(txIn.prevout.hash);
    }

    const unsigned nTotalIds = setTxIds.size() + nNames;

    if (nTotalIds > 4500)
        return error("%s : %u locks estimated, that is too much for BDB",
                     __func__, nTotalIds);

    if (fDebug)
        LogPrintf ("%s : need %u locks\n", __func__, nTotalIds);
    
    return true;
}

bool CheckBlockHeader(const CBlockHeader& block, CValidationState& state, bool fCheckPOW)
{
    // Check proof of work matches claimed amount
    if (fCheckPOW && !CheckProofOfWork(block, Params().GetConsensus()))
        return state.DoS(50, error("CheckBlockHeader(): proof of work failed"),
                         REJECT_INVALID, "high-hash");

    // Check timestamp
    if (block.GetBlockTime() > GetAdjustedTime() + 2 * 60 * 60)
        return state.Invalid(error("CheckBlockHeader(): block timestamp too far in the future"),
                             REJECT_INVALID, "time-too-new");

    return true;
}

bool CheckBlock(const CBlock& block, CValidationState& state, bool fCheckPOW, bool fCheckMerkleRoot)
{
    // These are checks that are independent of context.

    if (block.fChecked)
        return true;

    // Check that the header is valid (particularly PoW).  This is mostly
    // redundant with the call in AcceptBlockHeader.
    if (!CheckBlockHeader(block, state, fCheckPOW))
        return false;

    // Check the merkle root.
    if (fCheckMerkleRoot) {
        bool mutated;
        uint256 hashMerkleRoot2 = block.ComputeMerkleRoot(&mutated);
        if (block.hashMerkleRoot != hashMerkleRoot2)
            return state.DoS(100, error("CheckBlock(): hashMerkleRoot mismatch"),
                             REJECT_INVALID, "bad-txnmrklroot", true);

        // Check for merkle tree malleability (CVE-2012-2459): repeating sequences
        // of transactions in a block without affecting the merkle root of a block,
        // while still invalidating it.
        if (mutated)
            return state.DoS(100, error("CheckBlock(): duplicate transaction"),
                             REJECT_INVALID, "bad-txns-duplicate", true);
    }

    // All potential-corruption validation must be done before we do any
    // transaction validation, as otherwise we may mark the header as invalid
    // because we receive the wrong transactions for it.

    // Size limits
    if (block.vtx.empty() || block.vtx.size() > MAX_BLOCK_SIZE || ::GetSerializeSize(block, SER_NETWORK, PROTOCOL_VERSION) > MAX_BLOCK_SIZE)
        return state.DoS(100, error("CheckBlock(): size limits failed"),
                         REJECT_INVALID, "bad-blk-length");

    // Enforce the temporary DB lock limit.
    // TODO: Remove with a hardfork in the future.
    if (!CheckDbLockLimit(block))
        return state.DoS(100, error("%s : DB lock limit failed", __func__),
                         REJECT_INVALID, "bad-db-locks");

    // First transaction must be coinbase, the rest must not be
    if (block.vtx.empty() || !block.vtx[0].IsCoinBase())
        return state.DoS(100, error("CheckBlock(): first tx is not coinbase"),
                         REJECT_INVALID, "bad-cb-missing");
    for (unsigned int i = 1; i < block.vtx.size(); i++)
        if (block.vtx[i].IsCoinBase())
            return state.DoS(100, error("CheckBlock(): more than one coinbase"),
                             REJECT_INVALID, "bad-cb-multiple");

    // Check transactions
    BOOST_FOREACH(const CTransaction& tx, block.vtx)
        if (!CheckTransaction(tx, state))
            return error("CheckBlock(): CheckTransaction of %s failed with %s",
                tx.GetHash().ToString(),
                FormatStateMessage(state));

    unsigned int nSigOps = 0;
    BOOST_FOREACH(const CTransaction& tx, block.vtx)
    {
        nSigOps += GetLegacySigOpCount(tx);
    }
    if (nSigOps > MAX_BLOCK_SIGOPS)
        return state.DoS(100, error("CheckBlock(): out-of-bounds SigOpCount"),
                         REJECT_INVALID, "bad-blk-sigops", true);

    if (fCheckPOW && fCheckMerkleRoot)
        block.fChecked = true;

    return true;
}

static bool CheckIndexAgainstCheckpoint(const CBlockIndex* pindexPrev, CValidationState& state, const CChainParams& chainparams, const uint256& hash)
{
    if (*pindexPrev->phashBlock == chainparams.GetConsensus().hashGenesisBlock)
        return true;

    int nHeight = pindexPrev->nHeight+1;
    // Don't accept any forks from the main chain prior to last checkpoint
    CBlockIndex* pcheckpoint = Checkpoints::GetLastCheckpoint(chainparams.Checkpoints());
    if (pcheckpoint && nHeight < pcheckpoint->nHeight)
        return state.DoS(100, error("%s: forked chain older than last checkpoint (height %d)", __func__, nHeight));

    return true;
}

bool ContextualCheckBlockHeader(const CBlockHeader& block, CValidationState& state, CBlockIndex * const pindexPrev)
{
    const Consensus::Params& consensusParams = Params().GetConsensus();

    // Disallow legacy blocks after merge-mining start.
    const int nHeight = pindexPrev->nHeight+1;
    if (!Params().GetConsensus().AllowLegacyBlocks(nHeight)
        && block.nVersion.IsLegacy())
        return state.DoS(100, error("%s : legacy block after auxpow start",
                                    __func__),
                         REJECT_INVALID, "late-legacy-block");

    // Check proof of work
    if (block.nBits != GetNextWorkRequired(pindexPrev, &block, consensusParams))
        return state.DoS(100, error("%s: incorrect proof of work", __func__),
                         REJECT_INVALID, "bad-diffbits");

    // Check timestamp against prev
    if (block.GetBlockTime() <= pindexPrev->GetMedianTimePast())
        return state.Invalid(error("%s: block's timestamp is too early", __func__),
                             REJECT_INVALID, "time-too-old");

    // Reject block.nVersion=1 blocks when 95% (75% on testnet) of the network has upgraded:
    if (block.nVersion.GetBaseVersion() < 2 && IsSuperMajority(2, pindexPrev, consensusParams.nMajorityRejectBlockOutdated, consensusParams))
        return state.Invalid(error("%s: rejected nVersion=1 block", __func__),
                             REJECT_OBSOLETE, "bad-version");

    // Reject block.nVersion=2 blocks when 95% (75% on testnet) of the network has upgraded:
    if (block.nVersion.GetBaseVersion() < 3 && IsSuperMajority(3, pindexPrev, consensusParams.nMajorityRejectBlockOutdated, consensusParams))
        return state.Invalid(error("%s : rejected nVersion=2 block", __func__),
                             REJECT_OBSOLETE, "bad-version");

    // Reject block.nVersion=3 blocks when 95% (75% on testnet) of the network has upgraded:
    if (block.nVersion.GetBaseVersion() < 4 && IsSuperMajority(4, pindexPrev, consensusParams.nMajorityRejectBlockOutdated, consensusParams))
        return state.Invalid(error("%s : rejected nVersion=3 block", __func__),
                             REJECT_OBSOLETE, "bad-version");

    return true;
}

bool ContextualCheckBlock(const CBlock& block, CValidationState& state, CBlockIndex * const pindexPrev)
{
    const int nHeight = pindexPrev == NULL ? 0 : pindexPrev->nHeight + 1;
    const Consensus::Params& consensusParams = Params().GetConsensus();

    // Check that all transactions are finalized
    BOOST_FOREACH(const CTransaction& tx, block.vtx) {
        int nLockTimeFlags = 0;
        int64_t nLockTimeCutoff = (nLockTimeFlags & LOCKTIME_MEDIAN_TIME_PAST)
                                ? pindexPrev->GetMedianTimePast()
                                : block.GetBlockTime();
        if (!IsFinalTx(tx, nHeight, nLockTimeCutoff)) {
            return state.DoS(10, error("%s: contains a non-final transaction", __func__), REJECT_INVALID, "bad-txns-nonfinal");
        }
    }

    // Enforce block.nVersion=2 rule that the coinbase starts with serialized block height
    // if 750 of the last 1,000 blocks are version 2 or greater (51/100 if testnet):
    if (block.nVersion.GetBaseVersion() >= 2 && IsSuperMajority(2, pindexPrev, consensusParams.nMajorityEnforceBlockUpgrade, consensusParams))
    {
        CScript expect = CScript() << nHeight;
        if (block.vtx[0].vin[0].scriptSig.size() < expect.size() ||
            !std::equal(expect.begin(), expect.end(), block.vtx[0].vin[0].scriptSig.begin())) {
            return state.DoS(100, error("%s: block height mismatch in coinbase", __func__), REJECT_INVALID, "bad-cb-height");
        }
    }

    return true;
}

bool AcceptBlockHeader(const CBlockHeader& block, CValidationState& state, CBlockIndex** ppindex)
{
    const CChainParams& chainparams = Params();
    AssertLockHeld(cs_main);
    // Check for duplicate
    uint256 hash = block.GetHash();
    BlockMap::iterator miSelf = mapBlockIndex.find(hash);
    CBlockIndex *pindex = NULL;
    if (hash != chainparams.GetConsensus().hashGenesisBlock) {

        if (miSelf != mapBlockIndex.end()) {
            // Block header is already known.
            pindex = miSelf->second;
            if (ppindex)
                *ppindex = pindex;
            if (pindex->nStatus & BLOCK_FAILED_MASK)
                return state.Invalid(error("%s: block is marked invalid", __func__), 0, "duplicate");
            return true;
        }

        if (!CheckBlockHeader(block, state))
            return false;

        // Get prev block index
        CBlockIndex* pindexPrev = NULL;
        BlockMap::iterator mi = mapBlockIndex.find(block.hashPrevBlock);
        if (mi == mapBlockIndex.end())
            return state.DoS(10, error("%s: prev block not found", __func__), 0, "bad-prevblk");
        pindexPrev = (*mi).second;
        if (pindexPrev->nStatus & BLOCK_FAILED_MASK)
            return state.DoS(100, error("%s: prev block invalid", __func__), REJECT_INVALID, "bad-prevblk");

        assert(pindexPrev);
        if (fCheckpointsEnabled && !CheckIndexAgainstCheckpoint(pindexPrev, state, chainparams, hash))
            return error("%s: CheckIndexAgainstCheckpoint(): %s", __func__, state.GetRejectReason().c_str());

        if (!ContextualCheckBlockHeader(block, state, pindexPrev))
            return false;
    }
    if (pindex == NULL)
        pindex = AddToBlockIndex(block);

    if (ppindex)
        *ppindex = pindex;

    return true;
}

bool AcceptBlock(const CBlock& block, CValidationState& state, CBlockIndex** ppindex, bool fRequested, CDiskBlockPos* dbp)
{
    const CChainParams& chainparams = Params();
    AssertLockHeld(cs_main);

    CBlockIndex *&pindex = *ppindex;

    if (!AcceptBlockHeader(block, state, &pindex))
        return false;

    // Try to process all requested blocks that we don't have, but only
    // process an unrequested block if it's new and has enough work to
    // advance our tip, and isn't too many blocks ahead.
    bool fAlreadyHave = pindex->nStatus & BLOCK_HAVE_DATA;
    bool fHasMoreWork = (chainActive.Tip() ? pindex->nChainWork > chainActive.Tip()->nChainWork : true);
    // Blocks that are too out-of-order needlessly limit the effectiveness of
    // pruning, because pruning will not delete block files that contain any
    // blocks which are too close in height to the tip.  Apply this test
    // regardless of whether pruning is enabled; it should generally be safe to
    // not process unrequested blocks.
    bool fTooFarAhead = (pindex->nHeight > int(chainActive.Height() + MIN_BLOCKS_TO_KEEP));

    // TODO: deal better with return value and error conditions for duplicate
    // and unrequested blocks.
    if (fAlreadyHave) return true;
    if (!fRequested) {  // If we didn't ask for it:
        if (pindex->nTx != 0) return true;  // This is a previously-processed block that was pruned
        if (!fHasMoreWork) return true;     // Don't process less-work chains
        if (fTooFarAhead) return true;      // Block height is too high
    }

    if ((!CheckBlock(block, state)) || !ContextualCheckBlock(block, state, pindex->pprev)) {
        if (state.IsInvalid() && !state.CorruptionPossible()) {
            pindex->nStatus |= BLOCK_FAILED_VALID;
            setDirtyBlockIndex.insert(pindex);
        }
        return false;
    }

    int nHeight = pindex->nHeight;

    // Write block to history file
    try {
        unsigned int nBlockSize = ::GetSerializeSize(block, SER_DISK, CLIENT_VERSION);
        CDiskBlockPos blockPos;
        if (dbp != NULL)
            blockPos = *dbp;
        if (!FindBlockPos(state, blockPos, nBlockSize+8, nHeight, block.GetBlockTime(), dbp != NULL))
            return error("AcceptBlock(): FindBlockPos failed");
        if (dbp == NULL)
            if (!WriteBlockToDisk(block, blockPos, chainparams.MessageStart()))
                AbortNode(state, "Failed to write block");
        if (!ReceivedBlockTransactions(block, state, pindex, blockPos))
            return error("AcceptBlock(): ReceivedBlockTransactions failed");
    } catch (const std::runtime_error& e) {
        return AbortNode(state, std::string("System error: ") + e.what());
    }

    if (fCheckForPruning)
        FlushStateToDisk(state, FLUSH_STATE_NONE); // we just allocated more disk space for block files

    return true;
}

static bool IsSuperMajority(int minVersion, const CBlockIndex* pstart, unsigned nRequired, const Consensus::Params& consensusParams)
{
    unsigned int nFound = 0;
    for (int i = 0; i < consensusParams.nMajorityWindow && nFound < nRequired && pstart != NULL; i++)
    {
        if (pstart->nVersion.GetBaseVersion() >= minVersion)
            ++nFound;
        pstart = pstart->pprev;
    }
    return (nFound >= nRequired);
}


bool ProcessNewBlock(CValidationState &state, const CNode* pfrom, const CBlock* pblock, bool fForceProcessing, CDiskBlockPos *dbp)
{
    // Preliminary checks
    bool checked = CheckBlock(*pblock, state);

    {
        LOCK(cs_main);
        bool fRequested = MarkBlockAsReceived(pblock->GetHash());
        fRequested |= fForceProcessing;
        if (!checked) {
            return error("%s: CheckBlock FAILED", __func__);
        }

        // Store to disk
        CBlockIndex *pindex = NULL;
        bool ret = AcceptBlock(*pblock, state, &pindex, fRequested, dbp);
        if (pindex && pfrom) {
            mapBlockSource[pindex->GetBlockHash()] = pfrom->GetId();
        }
        CheckBlockIndex();
        if (!ret)
            return error("%s: AcceptBlock FAILED", __func__);
    }

    if (!ActivateBestChain(state, pblock))
        return error("%s: ActivateBestChain failed", __func__);

    return true;
}

bool TestBlockValidity(CValidationState &state, const CBlock& block, CBlockIndex * const pindexPrev, bool fCheckPOW, bool fCheckMerkleRoot)
{
    const CChainParams& chainparams = Params();
    AssertLockHeld(cs_main);
    assert(pindexPrev && pindexPrev == chainActive.Tip());
    if (fCheckpointsEnabled && !CheckIndexAgainstCheckpoint(pindexPrev, state, chainparams, block.GetHash()))
        return error("%s: CheckIndexAgainstCheckpoint(): %s", __func__, state.GetRejectReason().c_str());

    std::set<valtype> namesDummy;
    CCoinsViewCache viewNew(pcoinsTip);
    CBlockIndex indexDummy(block);
    indexDummy.pprev = pindexPrev;
    indexDummy.nHeight = pindexPrev->nHeight + 1;

    // NOTE: CheckBlockHeader is called by CheckBlock
    if (!ContextualCheckBlockHeader(block, state, pindexPrev))
        return false;
    if (!CheckBlock(block, state, fCheckPOW, fCheckMerkleRoot))
        return false;
    if (!ContextualCheckBlock(block, state, pindexPrev))
        return false;
    if (!ConnectBlock(block, state, &indexDummy, viewNew, namesDummy, true))
        return false;
    assert(state.IsValid());

    return true;
}

/**
 * BLOCK PRUNING CODE
 */

/* Calculate the amount of disk space the block & undo files currently use */
uint64_t CalculateCurrentUsage()
{
    uint64_t retval = 0;
    BOOST_FOREACH(const CBlockFileInfo &file, vinfoBlockFile) {
        retval += file.nSize + file.nUndoSize;
    }
    return retval;
}

/* Prune a block file (modify associated database entries)*/
void PruneOneBlockFile(const int fileNumber)
{
    for (BlockMap::iterator it = mapBlockIndex.begin(); it != mapBlockIndex.end(); ++it) {
        CBlockIndex* pindex = it->second;
        if (pindex->nFile == fileNumber) {
            pindex->nStatus &= ~BLOCK_HAVE_DATA;
            pindex->nStatus &= ~BLOCK_HAVE_UNDO;
            pindex->nFile = 0;
            pindex->nDataPos = 0;
            pindex->nUndoPos = 0;
            setDirtyBlockIndex.insert(pindex);

            // Prune from mapBlocksUnlinked -- any block we prune would have
            // to be downloaded again in order to consider its chain, at which
            // point it would be considered as a candidate for
            // mapBlocksUnlinked or setBlockIndexCandidates.
            std::pair<std::multimap<CBlockIndex*, CBlockIndex*>::iterator, std::multimap<CBlockIndex*, CBlockIndex*>::iterator> range = mapBlocksUnlinked.equal_range(pindex->pprev);
            while (range.first != range.second) {
                std::multimap<CBlockIndex *, CBlockIndex *>::iterator it = range.first;
                range.first++;
                if (it->second == pindex) {
                    mapBlocksUnlinked.erase(it);
                }
            }
        }
    }

    vinfoBlockFile[fileNumber].SetNull();
    setDirtyFileInfo.insert(fileNumber);
}


void UnlinkPrunedFiles(std::set<int>& setFilesToPrune)
{
    for (set<int>::iterator it = setFilesToPrune.begin(); it != setFilesToPrune.end(); ++it) {
        CDiskBlockPos pos(*it, 0);
        boost::filesystem::remove(GetBlockPosFilename(pos, "blk"));
        boost::filesystem::remove(GetBlockPosFilename(pos, "rev"));
        LogPrintf("Prune: %s deleted blk/rev (%05u)\n", __func__, *it);
    }
}

/* Calculate the block/rev files that should be deleted to remain under target*/
void FindFilesToPrune(std::set<int>& setFilesToPrune)
{
    LOCK2(cs_main, cs_LastBlockFile);
    if (chainActive.Tip() == NULL || nPruneTarget == 0) {
        return;
    }
    if (chainActive.Tip()->nHeight <= Params().PruneAfterHeight()) {
        return;
    }

    unsigned int nLastBlockWeCanPrune = chainActive.Tip()->nHeight - MIN_BLOCKS_TO_KEEP;
    uint64_t nCurrentUsage = CalculateCurrentUsage();
    // We don't check to prune until after we've allocated new space for files
    // So we should leave a buffer under our target to account for another allocation
    // before the next pruning.
    uint64_t nBuffer = BLOCKFILE_CHUNK_SIZE + UNDOFILE_CHUNK_SIZE;
    uint64_t nBytesToPrune;
    int count=0;

    if (nCurrentUsage + nBuffer >= nPruneTarget) {
        for (int fileNumber = 0; fileNumber < nLastBlockFile; fileNumber++) {
            nBytesToPrune = vinfoBlockFile[fileNumber].nSize + vinfoBlockFile[fileNumber].nUndoSize;

            if (vinfoBlockFile[fileNumber].nSize == 0)
                continue;

            if (nCurrentUsage + nBuffer < nPruneTarget)  // are we below our target?
                break;

            // don't prune files that could have a block within MIN_BLOCKS_TO_KEEP of the main chain's tip but keep scanning
            if (vinfoBlockFile[fileNumber].nHeightLast > nLastBlockWeCanPrune)
                continue;

            PruneOneBlockFile(fileNumber);
            // Queue up the files for removal
            setFilesToPrune.insert(fileNumber);
            nCurrentUsage -= nBytesToPrune;
            count++;
        }
    }

    LogPrint("prune", "Prune: target=%dMiB actual=%dMiB diff=%dMiB max_prune_height=%d removed %d blk/rev pairs\n",
           nPruneTarget/1024/1024, nCurrentUsage/1024/1024,
           ((int64_t)nPruneTarget - (int64_t)nCurrentUsage)/1024/1024,
           nLastBlockWeCanPrune, count);
}

bool CheckDiskSpace(uint64_t nAdditionalBytes)
{
    uint64_t nFreeBytesAvailable = boost::filesystem::space(GetDataDir()).available;

    // Check for nMinDiskSpace bytes (currently 50MB)
    if (nFreeBytesAvailable < nMinDiskSpace + nAdditionalBytes)
        return AbortNode("Disk space is low!", _("Error: Disk space is low!"));

    return true;
}

FILE* OpenDiskFile(const CDiskBlockPos &pos, const char *prefix, bool fReadOnly)
{
    if (pos.IsNull())
        return NULL;
    boost::filesystem::path path = GetBlockPosFilename(pos, prefix);
    boost::filesystem::create_directories(path.parent_path());
    FILE* file = fopen(path.string().c_str(), "rb+");
    if (!file && !fReadOnly)
        file = fopen(path.string().c_str(), "wb+");
    if (!file) {
        LogPrintf("Unable to open file %s\n", path.string());
        return NULL;
    }
    if (pos.nPos) {
        if (fseek(file, pos.nPos, SEEK_SET)) {
            LogPrintf("Unable to seek to position %u of %s\n", pos.nPos, path.string());
            fclose(file);
            return NULL;
        }
    }
    return file;
}

FILE* OpenBlockFile(const CDiskBlockPos &pos, bool fReadOnly) {
    return OpenDiskFile(pos, "blk", fReadOnly);
}

FILE* OpenUndoFile(const CDiskBlockPos &pos, bool fReadOnly) {
    return OpenDiskFile(pos, "rev", fReadOnly);
}

boost::filesystem::path GetBlockPosFilename(const CDiskBlockPos &pos, const char *prefix)
{
    return GetDataDir() / "blocks" / strprintf("%s%05u.dat", prefix, pos.nFile);
}

CBlockIndex * InsertBlockIndex(uint256 hash)
{
    if (hash.IsNull())
        return NULL;

    // Return existing
    BlockMap::iterator mi = mapBlockIndex.find(hash);
    if (mi != mapBlockIndex.end())
        return (*mi).second;

    // Create new
    CBlockIndex* pindexNew = new CBlockIndex();
    if (!pindexNew)
        throw runtime_error("LoadBlockIndex(): new CBlockIndex failed");
    mi = mapBlockIndex.insert(make_pair(hash, pindexNew)).first;
    pindexNew->phashBlock = &((*mi).first);

    return pindexNew;
}

bool static LoadBlockIndexDB()
{
    const CChainParams& chainparams = Params();
    if (!pblocktree->LoadBlockIndexGuts())
        return false;

    boost::this_thread::interruption_point();

    // Calculate nChainWork
    vector<pair<int, CBlockIndex*> > vSortedByHeight;
    vSortedByHeight.reserve(mapBlockIndex.size());
    BOOST_FOREACH(const PAIRTYPE(uint256, CBlockIndex*)& item, mapBlockIndex)
    {
        CBlockIndex* pindex = item.second;
        vSortedByHeight.push_back(make_pair(pindex->nHeight, pindex));
    }
    sort(vSortedByHeight.begin(), vSortedByHeight.end());
    BOOST_FOREACH(const PAIRTYPE(int, CBlockIndex*)& item, vSortedByHeight)
    {
        CBlockIndex* pindex = item.second;
        pindex->nChainWork = (pindex->pprev ? pindex->pprev->nChainWork : 0) + GetBlockProof(*pindex);
        // We can link the chain of blocks for which we've received transactions at some point.
        // Pruned nodes may have deleted the block.
        if (pindex->nTx > 0) {
            if (pindex->pprev) {
                if (pindex->pprev->nChainTx) {
                    pindex->nChainTx = pindex->pprev->nChainTx + pindex->nTx;
                } else {
                    pindex->nChainTx = 0;
                    mapBlocksUnlinked.insert(std::make_pair(pindex->pprev, pindex));
                }
            } else {
                pindex->nChainTx = pindex->nTx;
            }
        }
        if (pindex->IsValid(BLOCK_VALID_TRANSACTIONS) && (pindex->nChainTx || pindex->pprev == NULL))
            setBlockIndexCandidates.insert(pindex);
        if (pindex->nStatus & BLOCK_FAILED_MASK && (!pindexBestInvalid || pindex->nChainWork > pindexBestInvalid->nChainWork))
            pindexBestInvalid = pindex;
        if (pindex->pprev)
            pindex->BuildSkip();
        if (pindex->IsValid(BLOCK_VALID_TREE) && (pindexBestHeader == NULL || CBlockIndexWorkComparator()(pindexBestHeader, pindex)))
            pindexBestHeader = pindex;
    }

    // Load block file info
    pblocktree->ReadLastBlockFile(nLastBlockFile);
    vinfoBlockFile.resize(nLastBlockFile + 1);
    LogPrintf("%s: last block file = %i\n", __func__, nLastBlockFile);
    for (int nFile = 0; nFile <= nLastBlockFile; nFile++) {
        pblocktree->ReadBlockFileInfo(nFile, vinfoBlockFile[nFile]);
    }
    LogPrintf("%s: last block file info: %s\n", __func__, vinfoBlockFile[nLastBlockFile].ToString());
    for (int nFile = nLastBlockFile + 1; true; nFile++) {
        CBlockFileInfo info;
        if (pblocktree->ReadBlockFileInfo(nFile, info)) {
            vinfoBlockFile.push_back(info);
        } else {
            break;
        }
    }

    // Check presence of blk files
    LogPrintf("Checking all blk files are present...\n");
    set<int> setBlkDataFiles;
    BOOST_FOREACH(const PAIRTYPE(uint256, CBlockIndex*)& item, mapBlockIndex)
    {
        CBlockIndex* pindex = item.second;
        if (pindex->nStatus & BLOCK_HAVE_DATA) {
            setBlkDataFiles.insert(pindex->nFile);
        }
    }
    for (std::set<int>::iterator it = setBlkDataFiles.begin(); it != setBlkDataFiles.end(); it++)
    {
        CDiskBlockPos pos(*it, 0);
        if (CAutoFile(OpenBlockFile(pos, true), SER_DISK, CLIENT_VERSION).IsNull()) {
            return false;
        }
    }

    // Check whether we have ever pruned block & undo files
    pblocktree->ReadFlag("prunedblockfiles", fHavePruned);
    if (fHavePruned)
        LogPrintf("LoadBlockIndexDB(): Block files have previously been pruned\n");

    // Check whether we need to continue reindexing
    bool fReindexing = false;
    pblocktree->ReadReindexing(fReindexing);
    fReindex |= fReindexing;

    // Check whether we have a transaction index
    pblocktree->ReadFlag("txindex", fTxIndex);
    LogPrintf("%s: transaction index %s\n", __func__, fTxIndex ? "enabled" : "disabled");

    // Check whether we have the name history
    pblocktree->ReadFlag("namehistory", fNameHistory);
    LogPrintf("LoadBlockIndexDB(): name history %s\n", fNameHistory ? "enabled" : "disabled");

    // Load pointer to end of best chain
    BlockMap::iterator it = mapBlockIndex.find(pcoinsTip->GetBestBlock());
    if (it == mapBlockIndex.end())
        return true;
    chainActive.SetTip(it->second);

    PruneBlockIndexCandidates();

    LogPrintf("%s: hashBestChain=%s height=%d date=%s progress=%f\n", __func__,
        chainActive.Tip()->GetBlockHash().ToString(), chainActive.Height(),
        DateTimeStrFormat("%Y-%m-%d %H:%M:%S", chainActive.Tip()->GetBlockTime()),
        Checkpoints::GuessVerificationProgress(chainparams.Checkpoints(), chainActive.Tip()));

    return true;
}

CVerifyDB::CVerifyDB()
{
    uiInterface.ShowProgress(_("Verifying blocks..."), 0);
}

CVerifyDB::~CVerifyDB()
{
    uiInterface.ShowProgress("", 100);
}

bool CVerifyDB::VerifyDB(CCoinsView *coinsview, int nCheckLevel, int nCheckDepth)
{
    LOCK(cs_main);
    if (chainActive.Tip() == NULL || chainActive.Tip()->pprev == NULL)
        return true;

    // Verify blocks in the best chain
    if (nCheckDepth <= 0)
        nCheckDepth = 1000000000; // suffices until the year 19000
    if (nCheckDepth > chainActive.Height())
        nCheckDepth = chainActive.Height();
    nCheckLevel = std::max(0, std::min(4, nCheckLevel));
    LogPrintf("Verifying last %i blocks at level %i\n", nCheckDepth, nCheckLevel);
    CCoinsViewCache coins(coinsview);
    std::set<valtype> dummyNames;
    CBlockIndex* pindexState = chainActive.Tip();
    CBlockIndex* pindexFailure = NULL;
    int nGoodTransactions = 0;
    CValidationState state;
    for (CBlockIndex* pindex = chainActive.Tip(); pindex && pindex->pprev; pindex = pindex->pprev)
    {
        boost::this_thread::interruption_point();
        uiInterface.ShowProgress(_("Verifying blocks..."), std::max(1, std::min(99, (int)(((double)(chainActive.Height() - pindex->nHeight)) / (double)nCheckDepth * (nCheckLevel >= 4 ? 50 : 100)))));
        if (pindex->nHeight < chainActive.Height()-nCheckDepth)
            break;
        CBlock block;
        // check level 0: read from disk
        if (!ReadBlockFromDisk(block, pindex))
            return error("VerifyDB(): *** ReadBlockFromDisk failed at %d, hash=%s", pindex->nHeight, pindex->GetBlockHash().ToString());
        // check level 1: verify block validity
        if (nCheckLevel >= 1 && !CheckBlock(block, state))
            return error("VerifyDB(): *** found bad block at %d, hash=%s\n", pindex->nHeight, pindex->GetBlockHash().ToString());
        // check level 2: verify undo validity
        if (nCheckLevel >= 2 && pindex) {
            CBlockUndo undo;
            CDiskBlockPos pos = pindex->GetUndoPos();
            if (!pos.IsNull()) {
                if (!UndoReadFromDisk(undo, pos, pindex->pprev->GetBlockHash()))
                    return error("VerifyDB(): *** found bad undo data at %d, hash=%s\n", pindex->nHeight, pindex->GetBlockHash().ToString());
            }
        }
        // check level 3: check for inconsistencies during memory-only disconnect of tip blocks
        if (nCheckLevel >= 3 && pindex == pindexState && (coins.DynamicMemoryUsage() + pcoinsTip->DynamicMemoryUsage()) <= nCoinCacheUsage) {
            bool fClean = true;
            if (!DisconnectBlock(block, state, pindex, coins, dummyNames, &fClean))
                return error("VerifyDB(): *** irrecoverable inconsistency in block data at %d, hash=%s", pindex->nHeight, pindex->GetBlockHash().ToString());
            pindexState = pindex->pprev;
            if (!fClean) {
                nGoodTransactions = 0;
                pindexFailure = pindex;
            } else
                nGoodTransactions += block.vtx.size();
        }
        if (ShutdownRequested())
            return true;
    }
    if (pindexFailure)
        return error("VerifyDB(): *** coin database inconsistencies found (last %i blocks, %i good transactions before that)\n", chainActive.Height() - pindexFailure->nHeight + 1, nGoodTransactions);

    // check level 4: try reconnecting blocks
    if (nCheckLevel >= 4) {
        CBlockIndex *pindex = pindexState;
        while (pindex != chainActive.Tip()) {
            boost::this_thread::interruption_point();
            uiInterface.ShowProgress(_("Verifying blocks..."), std::max(1, std::min(99, 100 - (int)(((double)(chainActive.Height() - pindex->nHeight)) / (double)nCheckDepth * 50))));
            pindex = chainActive.Next(pindex);
            CBlock block;
            if (!ReadBlockFromDisk(block, pindex))
                return error("VerifyDB(): *** ReadBlockFromDisk failed at %d, hash=%s", pindex->nHeight, pindex->GetBlockHash().ToString());
            if (!ConnectBlock(block, state, pindex, coins, dummyNames))
                return error("VerifyDB(): *** found unconnectable block at %d, hash=%s", pindex->nHeight, pindex->GetBlockHash().ToString());
        }
    }

    LogPrintf("No coin database inconsistencies in last %i blocks (%i transactions)\n", chainActive.Height() - pindexState->nHeight, nGoodTransactions);

    return true;
}

void UnloadBlockIndex()
{
    LOCK(cs_main);
    setBlockIndexCandidates.clear();
    chainActive.SetTip(NULL);
    pindexBestInvalid = NULL;
    pindexBestHeader = NULL;
    mempool.clear();
    mapOrphanTransactions.clear();
    mapOrphanTransactionsByPrev.clear();
    nSyncStarted = 0;
    mapBlocksUnlinked.clear();
    vinfoBlockFile.clear();
    nLastBlockFile = 0;
    nBlockSequenceId = 1;
    mapBlockSource.clear();
    mapBlocksInFlight.clear();
    nQueuedValidatedHeaders = 0;
    nPreferredDownload = 0;
    setDirtyBlockIndex.clear();
    setDirtyFileInfo.clear();
    mapNodeState.clear();
    recentRejects.reset(NULL);

    BOOST_FOREACH(BlockMap::value_type& entry, mapBlockIndex) {
        delete entry.second;
    }
    mapBlockIndex.clear();
    fHavePruned = false;
}

bool LoadBlockIndex()
{
    // Load block index from databases
    if (!fReindex && !LoadBlockIndexDB())
        return false;
    return true;
}


bool InitBlockIndex() {
    const CChainParams& chainparams = Params();
    LOCK(cs_main);

    // Initialize global variables that cannot be constructed at startup.
    recentRejects.reset(new CRollingBloomFilter(120000, 0.000001));

    // Check whether we're already initialized
    if (chainActive.Genesis() != NULL)
        return true;

    // Use the provided setting for -txindex in the new database
    fTxIndex = GetBoolArg("-txindex", false);
    pblocktree->WriteFlag("txindex", fTxIndex);
    fNameHistory = GetBoolArg("-namehistory", false);
    pblocktree->WriteFlag("namehistory", fNameHistory);
    LogPrintf("Initializing databases...\n");

    // Only add the genesis block if not reindexing (in which case we reuse the one already on disk)
    if (!fReindex) {
        try {
            CBlock &block = const_cast<CBlock&>(Params().GenesisBlock());
            // Start new block file
            unsigned int nBlockSize = ::GetSerializeSize(block, SER_DISK, CLIENT_VERSION);
            CDiskBlockPos blockPos;
            CValidationState state;
            if (!FindBlockPos(state, blockPos, nBlockSize+8, 0, block.GetBlockTime()))
                return error("LoadBlockIndex(): FindBlockPos failed");
            if (!WriteBlockToDisk(block, blockPos, chainparams.MessageStart()))
                return error("LoadBlockIndex(): writing genesis block to disk failed");
            CBlockIndex *pindex = AddToBlockIndex(block);
            if (!ReceivedBlockTransactions(block, state, pindex, blockPos))
                return error("LoadBlockIndex(): genesis block not accepted");
            if (!ActivateBestChain(state, &block))
                return error("LoadBlockIndex(): genesis block cannot be activated");
            // Force a chainstate write so that when we VerifyDB in a moment, it doesn't check stale data
            return FlushStateToDisk(state, FLUSH_STATE_ALWAYS);
        } catch (const std::runtime_error& e) {
            return error("LoadBlockIndex(): failed to initialize block database: %s", e.what());
        }
    }

    return true;
}



bool LoadExternalBlockFile(FILE* fileIn, CDiskBlockPos *dbp)
{
    const CChainParams& chainparams = Params();
    // Map of disk positions for blocks with unknown parent (only used for reindex)
    static std::multimap<uint256, CDiskBlockPos> mapBlocksUnknownParent;
    int64_t nStart = GetTimeMillis();

    int nLoaded = 0;
    try {
        // This takes over fileIn and calls fclose() on it in the CBufferedFile destructor
        CBufferedFile blkdat(fileIn, 2*MAX_BLOCK_SIZE, MAX_BLOCK_SIZE+8, SER_DISK, CLIENT_VERSION);
        uint64_t nRewind = blkdat.GetPos();
        while (!blkdat.eof()) {
            boost::this_thread::interruption_point();

            blkdat.SetPos(nRewind);
            nRewind++; // start one byte further next time, in case of failure
            blkdat.SetLimit(); // remove former limit
            unsigned int nSize = 0;
            try {
                // locate a header
                unsigned char buf[MESSAGE_START_SIZE];
                blkdat.FindByte(Params().MessageStart()[0]);
                nRewind = blkdat.GetPos()+1;
                blkdat >> FLATDATA(buf);
                if (memcmp(buf, Params().MessageStart(), MESSAGE_START_SIZE))
                    continue;
                // read size
                blkdat >> nSize;
                if (nSize < 80 || nSize > MAX_BLOCK_SIZE)
                    continue;
            } catch (const std::exception&) {
                // no valid block header found; don't complain
                break;
            }
            try {
                // read block
                uint64_t nBlockPos = blkdat.GetPos();
                if (dbp)
                    dbp->nPos = nBlockPos;
                blkdat.SetLimit(nBlockPos + nSize);
                blkdat.SetPos(nBlockPos);
                CBlock block;
                blkdat >> block;
                nRewind = blkdat.GetPos();

                // detect out of order blocks, and store them for later
                uint256 hash = block.GetHash();
                if (hash != chainparams.GetConsensus().hashGenesisBlock && mapBlockIndex.find(block.hashPrevBlock) == mapBlockIndex.end()) {
                    LogPrint("reindex", "%s: Out of order block %s, parent %s not known\n", __func__, hash.ToString(),
                            block.hashPrevBlock.ToString());
                    if (dbp)
                        mapBlocksUnknownParent.insert(std::make_pair(block.hashPrevBlock, *dbp));
                    continue;
                }

                // process in case the block isn't known yet
                if (mapBlockIndex.count(hash) == 0 || (mapBlockIndex[hash]->nStatus & BLOCK_HAVE_DATA) == 0) {
                    CValidationState state;
                    if (ProcessNewBlock(state, NULL, &block, true, dbp))
                        nLoaded++;
                    if (state.IsError())
                        break;
                } else if (hash != chainparams.GetConsensus().hashGenesisBlock && mapBlockIndex[hash]->nHeight % 1000 == 0) {
                    LogPrintf("Block Import: already had block %s at height %d\n", hash.ToString(), mapBlockIndex[hash]->nHeight);
                }

                // Recursively process earlier encountered successors of this block
                deque<uint256> queue;
                queue.push_back(hash);
                while (!queue.empty()) {
                    uint256 head = queue.front();
                    queue.pop_front();
                    std::pair<std::multimap<uint256, CDiskBlockPos>::iterator, std::multimap<uint256, CDiskBlockPos>::iterator> range = mapBlocksUnknownParent.equal_range(head);
                    while (range.first != range.second) {
                        std::multimap<uint256, CDiskBlockPos>::iterator it = range.first;
                        if (ReadBlockFromDisk(block, it->second))
                        {
                            LogPrintf("%s: Processing out of order child %s of %s\n", __func__, block.GetHash().ToString(),
                                    head.ToString());
                            CValidationState dummy;
                            if (ProcessNewBlock(dummy, NULL, &block, true, &it->second))
                            {
                                nLoaded++;
                                queue.push_back(block.GetHash());
                            }
                        }
                        range.first++;
                        mapBlocksUnknownParent.erase(it);
                    }
                }
            } catch (const std::exception& e) {
                LogPrintf("%s: Deserialize or I/O error - %s\n", __func__, e.what());
            }
        }
    } catch (const std::runtime_error& e) {
        AbortNode(std::string("System error: ") + e.what());
    }
    if (nLoaded > 0)
        LogPrintf("Loaded %i blocks from external file in %dms\n", nLoaded, GetTimeMillis() - nStart);
    return nLoaded > 0;
}

void static CheckBlockIndex()
{
    const Consensus::Params& consensusParams = Params().GetConsensus();
    if (!fCheckBlockIndex) {
        return;
    }

    LOCK(cs_main);

    // During a reindex, we read the genesis block and call CheckBlockIndex before ActivateBestChain,
    // so we have the genesis block in mapBlockIndex but no active chain.  (A few of the tests when
    // iterating the block tree require that chainActive has been initialized.)
    if (chainActive.Height() < 0) {
        assert(mapBlockIndex.size() <= 1);
        return;
    }

    // Build forward-pointing map of the entire block tree.
    std::multimap<CBlockIndex*,CBlockIndex*> forward;
    for (BlockMap::iterator it = mapBlockIndex.begin(); it != mapBlockIndex.end(); it++) {
        forward.insert(std::make_pair(it->second->pprev, it->second));
    }

    assert(forward.size() == mapBlockIndex.size());

    std::pair<std::multimap<CBlockIndex*,CBlockIndex*>::iterator,std::multimap<CBlockIndex*,CBlockIndex*>::iterator> rangeGenesis = forward.equal_range(NULL);
    CBlockIndex *pindex = rangeGenesis.first->second;
    rangeGenesis.first++;
    assert(rangeGenesis.first == rangeGenesis.second); // There is only one index entry with parent NULL.

    // Iterate over the entire block tree, using depth-first search.
    // Along the way, remember whether there are blocks on the path from genesis
    // block being explored which are the first to have certain properties.
    size_t nNodes = 0;
    int nHeight = 0;
    CBlockIndex* pindexFirstInvalid = NULL; // Oldest ancestor of pindex which is invalid.
    CBlockIndex* pindexFirstMissing = NULL; // Oldest ancestor of pindex which does not have BLOCK_HAVE_DATA.
    CBlockIndex* pindexFirstNeverProcessed = NULL; // Oldest ancestor of pindex for which nTx == 0.
    CBlockIndex* pindexFirstNotTreeValid = NULL; // Oldest ancestor of pindex which does not have BLOCK_VALID_TREE (regardless of being valid or not).
    CBlockIndex* pindexFirstNotTransactionsValid = NULL; // Oldest ancestor of pindex which does not have BLOCK_VALID_TRANSACTIONS (regardless of being valid or not).
    CBlockIndex* pindexFirstNotChainValid = NULL; // Oldest ancestor of pindex which does not have BLOCK_VALID_CHAIN (regardless of being valid or not).
    CBlockIndex* pindexFirstNotScriptsValid = NULL; // Oldest ancestor of pindex which does not have BLOCK_VALID_SCRIPTS (regardless of being valid or not).
    while (pindex != NULL) {
        nNodes++;
        if (pindexFirstInvalid == NULL && pindex->nStatus & BLOCK_FAILED_VALID) pindexFirstInvalid = pindex;
        if (pindexFirstMissing == NULL && !(pindex->nStatus & BLOCK_HAVE_DATA)) pindexFirstMissing = pindex;
        if (pindexFirstNeverProcessed == NULL && pindex->nTx == 0) pindexFirstNeverProcessed = pindex;
        if (pindex->pprev != NULL && pindexFirstNotTreeValid == NULL && (pindex->nStatus & BLOCK_VALID_MASK) < BLOCK_VALID_TREE) pindexFirstNotTreeValid = pindex;
        if (pindex->pprev != NULL && pindexFirstNotTransactionsValid == NULL && (pindex->nStatus & BLOCK_VALID_MASK) < BLOCK_VALID_TRANSACTIONS) pindexFirstNotTransactionsValid = pindex;
        if (pindex->pprev != NULL && pindexFirstNotChainValid == NULL && (pindex->nStatus & BLOCK_VALID_MASK) < BLOCK_VALID_CHAIN) pindexFirstNotChainValid = pindex;
        if (pindex->pprev != NULL && pindexFirstNotScriptsValid == NULL && (pindex->nStatus & BLOCK_VALID_MASK) < BLOCK_VALID_SCRIPTS) pindexFirstNotScriptsValid = pindex;

        // Begin: actual consistency checks.
        if (pindex->pprev == NULL) {
            // Genesis block checks.
            assert(pindex->GetBlockHash() == consensusParams.hashGenesisBlock); // Genesis block's hash must match.
            assert(pindex == chainActive.Genesis()); // The current active chain's genesis block must be this block.
        }
        if (pindex->nChainTx == 0) assert(pindex->nSequenceId == 0);  // nSequenceId can't be set for blocks that aren't linked
        // VALID_TRANSACTIONS is equivalent to nTx > 0 for all nodes (whether or not pruning has occurred).
        // HAVE_DATA is only equivalent to nTx > 0 (or VALID_TRANSACTIONS) if no pruning has occurred.
        if (!fHavePruned) {
            // If we've never pruned, then HAVE_DATA should be equivalent to nTx > 0
            assert(!(pindex->nStatus & BLOCK_HAVE_DATA) == (pindex->nTx == 0));
            assert(pindexFirstMissing == pindexFirstNeverProcessed);
        } else {
            // If we have pruned, then we can only say that HAVE_DATA implies nTx > 0
            if (pindex->nStatus & BLOCK_HAVE_DATA) assert(pindex->nTx > 0);
        }
        if (pindex->nStatus & BLOCK_HAVE_UNDO) assert(pindex->nStatus & BLOCK_HAVE_DATA);
        assert(((pindex->nStatus & BLOCK_VALID_MASK) >= BLOCK_VALID_TRANSACTIONS) == (pindex->nTx > 0)); // This is pruning-independent.
        // All parents having had data (at some point) is equivalent to all parents being VALID_TRANSACTIONS, which is equivalent to nChainTx being set.
        assert((pindexFirstNeverProcessed != NULL) == (pindex->nChainTx == 0)); // nChainTx != 0 is used to signal that all parent blocks have been processed (but may have been pruned).
        assert((pindexFirstNotTransactionsValid != NULL) == (pindex->nChainTx == 0));
        assert(pindex->nHeight == nHeight); // nHeight must be consistent.
        assert(pindex->pprev == NULL || pindex->nChainWork >= pindex->pprev->nChainWork); // For every block except the genesis block, the chainwork must be larger than the parent's.
        assert(nHeight < 2 || (pindex->pskip && (pindex->pskip->nHeight < nHeight))); // The pskip pointer must point back for all but the first 2 blocks.
        assert(pindexFirstNotTreeValid == NULL); // All mapBlockIndex entries must at least be TREE valid
        if ((pindex->nStatus & BLOCK_VALID_MASK) >= BLOCK_VALID_TREE) assert(pindexFirstNotTreeValid == NULL); // TREE valid implies all parents are TREE valid
        if ((pindex->nStatus & BLOCK_VALID_MASK) >= BLOCK_VALID_CHAIN) assert(pindexFirstNotChainValid == NULL); // CHAIN valid implies all parents are CHAIN valid
        if ((pindex->nStatus & BLOCK_VALID_MASK) >= BLOCK_VALID_SCRIPTS) assert(pindexFirstNotScriptsValid == NULL); // SCRIPTS valid implies all parents are SCRIPTS valid
        if (pindexFirstInvalid == NULL) {
            // Checks for not-invalid blocks.
            assert((pindex->nStatus & BLOCK_FAILED_MASK) == 0); // The failed mask cannot be set for blocks without invalid parents.
        }
        if (!CBlockIndexWorkComparator()(pindex, chainActive.Tip()) && pindexFirstNeverProcessed == NULL) {
            if (pindexFirstInvalid == NULL) {
                // If this block sorts at least as good as the current tip and
                // is valid and we have all data for its parents, it must be in
                // setBlockIndexCandidates.  chainActive.Tip() must also be there
                // even if some data has been pruned.
                if (pindexFirstMissing == NULL || pindex == chainActive.Tip()) {
                    assert(setBlockIndexCandidates.count(pindex));
                }
                // If some parent is missing, then it could be that this block was in
                // setBlockIndexCandidates but had to be removed because of the missing data.
                // In this case it must be in mapBlocksUnlinked -- see test below.
            }
        } else { // If this block sorts worse than the current tip or some ancestor's block has never been seen, it cannot be in setBlockIndexCandidates.
            assert(setBlockIndexCandidates.count(pindex) == 0);
        }
        // Check whether this block is in mapBlocksUnlinked.
        std::pair<std::multimap<CBlockIndex*,CBlockIndex*>::iterator,std::multimap<CBlockIndex*,CBlockIndex*>::iterator> rangeUnlinked = mapBlocksUnlinked.equal_range(pindex->pprev);
        bool foundInUnlinked = false;
        while (rangeUnlinked.first != rangeUnlinked.second) {
            assert(rangeUnlinked.first->first == pindex->pprev);
            if (rangeUnlinked.first->second == pindex) {
                foundInUnlinked = true;
                break;
            }
            rangeUnlinked.first++;
        }
        if (pindex->pprev && (pindex->nStatus & BLOCK_HAVE_DATA) && pindexFirstNeverProcessed != NULL && pindexFirstInvalid == NULL) {
            // If this block has block data available, some parent was never received, and has no invalid parents, it must be in mapBlocksUnlinked.
            assert(foundInUnlinked);
        }
        if (!(pindex->nStatus & BLOCK_HAVE_DATA)) assert(!foundInUnlinked); // Can't be in mapBlocksUnlinked if we don't HAVE_DATA
        if (pindexFirstMissing == NULL) assert(!foundInUnlinked); // We aren't missing data for any parent -- cannot be in mapBlocksUnlinked.
        if (pindex->pprev && (pindex->nStatus & BLOCK_HAVE_DATA) && pindexFirstNeverProcessed == NULL && pindexFirstMissing != NULL) {
            // We HAVE_DATA for this block, have received data for all parents at some point, but we're currently missing data for some parent.
            assert(fHavePruned); // We must have pruned.
            // This block may have entered mapBlocksUnlinked if:
            //  - it has a descendant that at some point had more work than the
            //    tip, and
            //  - we tried switching to that descendant but were missing
            //    data for some intermediate block between chainActive and the
            //    tip.
            // So if this block is itself better than chainActive.Tip() and it wasn't in
            // setBlockIndexCandidates, then it must be in mapBlocksUnlinked.
            if (!CBlockIndexWorkComparator()(pindex, chainActive.Tip()) && setBlockIndexCandidates.count(pindex) == 0) {
                if (pindexFirstInvalid == NULL) {
                    assert(foundInUnlinked);
                }
            }
        }
        // assert(pindex->GetBlockHash() == pindex->GetBlockHeader().GetHash()); // Perhaps too slow
        // End: actual consistency checks.

        // Try descending into the first subnode.
        std::pair<std::multimap<CBlockIndex*,CBlockIndex*>::iterator,std::multimap<CBlockIndex*,CBlockIndex*>::iterator> range = forward.equal_range(pindex);
        if (range.first != range.second) {
            // A subnode was found.
            pindex = range.first->second;
            nHeight++;
            continue;
        }
        // This is a leaf node.
        // Move upwards until we reach a node of which we have not yet visited the last child.
        while (pindex) {
            // We are going to either move to a parent or a sibling of pindex.
            // If pindex was the first with a certain property, unset the corresponding variable.
            if (pindex == pindexFirstInvalid) pindexFirstInvalid = NULL;
            if (pindex == pindexFirstMissing) pindexFirstMissing = NULL;
            if (pindex == pindexFirstNeverProcessed) pindexFirstNeverProcessed = NULL;
            if (pindex == pindexFirstNotTreeValid) pindexFirstNotTreeValid = NULL;
            if (pindex == pindexFirstNotTransactionsValid) pindexFirstNotTransactionsValid = NULL;
            if (pindex == pindexFirstNotChainValid) pindexFirstNotChainValid = NULL;
            if (pindex == pindexFirstNotScriptsValid) pindexFirstNotScriptsValid = NULL;
            // Find our parent.
            CBlockIndex* pindexPar = pindex->pprev;
            // Find which child we just visited.
            std::pair<std::multimap<CBlockIndex*,CBlockIndex*>::iterator,std::multimap<CBlockIndex*,CBlockIndex*>::iterator> rangePar = forward.equal_range(pindexPar);
            while (rangePar.first->second != pindex) {
                assert(rangePar.first != rangePar.second); // Our parent must have at least the node we're coming from as child.
                rangePar.first++;
            }
            // Proceed to the next one.
            rangePar.first++;
            if (rangePar.first != rangePar.second) {
                // Move to the sibling.
                pindex = rangePar.first->second;
                break;
            } else {
                // Move up further.
                pindex = pindexPar;
                nHeight--;
                continue;
            }
        }
    }

    // Check that we actually traversed the entire map.
    assert(nNodes == forward.size());
}

//////////////////////////////////////////////////////////////////////////////
//
// CAlert
//

std::string GetWarnings(const std::string& strFor)
{
    int nPriority = 0;
    string strStatusBar;
    string strRPC;

    if (!CLIENT_VERSION_IS_RELEASE)
        strStatusBar = _("This is a pre-release test build - use at your own risk - do not use for mining or merchant applications");

    if (GetBoolArg("-testsafemode", false))
        strStatusBar = strRPC = "testsafemode enabled";

    // Misc warnings like out of disk space and clock is wrong
    if (strMiscWarning != "")
    {
        nPriority = 1000;
        strStatusBar = strMiscWarning;
    }

    if (fLargeWorkForkFound)
    {
        nPriority = 2000;
        strStatusBar = strRPC = _("Warning: The network does not appear to fully agree! Some miners appear to be experiencing issues.");
    }
    else if (fLargeWorkInvalidChainFound)
    {
        nPriority = 2000;
        strStatusBar = strRPC = _("Warning: We do not appear to fully agree with our peers! You may need to upgrade, or other nodes may need to upgrade.");
    }

    // Alerts
    {
        LOCK(cs_mapAlerts);
        BOOST_FOREACH(PAIRTYPE(const uint256, CAlert)& item, mapAlerts)
        {
            const CAlert& alert = item.second;
            if (alert.AppliesToMe() && alert.nPriority > nPriority)
            {
                nPriority = alert.nPriority;
                strStatusBar = alert.strStatusBar;
            }
        }
    }

    if (strFor == "statusbar")
        return strStatusBar;
    else if (strFor == "rpc")
        return strRPC;
    assert(!"GetWarnings(): invalid parameter");
    return "error";
}








//////////////////////////////////////////////////////////////////////////////
//
// Messages
//


bool static AlreadyHave(const CInv& inv) EXCLUSIVE_LOCKS_REQUIRED(cs_main)
{
    switch (inv.type)
    {
    case MSG_TX:
        {
            assert(recentRejects);
            if (chainActive.Tip()->GetBlockHash() != hashRecentRejectsChainTip)
            {
                // If the chain tip has changed previously rejected transactions
                // might be now valid, e.g. due to a nLockTime'd tx becoming valid,
                // or a double-spend. Reset the rejects filter and give those
                // txs a second chance.
                hashRecentRejectsChainTip = chainActive.Tip()->GetBlockHash();
                recentRejects->reset();
            }

            return recentRejects->contains(inv.hash) ||
                   mempool.exists(inv.hash) ||
                   mapOrphanTransactions.count(inv.hash) ||
                   pcoinsTip->HaveCoins(inv.hash);
        }
    case MSG_BLOCK:
        return mapBlockIndex.count(inv.hash);
    }
    // Don't know what it is, just say we already got one
    return true;
}

void static ProcessGetData(CNode* pfrom)
{
    std::deque<CInv>::iterator it = pfrom->vRecvGetData.begin();

    vector<CInv> vNotFound;

    LOCK(cs_main);

    while (it != pfrom->vRecvGetData.end()) {
        // Don't bother if send buffer is too full to respond anyway
        if (pfrom->nSendSize >= SendBufferSize())
            break;

        const CInv &inv = *it;
        {
            boost::this_thread::interruption_point();
            it++;

            if (inv.type == MSG_BLOCK || inv.type == MSG_FILTERED_BLOCK)
            {
                bool send = false;
                BlockMap::iterator mi = mapBlockIndex.find(inv.hash);
                if (mi != mapBlockIndex.end())
                {
                    if (chainActive.Contains(mi->second)) {
                        send = true;
                    } else {
                        static const int nOneMonth = 30 * 24 * 60 * 60;
                        // To prevent fingerprinting attacks, only send blocks outside of the active
                        // chain if they are valid, and no more than a month older (both in time, and in
                        // best equivalent proof of work) than the best header chain we know about.
                        send = mi->second->IsValid(BLOCK_VALID_SCRIPTS) && (pindexBestHeader != NULL) &&
                            (pindexBestHeader->GetBlockTime() - mi->second->GetBlockTime() < nOneMonth) &&
                            (GetBlockProofEquivalentTime(*pindexBestHeader, *mi->second, *pindexBestHeader, Params().GetConsensus()) < nOneMonth);
                        if (!send) {
                            LogPrintf("%s: ignoring request from peer=%i for old block that isn't in the main chain\n", __func__, pfrom->GetId());
                        }
                    }
                }
                // disconnect node in case we have reached the outbound limit for serving historical blocks
                static const int nOneWeek = 7 * 24 * 60 * 60; // assume > 1 week = historical
                if (send && CNode::OutboundTargetReached(true) && ( ((pindexBestHeader != NULL) && (pindexBestHeader->GetBlockTime() - mi->second->GetBlockTime() > nOneWeek)) || inv.type == MSG_FILTERED_BLOCK) )
                {
                    LogPrint("net", "historical block serving limit reached, disconnect peer=%d\n", pfrom->GetId());

                    //disconnect node
                    pfrom->fDisconnect = true;
                    send = false;
                }
                // Pruned nodes may have deleted the block, so check whether
                // it's available before trying to send.
                if (send && (mi->second->nStatus & BLOCK_HAVE_DATA))
                {
                    // Send block from disk
                    CBlock block;
                    if (!ReadBlockFromDisk(block, (*mi).second))
                        assert(!"cannot load block from disk");
                    if (inv.type == MSG_BLOCK)
                        pfrom->PushMessage("block", block);
                    else // MSG_FILTERED_BLOCK)
                    {
                        LOCK(pfrom->cs_filter);
                        if (pfrom->pfilter)
                        {
                            CMerkleBlock merkleBlock(block, *pfrom->pfilter);
                            pfrom->PushMessage("merkleblock", merkleBlock);
                            // CMerkleBlock just contains hashes, so also push any transactions in the block the client did not see
                            // This avoids hurting performance by pointlessly requiring a round-trip
                            // Note that there is currently no way for a node to request any single transactions we didn't send here -
                            // they must either disconnect and retry or request the full block.
                            // Thus, the protocol spec specified allows for us to provide duplicate txn here,
                            // however we MUST always provide at least what the remote peer needs
                            typedef std::pair<unsigned int, uint256> PairType;
                            BOOST_FOREACH(PairType& pair, merkleBlock.vMatchedTxn)
                                if (!pfrom->setInventoryKnown.count(CInv(MSG_TX, pair.second)))
                                    pfrom->PushMessage("tx", block.vtx[pair.first]);
                        }
                        // else
                            // no response
                    }

                    // Trigger the peer node to send a getblocks request for the next batch of inventory
                    if (inv.hash == pfrom->hashContinue)
                    {
                        // Bypass PushInventory, this must send even if redundant,
                        // and we want it right after the last block so they don't
                        // wait for other stuff first.
                        vector<CInv> vInv;
                        vInv.push_back(CInv(MSG_BLOCK, chainActive.Tip()->GetBlockHash()));
                        pfrom->PushMessage("inv", vInv);
                        pfrom->hashContinue.SetNull();
                    }
                }
            }
            else if (inv.IsKnownType())
            {
                // Send stream from relay memory
                bool pushed = false;
                {
                    LOCK(cs_mapRelay);
                    map<CInv, CDataStream>::iterator mi = mapRelay.find(inv);
                    if (mi != mapRelay.end()) {
                        pfrom->PushMessage(inv.GetCommand(), (*mi).second);
                        pushed = true;
                    }
                }
                if (!pushed && inv.type == MSG_TX) {
                    CTransaction tx;
                    if (mempool.lookup(inv.hash, tx)) {
                        CDataStream ss(SER_NETWORK, PROTOCOL_VERSION);
                        ss.reserve(1000);
                        ss << tx;
                        pfrom->PushMessage("tx", ss);
                        pushed = true;
                    }
                }
                if (!pushed) {
                    vNotFound.push_back(inv);
                }
            }

            // Track requests for our stuff.
            GetMainSignals().Inventory(inv.hash);

            if (inv.type == MSG_BLOCK || inv.type == MSG_FILTERED_BLOCK)
                break;
        }
    }

    pfrom->vRecvGetData.erase(pfrom->vRecvGetData.begin(), it);

    if (!vNotFound.empty()) {
        // Let the peer know that we didn't find what it asked for, so it doesn't
        // have to wait around forever. Currently only SPV clients actually care
        // about this message: it's needed when they are recursively walking the
        // dependencies of relevant unconfirmed transactions. SPV clients want to
        // do that because they want to know about (and store and rebroadcast and
        // risk analyze) the dependencies of transactions relevant to them, without
        // having to download the entire memory pool.
        pfrom->PushMessage("notfound", vNotFound);
    }
}

bool static ProcessMessage(CNode* pfrom, string strCommand, CDataStream& vRecv, int64_t nTimeReceived)
{
    const CChainParams& chainparams = Params();
    RandAddSeedPerfmon();
    LogPrint("net", "received: %s (%u bytes) peer=%d\n", SanitizeString(strCommand), vRecv.size(), pfrom->id);
    if (mapArgs.count("-dropmessagestest") && GetRand(atoi(mapArgs["-dropmessagestest"])) == 0)
    {
        LogPrintf("dropmessagestest DROPPING RECV MESSAGE\n");
        return true;
    }




    if (strCommand == "version")
    {
        // Each connection can only send one version message
        if (pfrom->nVersion != 0)
        {
            pfrom->PushMessage("reject", strCommand, REJECT_DUPLICATE, string("Duplicate version message"));
            Misbehaving(pfrom->GetId(), 1);
            return false;
        }

        int64_t nTime;
        CAddress addrMe;
        CAddress addrFrom;
        uint64_t nNonce = 1;
        vRecv >> pfrom->nVersion >> pfrom->nServices >> nTime >> addrMe;
        if (pfrom->nVersion < MIN_PEER_PROTO_VERSION)
        {
            // disconnect from peers older than this proto version
            LogPrintf("peer=%d using obsolete version %i; disconnecting\n", pfrom->id, pfrom->nVersion);
            pfrom->PushMessage("reject", strCommand, REJECT_OBSOLETE,
                               strprintf("Version must be %d or greater", MIN_PEER_PROTO_VERSION));
            pfrom->fDisconnect = true;
            return false;
        }

        if (pfrom->nVersion == 10300)
            pfrom->nVersion = 300;
        if (!vRecv.empty())
            vRecv >> addrFrom >> nNonce;
        if (!vRecv.empty()) {
            vRecv >> LIMITED_STRING(pfrom->strSubVer, MAX_SUBVERSION_LENGTH);
            pfrom->cleanSubVer = SanitizeString(pfrom->strSubVer);
        }
        if (!vRecv.empty())
            vRecv >> pfrom->nStartingHeight;
        if (!vRecv.empty())
            vRecv >> pfrom->fRelayTxes; // set to true after we get the first filter* message
        else
            pfrom->fRelayTxes = true;

        // Disconnect if we connected to ourself
        if (nNonce == nLocalHostNonce && nNonce > 1)
        {
            LogPrintf("connected to self at %s, disconnecting\n", pfrom->addr.ToString());
            pfrom->fDisconnect = true;
            return true;
        }

        pfrom->addrLocal = addrMe;
        if (pfrom->fInbound && addrMe.IsRoutable())
        {
            SeenLocal(addrMe);
        }

        // Be shy and don't send version until we hear
        if (pfrom->fInbound)
            pfrom->PushVersion();

        pfrom->fClient = !(pfrom->nServices & NODE_NETWORK);

        // Potentially mark this peer as a preferred download peer.
        UpdatePreferredDownload(pfrom, State(pfrom->GetId()));

        // Change version
        pfrom->PushMessage("verack");
        pfrom->ssSend.SetVersion(min(pfrom->nVersion, PROTOCOL_VERSION));

        if (!pfrom->fInbound)
        {
            // Advertise our address
            if (fListen && !IsInitialBlockDownload())
            {
                CAddress addr = GetLocalAddress(&pfrom->addr);
                if (addr.IsRoutable())
                {
                    pfrom->PushAddress(addr);
                } else if (IsPeerAddrLocalGood(pfrom)) {
                    addr.SetIP(pfrom->addrLocal);
                    pfrom->PushAddress(addr);
                }
            }

            // Get recent addresses
            if (pfrom->fOneShot || pfrom->nVersion >= CADDR_TIME_VERSION || addrman.size() < 1000)
            {
                pfrom->PushMessage("getaddr");
                pfrom->fGetAddr = true;
            }
            addrman.Good(pfrom->addr);
        } else {
            if (((CNetAddr)pfrom->addr) == (CNetAddr)addrFrom)
            {
                addrman.Add(addrFrom, addrFrom);
                addrman.Good(addrFrom);
            }
        }

        // Relay alerts
        {
            LOCK(cs_mapAlerts);
            BOOST_FOREACH(PAIRTYPE(const uint256, CAlert)& item, mapAlerts)
                item.second.RelayTo(pfrom);
        }

        pfrom->fSuccessfullyConnected = true;

        string remoteAddr;
        if (fLogIPs)
            remoteAddr = ", peeraddr=" + pfrom->addr.ToString();

        LogPrintf("receive version message: %s: version %d, blocks=%d, us=%s, peer=%d%s\n",
                  pfrom->cleanSubVer, pfrom->nVersion,
                  pfrom->nStartingHeight, addrMe.ToString(), pfrom->id,
                  remoteAddr);

        int64_t nTimeOffset = nTime - GetTime();
        pfrom->nTimeOffset = nTimeOffset;
        AddTimeData(pfrom->addr, nTimeOffset);
    }


    else if (pfrom->nVersion == 0)
    {
        // Must have a version message before anything else
        Misbehaving(pfrom->GetId(), 1);
        return false;
    }


    else if (strCommand == "verack")
    {
        pfrom->SetRecvVersion(min(pfrom->nVersion, PROTOCOL_VERSION));

        // Mark this node as currently connected, so we update its timestamp later.
        if (pfrom->fNetworkNode) {
            LOCK(cs_main);
            State(pfrom->GetId())->fCurrentlyConnected = true;
        }
    }


    else if (strCommand == "addr")
    {
        vector<CAddress> vAddr;
        vRecv >> vAddr;

        // Don't want addr from older versions unless seeding
        if (pfrom->nVersion < CADDR_TIME_VERSION && addrman.size() > 1000)
            return true;
        if (vAddr.size() > 1000)
        {
            Misbehaving(pfrom->GetId(), 20);
            return error("message addr size() = %u", vAddr.size());
        }

        // Store the new addresses
        vector<CAddress> vAddrOk;
        int64_t nNow = GetAdjustedTime();
        int64_t nSince = nNow - 10 * 60;
        BOOST_FOREACH(CAddress& addr, vAddr)
        {
            boost::this_thread::interruption_point();

            if (addr.nTime <= 100000000 || addr.nTime > nNow + 10 * 60)
                addr.nTime = nNow - 5 * 24 * 60 * 60;
            pfrom->AddAddressKnown(addr);
            bool fReachable = IsReachable(addr);
            if (addr.nTime > nSince && !pfrom->fGetAddr && vAddr.size() <= 10 && addr.IsRoutable())
            {
                // Relay to a limited number of other nodes
                {
                    LOCK(cs_vNodes);
                    // Use deterministic randomness to send to the same nodes for 24 hours
                    // at a time so the addrKnowns of the chosen nodes prevent repeats
                    static uint256 hashSalt;
                    if (hashSalt.IsNull())
                        hashSalt = GetRandHash();
                    uint64_t hashAddr = addr.GetHash();
                    uint256 hashRand = ArithToUint256(UintToArith256(hashSalt) ^ (hashAddr<<32) ^ ((GetTime()+hashAddr)/(24*60*60)));
                    hashRand = Hash(BEGIN(hashRand), END(hashRand));
                    multimap<uint256, CNode*> mapMix;
                    BOOST_FOREACH(CNode* pnode, vNodes)
                    {
                        if (pnode->nVersion < CADDR_TIME_VERSION)
                            continue;
                        unsigned int nPointer;
                        memcpy(&nPointer, &pnode, sizeof(nPointer));
                        uint256 hashKey = ArithToUint256(UintToArith256(hashRand) ^ nPointer);
                        hashKey = Hash(BEGIN(hashKey), END(hashKey));
                        mapMix.insert(make_pair(hashKey, pnode));
                    }
                    int nRelayNodes = fReachable ? 2 : 1; // limited relaying of addresses outside our network(s)
                    for (multimap<uint256, CNode*>::iterator mi = mapMix.begin(); mi != mapMix.end() && nRelayNodes-- > 0; ++mi)
                        ((*mi).second)->PushAddress(addr);
                }
            }
            // Do not store addresses outside our network
            if (fReachable)
                vAddrOk.push_back(addr);
        }
        addrman.Add(vAddrOk, pfrom->addr, 2 * 60 * 60);
        if (vAddr.size() < 1000)
            pfrom->fGetAddr = false;
        if (pfrom->fOneShot)
            pfrom->fDisconnect = true;
    }


    else if (strCommand == "inv")
    {
        vector<CInv> vInv;
        vRecv >> vInv;
        if (vInv.size() > MAX_INV_SZ)
        {
            Misbehaving(pfrom->GetId(), 20);
            return error("message inv size() = %u", vInv.size());
        }

        LOCK(cs_main);

        std::vector<CInv> vToFetch;

        for (unsigned int nInv = 0; nInv < vInv.size(); nInv++)
        {
            const CInv &inv = vInv[nInv];

            boost::this_thread::interruption_point();
            pfrom->AddInventoryKnown(inv);

            bool fAlreadyHave = AlreadyHave(inv);
            LogPrint("net", "got inv: %s  %s peer=%d\n", inv.ToString(), fAlreadyHave ? "have" : "new", pfrom->id);

            if (!fAlreadyHave && !fImporting && !fReindex && inv.type != MSG_BLOCK)
                pfrom->AskFor(inv);

            if (inv.type == MSG_BLOCK) {
                UpdateBlockAvailability(pfrom->GetId(), inv.hash);
                if (!fAlreadyHave && !fImporting && !fReindex && !mapBlocksInFlight.count(inv.hash)) {
                    // First request the headers preceding the announced block. In the normal fully-synced
                    // case where a new block is announced that succeeds the current tip (no reorganization),
                    // there are no such headers.
                    // Secondly, and only when we are close to being synced, we request the announced block directly,
                    // to avoid an extra round-trip. Note that we must *first* ask for the headers, so by the
                    // time the block arrives, the header chain leading up to it is already validated. Not
                    // doing this will result in the received block being rejected as an orphan in case it is
                    // not a direct successor.
                    pfrom->PushMessage("getheaders", chainActive.GetLocator(pindexBestHeader), inv.hash);
                    CNodeState *nodestate = State(pfrom->GetId());
                    if (chainActive.Tip()->GetBlockTime() > GetAdjustedTime() - chainparams.GetConsensus().nPowTargetSpacing * 20 &&
                        nodestate->nBlocksInFlight < MAX_BLOCKS_IN_TRANSIT_PER_PEER) {
                        vToFetch.push_back(inv);
                        // Mark block as in flight already, even though the actual "getdata" message only goes out
                        // later (within the same cs_main lock, though).
                        MarkBlockAsInFlight(pfrom->GetId(), inv.hash, chainparams.GetConsensus());
                    }
                    LogPrint("net", "getheaders (%d) %s to peer=%d\n", pindexBestHeader->nHeight, inv.hash.ToString(), pfrom->id);
                }
            }

            // Track requests for our stuff
            GetMainSignals().Inventory(inv.hash);

            if (pfrom->nSendSize > (SendBufferSize() * 2)) {
                Misbehaving(pfrom->GetId(), 50);
                return error("send buffer size() = %u", pfrom->nSendSize);
            }
        }

        if (!vToFetch.empty())
            pfrom->PushMessage("getdata", vToFetch);
    }


    else if (strCommand == "getdata")
    {
        vector<CInv> vInv;
        vRecv >> vInv;
        if (vInv.size() > MAX_INV_SZ)
        {
            Misbehaving(pfrom->GetId(), 20);
            return error("message getdata size() = %u", vInv.size());
        }

        if (fDebug || (vInv.size() != 1))
            LogPrint("net", "received getdata (%u invsz) peer=%d\n", vInv.size(), pfrom->id);

        if ((fDebug && vInv.size() > 0) || (vInv.size() == 1))
            LogPrint("net", "received getdata for: %s peer=%d\n", vInv[0].ToString(), pfrom->id);

        pfrom->vRecvGetData.insert(pfrom->vRecvGetData.end(), vInv.begin(), vInv.end());
        ProcessGetData(pfrom);
    }


    else if (strCommand == "getblocks")
    {
        CBlockLocator locator;
        uint256 hashStop;
        vRecv >> locator >> hashStop;

        LOCK(cs_main);

        // Find the last block the caller has in the main chain
        CBlockIndex* pindex = FindForkInGlobalIndex(chainActive, locator);

        // Send the rest of the chain
        if (pindex)
            pindex = chainActive.Next(pindex);
        int nLimit = 500;
        LogPrint("net", "getblocks %d to %s limit %d from peer=%d\n", (pindex ? pindex->nHeight : -1), hashStop.IsNull() ? "end" : hashStop.ToString(), nLimit, pfrom->id);
        for (; pindex; pindex = chainActive.Next(pindex))
        {
            if (pindex->GetBlockHash() == hashStop)
            {
                LogPrint("net", "  getblocks stopping at %d %s\n", pindex->nHeight, pindex->GetBlockHash().ToString());
                break;
            }
            // If pruning, don't inv blocks unless we have on disk and are likely to still have
            // for some reasonable time window (1 hour) that block relay might require.
            const int nPrunedBlocksLikelyToHave = MIN_BLOCKS_TO_KEEP - 3600 / chainparams.GetConsensus().nPowTargetSpacing;
            if (fPruneMode && (!(pindex->nStatus & BLOCK_HAVE_DATA) || pindex->nHeight <= chainActive.Tip()->nHeight - nPrunedBlocksLikelyToHave))
            {
                LogPrint("net", " getblocks stopping, pruned or too old block at %d %s\n", pindex->nHeight, pindex->GetBlockHash().ToString());
                break;
            }
            pfrom->PushInventory(CInv(MSG_BLOCK, pindex->GetBlockHash()));
            if (--nLimit <= 0)
            {
                // When this block is requested, we'll send an inv that'll
                // trigger the peer to getblocks the next batch of inventory.
                LogPrint("net", "  getblocks stopping at limit %d %s\n", pindex->nHeight, pindex->GetBlockHash().ToString());
                pfrom->hashContinue = pindex->GetBlockHash();
                break;
            }
        }
    }


    else if (strCommand == "getheaders")
    {
        CBlockLocator locator;
        uint256 hashStop;
        vRecv >> locator >> hashStop;

        LOCK(cs_main);

        if (IsInitialBlockDownload())
            return true;

        CBlockIndex* pindex = NULL;
        if (locator.IsNull())
        {
            // If locator is null, return the hashStop block
            BlockMap::iterator mi = mapBlockIndex.find(hashStop);
            if (mi == mapBlockIndex.end())
                return true;
            pindex = (*mi).second;
        }
        else
        {
            // Find the last block the caller has in the main chain
            pindex = FindForkInGlobalIndex(chainActive, locator);
            if (pindex)
                pindex = chainActive.Next(pindex);
        }

        // we must use CBlocks, as CBlockHeaders won't include the 0x00 nTx count at the end
        vector<CBlock> vHeaders;
        unsigned nCount = 0;
        unsigned nSize = 0;
        LogPrint("net", "getheaders %d to %s from peer=%d\n", (pindex ? pindex->nHeight : -1), hashStop.ToString(), pfrom->id);
        for (; pindex; pindex = chainActive.Next(pindex))
        {
            const CBlockHeader header = pindex->GetBlockHeader();
            ++nCount;
            nSize += GetSerializeSize(header, SER_NETWORK, PROTOCOL_VERSION);
            vHeaders.push_back(header);
            if (nCount >= MAX_HEADERS_RESULTS
                  || pindex->GetBlockHash() == hashStop)
                break;
            if (pfrom->nVersion >= SIZE_HEADERS_LIMIT_VERSION
                  && nSize >= THRESHOLD_HEADERS_SIZE)
                break;
        }

        /* Check maximum headers size before pushing the message
           if the peer enforces it.  This should not fail since we
           break above in the loop at the threshold and the threshold
           should be small enough in comparison to the hard max size.
           Do it nevertheless to be sure.  */
        if (pfrom->nVersion >= SIZE_HEADERS_LIMIT_VERSION
              && nSize > MAX_HEADERS_SIZE)
            LogPrintf("ERROR: not pushing 'headers', too large\n");
        else
        {
            LogPrint("net", "pushing %u headers, %u bytes\n", nCount, nSize);
            pfrom->PushMessage("headers", vHeaders);
        }
    }


    else if (strCommand == "tx")
    {
        vector<uint256> vWorkQueue;
        vector<uint256> vEraseQueue;
        CTransaction tx;
        vRecv >> tx;

        CInv inv(MSG_TX, tx.GetHash());
        pfrom->AddInventoryKnown(inv);

        LOCK(cs_main);

        bool fMissingInputs = false;
        CValidationState state;

        mapAlreadyAskedFor.erase(inv);

        // Check for recently rejected (and do other quick existence checks)
        if (AlreadyHave(inv))
            return true;

        if (AcceptToMemoryPool(mempool, state, tx, true, &fMissingInputs))
        {
            mempool.check(pcoinsTip);
            RelayTransaction(tx);
            vWorkQueue.push_back(inv.hash);

            LogPrint("mempool", "AcceptToMemoryPool: peer=%d: accepted %s (poolsz %u txn, %u kB)\n",
                pfrom->id,
                tx.GetHash().ToString(),
                mempool.size(), mempool.DynamicMemoryUsage() / 1000);

            // Recursively process any orphan transactions that depended on this one
            set<NodeId> setMisbehaving;
            for (unsigned int i = 0; i < vWorkQueue.size(); i++)
            {
                map<uint256, set<uint256> >::iterator itByPrev = mapOrphanTransactionsByPrev.find(vWorkQueue[i]);
                if (itByPrev == mapOrphanTransactionsByPrev.end())
                    continue;
                for (set<uint256>::iterator mi = itByPrev->second.begin();
                     mi != itByPrev->second.end();
                     ++mi)
                {
                    const uint256& orphanHash = *mi;
                    const CTransaction& orphanTx = mapOrphanTransactions[orphanHash].tx;
                    NodeId fromPeer = mapOrphanTransactions[orphanHash].fromPeer;
                    bool fMissingInputs2 = false;
                    // Use a dummy CValidationState so someone can't setup nodes to counter-DoS based on orphan
                    // resolution (that is, feeding people an invalid transaction based on LegitTxX in order to get
                    // anyone relaying LegitTxX banned)
                    CValidationState stateDummy;


                    if (setMisbehaving.count(fromPeer))
                        continue;
                    if (AcceptToMemoryPool(mempool, stateDummy, orphanTx, true, &fMissingInputs2))
                    {
                        LogPrint("mempool", "   accepted orphan tx %s\n", orphanHash.ToString());
                        RelayTransaction(orphanTx);
                        vWorkQueue.push_back(orphanHash);
                        vEraseQueue.push_back(orphanHash);
                    }
                    else if (!fMissingInputs2)
                    {
                        int nDos = 0;
                        if (stateDummy.IsInvalid(nDos) && nDos > 0)
                        {
                            // Punish peer that gave us an invalid orphan tx
                            Misbehaving(fromPeer, nDos);
                            setMisbehaving.insert(fromPeer);
                            LogPrint("mempool", "   invalid orphan tx %s\n", orphanHash.ToString());
                        }
                        // Has inputs but not accepted to mempool
                        // Probably non-standard or insufficient fee/priority
                        LogPrint("mempool", "   removed orphan tx %s\n", orphanHash.ToString());
                        vEraseQueue.push_back(orphanHash);
                        assert(recentRejects);
                        recentRejects->insert(orphanHash);
                    }
                    mempool.check(pcoinsTip);
                }
            }

            BOOST_FOREACH(uint256 hash, vEraseQueue)
                EraseOrphanTx(hash);
        }
        else if (fMissingInputs)
        {
            AddOrphanTx(tx, pfrom->GetId());

            // DoS prevention: do not allow mapOrphanTransactions to grow unbounded
            unsigned int nMaxOrphanTx = (unsigned int)std::max((int64_t)0, GetArg("-maxorphantx", DEFAULT_MAX_ORPHAN_TRANSACTIONS));
            unsigned int nEvicted = LimitOrphanTxSize(nMaxOrphanTx);
            if (nEvicted > 0)
                LogPrint("mempool", "mapOrphan overflow, removed %u tx\n", nEvicted);
        } else {
            assert(recentRejects);
            recentRejects->insert(tx.GetHash());

            if (pfrom->fWhitelisted) {
                // Always relay transactions received from whitelisted peers, even
                // if they were rejected from the mempool, allowing the node to
                // function as a gateway for nodes hidden behind it.
                //
                // FIXME: This includes invalid transactions, which means a
                // whitelisted peer could get us banned! We may want to change
                // that.
                RelayTransaction(tx);
            }
        }
        int nDoS = 0;
        if (state.IsInvalid(nDoS))
        {
            LogPrint("mempoolrej", "%s from peer=%d was not accepted: %s\n", tx.GetHash().ToString(),
                pfrom->id,
                FormatStateMessage(state));
            if (state.GetRejectCode() < REJECT_INTERNAL) // Never send AcceptToMemoryPool's internal codes over P2P
                pfrom->PushMessage("reject", strCommand, state.GetRejectCode(),
                                   state.GetRejectReason().substr(0, MAX_REJECT_MESSAGE_LENGTH), inv.hash);
            if (nDoS > 0)
                Misbehaving(pfrom->GetId(), nDoS);
        }
    }


    else if (strCommand == "headers" && !fImporting && !fReindex) // Ignore headers received while importing
    {
        std::vector<CBlockHeader> headers;

        // Bypass the normal CBlock deserialization, as we don't want to risk deserializing 2000 full blocks.
        unsigned int nCount = ReadCompactSize(vRecv);
        if (nCount > MAX_HEADERS_RESULTS) {
            Misbehaving(pfrom->GetId(), 20);
            return error("headers message count = %u", nCount);
        }
        headers.resize(nCount);
        unsigned nSize = 0;
        for (unsigned int n = 0; n < nCount; n++) {
            vRecv >> headers[n];
            ReadCompactSize(vRecv); // ignore tx count; assume it is 0.

            nSize += GetSerializeSize(headers[n], SER_NETWORK, PROTOCOL_VERSION);
            if (pfrom->nVersion >= SIZE_HEADERS_LIMIT_VERSION
                  && nSize > MAX_HEADERS_SIZE) {
                Misbehaving(pfrom->GetId(), 20);
                return error("headers message size = %u", nSize);
            }
        }

        LOCK(cs_main);

        if (nCount == 0) {
            // Nothing interesting. Stop asking this peers for more headers.
            return true;
        }

        CBlockIndex *pindexLast = NULL;
        BOOST_FOREACH(const CBlockHeader& header, headers) {
            CValidationState state;
            if (pindexLast != NULL && header.hashPrevBlock != pindexLast->GetBlockHash()) {
                Misbehaving(pfrom->GetId(), 20);
                return error("non-continuous headers sequence");
            }
            if (!AcceptBlockHeader(header, state, &pindexLast)) {
                int nDoS;
                if (state.IsInvalid(nDoS)) {
                    if (nDoS > 0)
                        Misbehaving(pfrom->GetId(), nDoS);
                    return error("invalid header received");
                }
            }
        }

        if (pindexLast)
            UpdateBlockAvailability(pfrom->GetId(), pindexLast->GetBlockHash());

        bool maxSize = (nCount == MAX_HEADERS_RESULTS);
        if (pfrom->nVersion >= SIZE_HEADERS_LIMIT_VERSION
              && nSize >= THRESHOLD_HEADERS_SIZE)
            maxSize = true;
        if (maxSize && pindexLast) {
            // Headers message had its maximum size; the peer may have more headers.
            // TODO: optimize: if pindexLast is an ancestor of chainActive.Tip or pindexBestHeader, continue
            // from there instead.
            LogPrint("net", "more getheaders (%d) to end to peer=%d (startheight:%d)\n", pindexLast->nHeight, pfrom->id, pfrom->nStartingHeight);
            pfrom->PushMessage("getheaders", chainActive.GetLocator(pindexLast), uint256());
        }

        CheckBlockIndex();
    }

    else if (strCommand == "block" && !fImporting && !fReindex) // Ignore blocks received while importing
    {
        CBlock block;
        vRecv >> block;

        CInv inv(MSG_BLOCK, block.GetHash());
        LogPrint("net", "received block %s peer=%d\n", inv.hash.ToString(), pfrom->id);

        pfrom->AddInventoryKnown(inv);

        CValidationState state;
        // Process all blocks from whitelisted peers, even if not requested,
        // unless we're still syncing with the network.
        // Such an unrequested block may still be processed, subject to the
        // conditions in AcceptBlock().
        bool forceProcessing = pfrom->fWhitelisted && !IsInitialBlockDownload();
        ProcessNewBlock(state, pfrom, &block, forceProcessing, NULL);
        int nDoS;
        if (state.IsInvalid(nDoS)) {
            assert (state.GetRejectCode() < REJECT_INTERNAL); // Blocks are never rejected with internal reject codes
            pfrom->PushMessage("reject", strCommand, state.GetRejectCode(),
                               state.GetRejectReason().substr(0, MAX_REJECT_MESSAGE_LENGTH), inv.hash);
            if (nDoS > 0) {
                LOCK(cs_main);
                Misbehaving(pfrom->GetId(), nDoS);
            }
        }

    }


    // This asymmetric behavior for inbound and outbound connections was introduced
    // to prevent a fingerprinting attack: an attacker can send specific fake addresses
    // to users' AddrMan and later request them by sending getaddr messages.
    // Making nodes which are behind NAT and can only make outgoing connections ignore
    // the getaddr message mitigates the attack.
    else if ((strCommand == "getaddr") && (pfrom->fInbound))
    {
        pfrom->vAddrToSend.clear();
        vector<CAddress> vAddr = addrman.GetAddr();
        BOOST_FOREACH(const CAddress &addr, vAddr)
            pfrom->PushAddress(addr);
    }


    else if (strCommand == "mempool")
    {
        LOCK2(cs_main, pfrom->cs_filter);

        std::vector<uint256> vtxid;
        mempool.queryHashes(vtxid);
        vector<CInv> vInv;
        BOOST_FOREACH(uint256& hash, vtxid) {
            CInv inv(MSG_TX, hash);
            CTransaction tx;
            bool fInMemPool = mempool.lookup(hash, tx);
            if (!fInMemPool) continue; // another thread removed since queryHashes, maybe...
            if ((pfrom->pfilter && pfrom->pfilter->IsRelevantAndUpdate(tx)) ||
               (!pfrom->pfilter))
                vInv.push_back(inv);
            if (vInv.size() == MAX_INV_SZ) {
                pfrom->PushMessage("inv", vInv);
                vInv.clear();
            }
        }
        if (vInv.size() > 0)
            pfrom->PushMessage("inv", vInv);
    }


    else if (strCommand == "ping")
    {
        if (pfrom->nVersion > BIP0031_VERSION)
        {
            uint64_t nonce = 0;
            vRecv >> nonce;
            // Echo the message back with the nonce. This allows for two useful features:
            //
            // 1) A remote node can quickly check if the connection is operational
            // 2) Remote nodes can measure the latency of the network thread. If this node
            //    is overloaded it won't respond to pings quickly and the remote node can
            //    avoid sending us more work, like chain download requests.
            //
            // The nonce stops the remote getting confused between different pings: without
            // it, if the remote node sends a ping once per second and this node takes 5
            // seconds to respond to each, the 5th ping the remote sends would appear to
            // return very quickly.
            pfrom->PushMessage("pong", nonce);
        }
    }


    else if (strCommand == "pong")
    {
        int64_t pingUsecEnd = nTimeReceived;
        uint64_t nonce = 0;
        size_t nAvail = vRecv.in_avail();
        bool bPingFinished = false;
        std::string sProblem;

        if (nAvail >= sizeof(nonce)) {
            vRecv >> nonce;

            // Only process pong message if there is an outstanding ping (old ping without nonce should never pong)
            if (pfrom->nPingNonceSent != 0) {
                if (nonce == pfrom->nPingNonceSent) {
                    // Matching pong received, this ping is no longer outstanding
                    bPingFinished = true;
                    int64_t pingUsecTime = pingUsecEnd - pfrom->nPingUsecStart;
                    if (pingUsecTime > 0) {
                        // Successful ping time measurement, replace previous
                        pfrom->nPingUsecTime = pingUsecTime;
                        pfrom->nMinPingUsecTime = std::min(pfrom->nMinPingUsecTime, pingUsecTime);
                    } else {
                        // This should never happen
                        sProblem = "Timing mishap";
                    }
                } else {
                    // Nonce mismatches are normal when pings are overlapping
                    sProblem = "Nonce mismatch";
                    if (nonce == 0) {
                        // This is most likely a bug in another implementation somewhere; cancel this ping
                        bPingFinished = true;
                        sProblem = "Nonce zero";
                    }
                }
            } else {
                sProblem = "Unsolicited pong without ping";
            }
        } else {
            // This is most likely a bug in another implementation somewhere; cancel this ping
            bPingFinished = true;
            sProblem = "Short payload";
        }

        if (!(sProblem.empty())) {
            LogPrint("net", "pong peer=%d: %s, %x expected, %x received, %u bytes\n",
                pfrom->id,
                sProblem,
                pfrom->nPingNonceSent,
                nonce,
                nAvail);
        }
        if (bPingFinished) {
            pfrom->nPingNonceSent = 0;
        }
    }


    else if (fAlerts && strCommand == "alert")
    {
        CAlert alert;
        vRecv >> alert;

        uint256 alertHash = alert.GetHash();
        if (pfrom->setKnown.count(alertHash) == 0)
        {
            if (alert.ProcessAlert(Params().AlertKey()))
            {
                // Relay
                pfrom->setKnown.insert(alertHash);
                {
                    LOCK(cs_vNodes);
                    BOOST_FOREACH(CNode* pnode, vNodes)
                        alert.RelayTo(pnode);
                }
            }
            else {
                // Small DoS penalty so peers that send us lots of
                // duplicate/expired/invalid-signature/whatever alerts
                // eventually get banned.
                // This isn't a Misbehaving(100) (immediate ban) because the
                // peer might be an older or different implementation with
                // a different signature key, etc.
                Misbehaving(pfrom->GetId(), 10);
            }
        }
    }


    else if (!(nLocalServices & NODE_BLOOM) &&
              (strCommand == "filterload" ||
               strCommand == "filteradd" ||
               strCommand == "filterclear") &&
              //TODO: Remove this line after reasonable network upgrade
              pfrom->nVersion >= NO_BLOOM_VERSION)
    {
        if (pfrom->nVersion >= NO_BLOOM_VERSION)
            Misbehaving(pfrom->GetId(), 100);
        //TODO: Enable this after reasonable network upgrade
        //else
        //    pfrom->fDisconnect = true;
    }


    else if (strCommand == "filterload")
    {
        CBloomFilter filter;
        vRecv >> filter;

        if (!filter.IsWithinSizeConstraints())
            // There is no excuse for sending a too-large filter
            Misbehaving(pfrom->GetId(), 100);
        else
        {
            LOCK(pfrom->cs_filter);
            delete pfrom->pfilter;
            pfrom->pfilter = new CBloomFilter(filter);
            pfrom->pfilter->UpdateEmptyFull();
        }
        pfrom->fRelayTxes = true;
    }


    else if (strCommand == "filteradd")
    {
        vector<unsigned char> vData;
        vRecv >> vData;

        // Nodes must NEVER send a data item > 520 bytes (the max size for a script data object,
        // and thus, the maximum size any matched object can have) in a filteradd message
        if (vData.size() > MAX_SCRIPT_ELEMENT_SIZE)
        {
            Misbehaving(pfrom->GetId(), 100);
        } else {
            LOCK(pfrom->cs_filter);
            if (pfrom->pfilter)
                pfrom->pfilter->insert(vData);
            else
                Misbehaving(pfrom->GetId(), 100);
        }
    }


    else if (strCommand == "filterclear")
    {
        LOCK(pfrom->cs_filter);
        delete pfrom->pfilter;
        pfrom->pfilter = new CBloomFilter();
        pfrom->fRelayTxes = true;
    }


    else if (strCommand == "reject")
    {
        if (fDebug) {
            try {
                string strMsg; unsigned char ccode; string strReason;
                vRecv >> LIMITED_STRING(strMsg, CMessageHeader::COMMAND_SIZE) >> ccode >> LIMITED_STRING(strReason, MAX_REJECT_MESSAGE_LENGTH);

                ostringstream ss;
                ss << strMsg << " code " << itostr(ccode) << ": " << strReason;

                if (strMsg == "block" || strMsg == "tx")
                {
                    uint256 hash;
                    vRecv >> hash;
                    ss << ": hash " << hash.ToString();
                }
                LogPrint("net", "Reject %s\n", SanitizeString(ss.str()));
            } catch (const std::ios_base::failure&) {
                // Avoid feedback loops by preventing reject messages from triggering a new reject message.
                LogPrint("net", "Unparseable reject message received\n");
            }
        }
    }

    else
    {
        // Ignore unknown commands for extensibility
        LogPrint("net", "Unknown command \"%s\" from peer=%d\n", SanitizeString(strCommand), pfrom->id);
    }



    return true;
}

// requires LOCK(cs_vRecvMsg)
bool ProcessMessages(CNode* pfrom)
{
    //if (fDebug)
    //    LogPrintf("%s(%u messages)\n", __func__, pfrom->vRecvMsg.size());

    //
    // Message format
    //  (4) message start
    //  (12) command
    //  (4) size
    //  (4) checksum
    //  (x) data
    //
    bool fOk = true;

    if (!pfrom->vRecvGetData.empty())
        ProcessGetData(pfrom);

    // this maintains the order of responses
    if (!pfrom->vRecvGetData.empty()) return fOk;

    std::deque<CNetMessage>::iterator it = pfrom->vRecvMsg.begin();
    while (!pfrom->fDisconnect && it != pfrom->vRecvMsg.end()) {
        // Don't bother if send buffer is too full to respond anyway
        if (pfrom->nSendSize >= SendBufferSize())
            break;

        // get next message
        CNetMessage& msg = *it;

        //if (fDebug)
        //    LogPrintf("%s(message %u msgsz, %u bytes, complete:%s)\n", __func__,
        //            msg.hdr.nMessageSize, msg.vRecv.size(),
        //            msg.complete() ? "Y" : "N");

        // end, if an incomplete message is found
        if (!msg.complete())
            break;

        // at this point, any failure means we can delete the current message
        it++;

        // Scan for message start
        if (memcmp(msg.hdr.pchMessageStart, Params().MessageStart(), MESSAGE_START_SIZE) != 0) {
            LogPrintf("PROCESSMESSAGE: INVALID MESSAGESTART %s peer=%d\n", SanitizeString(msg.hdr.GetCommand()), pfrom->id);
            fOk = false;
            break;
        }

        // Read header
        CMessageHeader& hdr = msg.hdr;
        if (!hdr.IsValid(Params().MessageStart()))
        {
            LogPrintf("PROCESSMESSAGE: ERRORS IN HEADER %s peer=%d\n", SanitizeString(hdr.GetCommand()), pfrom->id);
            continue;
        }
        string strCommand = hdr.GetCommand();

        // Message size
        unsigned int nMessageSize = hdr.nMessageSize;

        // Checksum
        CDataStream& vRecv = msg.vRecv;
        uint256 hash = Hash(vRecv.begin(), vRecv.begin() + nMessageSize);
        unsigned int nChecksum = ReadLE32((unsigned char*)&hash);
        if (nChecksum != hdr.nChecksum)
        {
            LogPrintf("%s(%s, %u bytes): CHECKSUM ERROR nChecksum=%08x hdr.nChecksum=%08x\n", __func__,
               SanitizeString(strCommand), nMessageSize, nChecksum, hdr.nChecksum);
            continue;
        }

        // Process message
        bool fRet = false;
        try
        {
            fRet = ProcessMessage(pfrom, strCommand, vRecv, msg.nTime);
            boost::this_thread::interruption_point();
        }
        catch (const std::ios_base::failure& e)
        {
            pfrom->PushMessage("reject", strCommand, REJECT_MALFORMED, string("error parsing message"));
            if (strstr(e.what(), "end of data"))
            {
                // Allow exceptions from under-length message on vRecv
                LogPrintf("%s(%s, %u bytes): Exception '%s' caught, normally caused by a message being shorter than its stated length\n", __func__, SanitizeString(strCommand), nMessageSize, e.what());
            }
            else if (strstr(e.what(), "size too large"))
            {
                // Allow exceptions from over-long size
                LogPrintf("%s(%s, %u bytes): Exception '%s' caught\n", __func__, SanitizeString(strCommand), nMessageSize, e.what());
            }
            else
            {
                PrintExceptionContinue(&e, "ProcessMessages()");
            }
        }
        catch (const boost::thread_interrupted&) {
            throw;
        }
        catch (const std::exception& e) {
            PrintExceptionContinue(&e, "ProcessMessages()");
        } catch (...) {
            PrintExceptionContinue(NULL, "ProcessMessages()");
        }

        if (!fRet)
            LogPrintf("%s(%s, %u bytes) FAILED peer=%d\n", __func__, SanitizeString(strCommand), nMessageSize, pfrom->id);

        break;
    }

    // In case the connection got shut down, its receive buffer was wiped
    if (!pfrom->fDisconnect)
        pfrom->vRecvMsg.erase(pfrom->vRecvMsg.begin(), it);

    return fOk;
}


bool SendMessages(CNode* pto, bool fSendTrickle)
{
    const Consensus::Params& consensusParams = Params().GetConsensus();
    {
        // Don't send anything until we get its version message
        if (pto->nVersion == 0)
            return true;

        //
        // Message: ping
        //
        bool pingSend = false;
        if (pto->fPingQueued) {
            // RPC ping request by user
            pingSend = true;
        }
        if (pto->nPingNonceSent == 0 && pto->nPingUsecStart + PING_INTERVAL * 1000000 < GetTimeMicros()) {
            // Ping automatically sent as a latency probe & keepalive.
            pingSend = true;
        }
        if (pingSend) {
            uint64_t nonce = 0;
            while (nonce == 0) {
                GetRandBytes((unsigned char*)&nonce, sizeof(nonce));
            }
            pto->fPingQueued = false;
            pto->nPingUsecStart = GetTimeMicros();
            if (pto->nVersion > BIP0031_VERSION) {
                pto->nPingNonceSent = nonce;
                pto->PushMessage("ping", nonce);
            } else {
                // Peer is too old to support ping command with nonce, pong will never arrive.
                pto->nPingNonceSent = 0;
                pto->PushMessage("ping");
            }
        }

        TRY_LOCK(cs_main, lockMain); // Acquire cs_main for IsInitialBlockDownload() and CNodeState()
        if (!lockMain)
            return true;

        // Address refresh broadcast
        static int64_t nLastRebroadcast;
        if (!IsInitialBlockDownload() && (GetTime() - nLastRebroadcast > 24 * 60 * 60))
        {
            LOCK(cs_vNodes);
            BOOST_FOREACH(CNode* pnode, vNodes)
            {
                // Periodically clear addrKnown to allow refresh broadcasts
                if (nLastRebroadcast)
                    pnode->addrKnown.reset();

                // Rebroadcast our address
                AdvertizeLocal(pnode);
            }
            if (!vNodes.empty())
                nLastRebroadcast = GetTime();
        }

        //
        // Message: addr
        //
        if (fSendTrickle)
        {
            vector<CAddress> vAddr;
            vAddr.reserve(pto->vAddrToSend.size());
            BOOST_FOREACH(const CAddress& addr, pto->vAddrToSend)
            {
                if (!pto->addrKnown.contains(addr.GetKey()))
                {
                    pto->addrKnown.insert(addr.GetKey());
                    vAddr.push_back(addr);
                    // receiver rejects addr messages larger than 1000
                    if (vAddr.size() >= 1000)
                    {
                        pto->PushMessage("addr", vAddr);
                        vAddr.clear();
                    }
                }
            }
            pto->vAddrToSend.clear();
            if (!vAddr.empty())
                pto->PushMessage("addr", vAddr);
        }

        CNodeState &state = *State(pto->GetId());
        if (state.fShouldBan) {
            if (pto->fWhitelisted)
                LogPrintf("Warning: not punishing whitelisted peer %s!\n", pto->addr.ToString());
            else {
                pto->fDisconnect = true;
                if (pto->addr.IsLocal())
                    LogPrintf("Warning: not banning local peer %s!\n", pto->addr.ToString());
                else
                {
                    CNode::Ban(pto->addr, BanReasonNodeMisbehaving);
                }
            }
            state.fShouldBan = false;
        }

        BOOST_FOREACH(const CBlockReject& reject, state.rejects)
            pto->PushMessage("reject", (string)"block", reject.chRejectCode, reject.strRejectReason, reject.hashBlock);
        state.rejects.clear();

        // Start block sync
        if (pindexBestHeader == NULL)
            pindexBestHeader = chainActive.Tip();
        bool fFetch = state.fPreferredDownload || (nPreferredDownload == 0 && !pto->fClient && !pto->fOneShot); // Download if this is a nice peer, or we have no nice peers and this one might do.
        if (!state.fSyncStarted && !pto->fClient && !fImporting && !fReindex) {
            // Only actively request headers from a single peer, unless we're close to today.
            if ((nSyncStarted == 0 && fFetch) || pindexBestHeader->GetBlockTime() > GetAdjustedTime() - 24 * 60 * 60) {
                state.fSyncStarted = true;
                nSyncStarted++;
                const CBlockIndex *pindexStart = pindexBestHeader;
                /* If possible, start at the block preceding the currently
                   best known header.  This ensures that we always get a
                   non-empty list of headers back as long as the peer
                   is up-to-date.  With a non-empty response, we can initialise
                   the peer's known best block.  This wouldn't be possible
                   if we requested starting at pindexBestHeader and
                   got back an empty response.  */
                if (pindexStart->pprev)
                    pindexStart = pindexStart->pprev;
                LogPrint("net", "initial getheaders (%d) to peer=%d (startheight:%d)\n", pindexStart->nHeight, pto->id, pto->nStartingHeight);
                pto->PushMessage("getheaders", chainActive.GetLocator(pindexStart), uint256());
            }
        }

        // Resend wallet transactions that haven't gotten in a block yet
        // Except during reindex, importing and IBD, when old wallet
        // transactions become unconfirmed and spams other nodes.
        if (!fReindex && !fImporting && !IsInitialBlockDownload())
        {
            GetMainSignals().Broadcast(nTimeBestReceived);
        }

        //
        // Message: inventory
        //
        vector<CInv> vInv;
        vector<CInv> vInvWait;
        {
            LOCK(pto->cs_inventory);
            vInv.reserve(pto->vInventoryToSend.size());
            vInvWait.reserve(pto->vInventoryToSend.size());
            BOOST_FOREACH(const CInv& inv, pto->vInventoryToSend)
            {
                if (pto->setInventoryKnown.count(inv))
                    continue;

                // trickle out tx inv to protect privacy
                if (inv.type == MSG_TX && !fSendTrickle)
                {
                    // 1/4 of tx invs blast to all immediately
                    static uint256 hashSalt;
                    if (hashSalt.IsNull())
                        hashSalt = GetRandHash();
                    uint256 hashRand = ArithToUint256(UintToArith256(inv.hash) ^ UintToArith256(hashSalt));
                    hashRand = Hash(BEGIN(hashRand), END(hashRand));
                    bool fTrickleWait = ((UintToArith256(hashRand) & 3) != 0);

                    if (fTrickleWait)
                    {
                        vInvWait.push_back(inv);
                        continue;
                    }
                }

                // returns true if wasn't already contained in the set
                if (pto->setInventoryKnown.insert(inv).second)
                {
                    vInv.push_back(inv);
                    if (vInv.size() >= 1000)
                    {
                        pto->PushMessage("inv", vInv);
                        vInv.clear();
                    }
                }
            }
            pto->vInventoryToSend = vInvWait;
        }
        if (!vInv.empty())
            pto->PushMessage("inv", vInv);

        // Detect whether we're stalling
        int64_t nNow = GetTimeMicros();
        if (!pto->fDisconnect && state.nStallingSince && state.nStallingSince < nNow - 1000000 * BLOCK_STALLING_TIMEOUT) {
            // Stalling only triggers when the block download window cannot move. During normal steady state,
            // the download window should be much larger than the to-be-downloaded set of blocks, so disconnection
            // should only happen during initial block download.
            LogPrintf("Peer=%d is stalling block download, disconnecting\n", pto->id);
            pto->fDisconnect = true;
        }
        // In case there is a block that has been in flight from this peer for (2 + 0.5 * N) times the block interval
        // (with N the number of validated blocks that were in flight at the time it was requested), disconnect due to
        // timeout. We compensate for in-flight blocks to prevent killing off peers due to our own downstream link
        // being saturated. We only count validated in-flight blocks so peers can't advertise non-existing block hashes
        // to unreasonably increase our timeout.
        // We also compare the block download timeout originally calculated against the time at which we'd disconnect
        // if we assumed the block were being requested now (ignoring blocks we've requested from this peer, since we're
        // only looking at this peer's oldest request).  This way a large queue in the past doesn't result in a
        // permanently large window for this block to be delivered (ie if the number of blocks in flight is decreasing
        // more quickly than once every 5 minutes, then we'll shorten the download window for this block).
        if (!pto->fDisconnect && state.vBlocksInFlight.size() > 0) {
            QueuedBlock &queuedBlock = state.vBlocksInFlight.front();
            int64_t nTimeoutIfRequestedNow = GetBlockTimeout(nNow, nQueuedValidatedHeaders - state.nBlocksInFlightValidHeaders, consensusParams);
            if (queuedBlock.nTimeDisconnect > nTimeoutIfRequestedNow) {
                LogPrint("net", "Reducing block download timeout for peer=%d block=%s, orig=%d new=%d\n", pto->id, queuedBlock.hash.ToString(), queuedBlock.nTimeDisconnect, nTimeoutIfRequestedNow);
                queuedBlock.nTimeDisconnect = nTimeoutIfRequestedNow;
            }
            if (queuedBlock.nTimeDisconnect < nNow) {
                LogPrintf("Timeout downloading block %s from peer=%d, disconnecting\n", queuedBlock.hash.ToString(), pto->id);
                pto->fDisconnect = true;
            }
        }

        //
        // Message: getdata (blocks)
        //
        vector<CInv> vGetData;
        if (!pto->fDisconnect && !pto->fClient && (fFetch || !IsInitialBlockDownload()) && state.nBlocksInFlight < MAX_BLOCKS_IN_TRANSIT_PER_PEER) {
            vector<CBlockIndex*> vToDownload;
            NodeId staller = -1;
            FindNextBlocksToDownload(pto->GetId(), MAX_BLOCKS_IN_TRANSIT_PER_PEER - state.nBlocksInFlight, vToDownload, staller);
            BOOST_FOREACH(CBlockIndex *pindex, vToDownload) {
                vGetData.push_back(CInv(MSG_BLOCK, pindex->GetBlockHash()));
                MarkBlockAsInFlight(pto->GetId(), pindex->GetBlockHash(), consensusParams, pindex);
                LogPrint("net", "Requesting block %s (%d) peer=%d\n", pindex->GetBlockHash().ToString(),
                    pindex->nHeight, pto->id);
            }
            if (state.nBlocksInFlight == 0 && staller != -1) {
                if (State(staller)->nStallingSince == 0) {
                    State(staller)->nStallingSince = nNow;
                    LogPrint("net", "Stall started peer=%d\n", staller);
                }
            }
        }

        //
        // Message: getdata (non-blocks)
        //
        while (!pto->fDisconnect && !pto->mapAskFor.empty() && (*pto->mapAskFor.begin()).first <= nNow)
        {
            const CInv& inv = (*pto->mapAskFor.begin()).second;
            if (!AlreadyHave(inv))
            {
                if (fDebug)
                    LogPrint("net", "Requesting %s peer=%d\n", inv.ToString(), pto->id);
                vGetData.push_back(inv);
                if (vGetData.size() >= 1000)
                {
                    pto->PushMessage("getdata", vGetData);
                    vGetData.clear();
                }
            }
            pto->mapAskFor.erase(pto->mapAskFor.begin());
        }
        if (!vGetData.empty())
            pto->PushMessage("getdata", vGetData);

    }
    return true;
}

 std::string CBlockFileInfo::ToString() const {
     return strprintf("CBlockFileInfo(blocks=%u, size=%u, heights=%u...%u, time=%s...%s)", nBlocks, nSize, nHeightFirst, nHeightLast, DateTimeStrFormat("%Y-%m-%d", nTimeFirst), DateTimeStrFormat("%Y-%m-%d", nTimeLast));
 }



class CMainCleanup
{
public:
    CMainCleanup() {}
    ~CMainCleanup() {
        // block headers
        BlockMap::iterator it1 = mapBlockIndex.begin();
        for (; it1 != mapBlockIndex.end(); it1++)
            delete (*it1).second;
        mapBlockIndex.clear();

        // orphan transactions
        mapOrphanTransactions.clear();
        mapOrphanTransactionsByPrev.clear();
    }
} instance_of_cmaincleanup;<|MERGE_RESOLUTION|>--- conflicted
+++ resolved
@@ -75,13 +75,8 @@
 uint64_t nPruneTarget = 0;
 bool fAlerts = DEFAULT_ALERTS;
 
-<<<<<<< HEAD
-/** Fees smaller than this (in satoshi) are considered zero fee (for relaying and mining) */
+/** Fees smaller than this (in satoshi) are considered zero fee (for relaying, mining and transaction creation) */
 CFeeRate minRelayTxFee = CFeeRate(COIN / 1000);
-=======
-/** Fees smaller than this (in satoshi) are considered zero fee (for relaying, mining and transaction creation) */
-CFeeRate minRelayTxFee = CFeeRate(1000);
->>>>>>> 5ec943c9
 
 CTxMemPool mempool(::minRelayTxFee);
 
