// Copyright (c) 2009-2010 Satoshi Nakamoto
// Copyright (c) 2009-2015 The Bitcoin Core developers
// Distributed under the MIT software license, see the accompanying
// file COPYING or http://www.opensource.org/licenses/mit-license.php.

#include "main.h"

#include "addrman.h"
#include "arith_uint256.h"
#include "auxpow.h"
#include "chainparams.h"
#include "checkpoints.h"
#include "checkqueue.h"
#include "consensus/consensus.h"
#include "consensus/merkle.h"
#include "consensus/validation.h"
#include "hash.h"
#include "init.h"
#include "merkleblock.h"
#include "net.h"
#include "policy/fees.h"
#include "policy/policy.h"
#include "pow.h"
#include "primitives/block.h"
#include "primitives/transaction.h"
#include "random.h"
#include "script/script.h"
#include "script/sigcache.h"
#include "script/standard.h"
#include "tinyformat.h"
#include "txdb.h"
#include "txmempool.h"
#include "ui_interface.h"
#include "undo.h"
#include "util.h"
#include "utilmoneystr.h"
#include "utilstrencodings.h"
#include "validationinterface.h"
#include "versionbits.h"

#include <sstream>

#include <boost/algorithm/string/replace.hpp>
#include <boost/filesystem.hpp>
#include <boost/filesystem/fstream.hpp>
#include <boost/math/distributions/poisson.hpp>
#include <boost/thread.hpp>

using namespace std;

#if defined(NDEBUG)
# error "Bitcoin cannot be compiled without assertions."
#endif

/**
 * Global state
 */

CCriticalSection cs_main;

BlockMap mapBlockIndex;
CChain chainActive;
CBlockIndex *pindexBestHeader = NULL;
int64_t nTimeBestReceived = 0;
CWaitableCriticalSection csBestBlock;
CConditionVariable cvBlockChange;
int nScriptCheckThreads = 0;
bool fImporting = false;
bool fReindex = false;
bool fTxIndex = false;
bool fHavePruned = false;
bool fPruneMode = false;
bool fIsBareMultisigStd = DEFAULT_PERMIT_BAREMULTISIG;
bool fRequireStandard = true;
unsigned int nBytesPerSigOp = DEFAULT_BYTES_PER_SIGOP;
bool fCheckBlockIndex = false;
bool fCheckpointsEnabled = DEFAULT_CHECKPOINTS_ENABLED;
size_t nCoinCacheUsage = 5000 * 300;
uint64_t nPruneTarget = 0;
int64_t nMaxTipAge = DEFAULT_MAX_TIP_AGE;
bool fEnableReplacement = DEFAULT_ENABLE_REPLACEMENT;

CFeeRate minRelayTxFee = CFeeRate(DEFAULT_MIN_RELAY_TX_FEE);
CAmount maxTxFee = DEFAULT_TRANSACTION_MAXFEE;

CTxMemPool mempool(::minRelayTxFee);
FeeFilterRounder filterRounder(::minRelayTxFee);

struct COrphanTx {
    CTransaction tx;
    NodeId fromPeer;
};
map<uint256, COrphanTx> mapOrphanTransactions GUARDED_BY(cs_main);
map<uint256, set<uint256> > mapOrphanTransactionsByPrev GUARDED_BY(cs_main);
void EraseOrphansFor(NodeId peer) EXCLUSIVE_LOCKS_REQUIRED(cs_main);

/**
 * Returns true if there are nRequired or more blocks of minVersion or above
 * in the last Consensus::Params::nMajorityWindow blocks, starting at pstart and going backwards.
 */
static bool IsSuperMajority(int minVersion, const CBlockIndex* pstart, unsigned nRequired, const Consensus::Params& consensusParams);
static void CheckBlockIndex(const Consensus::Params& consensusParams);

/** Constant stuff for coinbase transactions we create: */
CScript COINBASE_FLAGS;

const string strMessageMagic = "Bitcoin Signed Message:\n";

// Internal stuff
namespace {

    struct CBlockIndexWorkComparator
    {
        bool operator()(CBlockIndex *pa, CBlockIndex *pb) const {
            // First sort by most total work, ...
            if (pa->nChainWork > pb->nChainWork) return false;
            if (pa->nChainWork < pb->nChainWork) return true;

            // ... then by earliest time received, ...
            if (pa->nSequenceId < pb->nSequenceId) return false;
            if (pa->nSequenceId > pb->nSequenceId) return true;

            // Use pointer address as tie breaker (should only happen with blocks
            // loaded from disk, as those all have id 0).
            if (pa < pb) return false;
            if (pa > pb) return true;

            // Identical blocks.
            return false;
        }
    };

    CBlockIndex *pindexBestInvalid;

    /**
     * The set of all CBlockIndex entries with BLOCK_VALID_TRANSACTIONS (for itself and all ancestors) and
     * as good as our current tip or better. Entries may be failed, though, and pruning nodes may be
     * missing the data for the block.
     */
    set<CBlockIndex*, CBlockIndexWorkComparator> setBlockIndexCandidates;
    /** Number of nodes with fSyncStarted. */
    int nSyncStarted = 0;
    /** All pairs A->B, where A (or one of its ancestors) misses transactions, but B has transactions.
     * Pruned nodes may have entries where B is missing data.
     */
    multimap<CBlockIndex*, CBlockIndex*> mapBlocksUnlinked;

    CCriticalSection cs_LastBlockFile;
    std::vector<CBlockFileInfo> vinfoBlockFile;
    int nLastBlockFile = 0;
    /** Global flag to indicate we should check to see if there are
     *  block/undo files that should be deleted.  Set on startup
     *  or if we allocate more file space when we're in prune mode
     */
    bool fCheckForPruning = false;

    /**
     * Every received block is assigned a unique and increasing identifier, so we
     * know which one to give priority in case of a fork.
     */
    CCriticalSection cs_nBlockSequenceId;
    /** Blocks loaded from disk are assigned id 0, so start the counter at 1. */
    uint32_t nBlockSequenceId = 1;

    /**
     * Sources of received blocks, saved to be able to send them reject
     * messages or ban them when processing happens afterwards. Protected by
     * cs_main.
     */
    map<uint256, NodeId> mapBlockSource;

    /**
     * Filter for transactions that were recently rejected by
     * AcceptToMemoryPool. These are not rerequested until the chain tip
     * changes, at which point the entire filter is reset. Protected by
     * cs_main.
     *
     * Without this filter we'd be re-requesting txs from each of our peers,
     * increasing bandwidth consumption considerably. For instance, with 100
     * peers, half of which relay a tx we don't accept, that might be a 50x
     * bandwidth increase. A flooding attacker attempting to roll-over the
     * filter using minimum-sized, 60byte, transactions might manage to send
     * 1000/sec if we have fast peers, so we pick 120,000 to give our peers a
     * two minute window to send invs to us.
     *
     * Decreasing the false positive rate is fairly cheap, so we pick one in a
     * million to make it highly unlikely for users to have issues with this
     * filter.
     *
     * Memory used: 1.3 MB
     */
    boost::scoped_ptr<CRollingBloomFilter> recentRejects;
    uint256 hashRecentRejectsChainTip;

    /** Blocks that are in flight, and that are in the queue to be downloaded. Protected by cs_main. */
    struct QueuedBlock {
        uint256 hash;
        CBlockIndex* pindex;     //!< Optional.
        bool fValidatedHeaders;  //!< Whether this block has validated headers at the time of request.
    };
    map<uint256, pair<NodeId, list<QueuedBlock>::iterator> > mapBlocksInFlight;

    /** Number of preferable block download peers. */
    int nPreferredDownload = 0;

    /** Dirty block index entries. */
    set<CBlockIndex*> setDirtyBlockIndex;

    /** Dirty block file entries. */
    set<int> setDirtyFileInfo;

    /** Number of peers from which we're downloading blocks. */
    int nPeersWithValidatedDownloads = 0;
} // anon namespace

//////////////////////////////////////////////////////////////////////////////
//
// Registration of network node signals.
//

namespace {

struct CBlockReject {
    unsigned char chRejectCode;
    string strRejectReason;
    uint256 hashBlock;
};

/**
 * Maintain validation-specific state about nodes, protected by cs_main, instead
 * by CNode's own locks. This simplifies asynchronous operation, where
 * processing of incoming data is done after the ProcessMessage call returns,
 * and we're no longer holding the node's locks.
 */
struct CNodeState {
    //! The peer's address
    CService address;
    //! Whether we have a fully established connection.
    bool fCurrentlyConnected;
    //! Accumulated misbehaviour score for this peer.
    int nMisbehavior;
    //! Whether this peer should be disconnected and banned (unless whitelisted).
    bool fShouldBan;
    //! String name of this peer (debugging/logging purposes).
    std::string name;
    //! List of asynchronously-determined block rejections to notify this peer about.
    std::vector<CBlockReject> rejects;
    //! The best known block we know this peer has announced.
    CBlockIndex *pindexBestKnownBlock;
    //! The hash of the last unknown block this peer has announced.
    uint256 hashLastUnknownBlock;
    //! The last full block we both have.
    CBlockIndex *pindexLastCommonBlock;
    //! The best header we have sent our peer.
    CBlockIndex *pindexBestHeaderSent;
    //! Whether we've started headers synchronization with this peer.
    bool fSyncStarted;
    //! Since when we're stalling block download progress (in microseconds), or 0.
    int64_t nStallingSince;
    list<QueuedBlock> vBlocksInFlight;
    //! When the first entry in vBlocksInFlight started downloading. Don't care when vBlocksInFlight is empty.
    int64_t nDownloadingSince;
    int nBlocksInFlight;
    int nBlocksInFlightValidHeaders;
    //! Whether we consider this a preferred download peer.
    bool fPreferredDownload;
    //! Whether this peer wants invs or headers (when possible) for block announcements.
    bool fPreferHeaders;

    CNodeState() {
        fCurrentlyConnected = false;
        nMisbehavior = 0;
        fShouldBan = false;
        pindexBestKnownBlock = NULL;
        hashLastUnknownBlock.SetNull();
        pindexLastCommonBlock = NULL;
        pindexBestHeaderSent = NULL;
        fSyncStarted = false;
        nStallingSince = 0;
        nDownloadingSince = 0;
        nBlocksInFlight = 0;
        nBlocksInFlightValidHeaders = 0;
        fPreferredDownload = false;
        fPreferHeaders = false;
    }
};

/** Map maintaining per-node state. Requires cs_main. */
map<NodeId, CNodeState> mapNodeState;

// Requires cs_main.
CNodeState *State(NodeId pnode) {
    map<NodeId, CNodeState>::iterator it = mapNodeState.find(pnode);
    if (it == mapNodeState.end())
        return NULL;
    return &it->second;
}

int GetHeight()
{
    LOCK(cs_main);
    return chainActive.Height();
}

void UpdatePreferredDownload(CNode* node, CNodeState* state)
{
    nPreferredDownload -= state->fPreferredDownload;

    // Whether this node should be marked as a preferred download node.
    state->fPreferredDownload = (!node->fInbound || node->fWhitelisted) && !node->fOneShot && !node->fClient;

    nPreferredDownload += state->fPreferredDownload;
}

void InitializeNode(NodeId nodeid, const CNode *pnode) {
    LOCK(cs_main);
    CNodeState &state = mapNodeState.insert(std::make_pair(nodeid, CNodeState())).first->second;
    state.name = pnode->addrName;
    state.address = pnode->addr;
}

void FinalizeNode(NodeId nodeid) {
    LOCK(cs_main);
    CNodeState *state = State(nodeid);

    if (state->fSyncStarted)
        nSyncStarted--;

    if (state->nMisbehavior == 0 && state->fCurrentlyConnected) {
        AddressCurrentlyConnected(state->address);
    }

    BOOST_FOREACH(const QueuedBlock& entry, state->vBlocksInFlight) {
        mapBlocksInFlight.erase(entry.hash);
    }
    EraseOrphansFor(nodeid);
    nPreferredDownload -= state->fPreferredDownload;
    nPeersWithValidatedDownloads -= (state->nBlocksInFlightValidHeaders != 0);
    assert(nPeersWithValidatedDownloads >= 0);

    mapNodeState.erase(nodeid);

    if (mapNodeState.empty()) {
        // Do a consistency check after the last peer is removed.
        assert(mapBlocksInFlight.empty());
        assert(nPreferredDownload == 0);
        assert(nPeersWithValidatedDownloads == 0);
    }
}

// Requires cs_main.
// Returns a bool indicating whether we requested this block.
bool MarkBlockAsReceived(const uint256& hash) {
    map<uint256, pair<NodeId, list<QueuedBlock>::iterator> >::iterator itInFlight = mapBlocksInFlight.find(hash);
    if (itInFlight != mapBlocksInFlight.end()) {
        CNodeState *state = State(itInFlight->second.first);
        state->nBlocksInFlightValidHeaders -= itInFlight->second.second->fValidatedHeaders;
        if (state->nBlocksInFlightValidHeaders == 0 && itInFlight->second.second->fValidatedHeaders) {
            // Last validated block on the queue was received.
            nPeersWithValidatedDownloads--;
        }
        if (state->vBlocksInFlight.begin() == itInFlight->second.second) {
            // First block on the queue was received, update the start download time for the next one
            state->nDownloadingSince = std::max(state->nDownloadingSince, GetTimeMicros());
        }
        state->vBlocksInFlight.erase(itInFlight->second.second);
        state->nBlocksInFlight--;
        state->nStallingSince = 0;
        mapBlocksInFlight.erase(itInFlight);
        return true;
    }
    return false;
}

// Requires cs_main.
void MarkBlockAsInFlight(NodeId nodeid, const uint256& hash, const Consensus::Params& consensusParams, CBlockIndex *pindex = NULL) {
    CNodeState *state = State(nodeid);
    assert(state != NULL);

    // Make sure it's not listed somewhere already.
    MarkBlockAsReceived(hash);

    QueuedBlock newentry = {hash, pindex, pindex != NULL};
    list<QueuedBlock>::iterator it = state->vBlocksInFlight.insert(state->vBlocksInFlight.end(), newentry);
    state->nBlocksInFlight++;
    state->nBlocksInFlightValidHeaders += newentry.fValidatedHeaders;
    if (state->nBlocksInFlight == 1) {
        // We're starting a block download (batch) from this peer.
        state->nDownloadingSince = GetTimeMicros();
    }
    if (state->nBlocksInFlightValidHeaders == 1 && pindex != NULL) {
        nPeersWithValidatedDownloads++;
    }
    mapBlocksInFlight[hash] = std::make_pair(nodeid, it);
}

/** Check whether the last unknown block a peer advertised is not yet known. */
void ProcessBlockAvailability(NodeId nodeid) {
    CNodeState *state = State(nodeid);
    assert(state != NULL);

    if (!state->hashLastUnknownBlock.IsNull()) {
        BlockMap::iterator itOld = mapBlockIndex.find(state->hashLastUnknownBlock);
        if (itOld != mapBlockIndex.end() && itOld->second->nChainWork > 0) {
            if (state->pindexBestKnownBlock == NULL || itOld->second->nChainWork >= state->pindexBestKnownBlock->nChainWork)
                state->pindexBestKnownBlock = itOld->second;
            state->hashLastUnknownBlock.SetNull();
        }
    }
}

/** Update tracking information about which blocks a peer is assumed to have. */
void UpdateBlockAvailability(NodeId nodeid, const uint256 &hash) {
    CNodeState *state = State(nodeid);
    assert(state != NULL);

    ProcessBlockAvailability(nodeid);

    BlockMap::iterator it = mapBlockIndex.find(hash);
    if (it != mapBlockIndex.end() && it->second->nChainWork > 0) {
        // An actually better block was announced.
        if (state->pindexBestKnownBlock == NULL || it->second->nChainWork >= state->pindexBestKnownBlock->nChainWork)
            state->pindexBestKnownBlock = it->second;
    } else {
        // An unknown block was announced; just assume that the latest one is the best one.
        state->hashLastUnknownBlock = hash;
    }
}

// Requires cs_main
bool CanDirectFetch(const Consensus::Params &consensusParams)
{
    return chainActive.Tip()->GetBlockTime() > GetAdjustedTime() - consensusParams.nPowTargetSpacing * 20;
}

// Requires cs_main
bool PeerHasHeader(CNodeState *state, CBlockIndex *pindex)
{
    if (state->pindexBestKnownBlock && pindex == state->pindexBestKnownBlock->GetAncestor(pindex->nHeight))
        return true;
    if (state->pindexBestHeaderSent && pindex == state->pindexBestHeaderSent->GetAncestor(pindex->nHeight))
        return true;
    return false;
}

/** Find the last common ancestor two blocks have.
 *  Both pa and pb must be non-NULL. */
CBlockIndex* LastCommonAncestor(CBlockIndex* pa, CBlockIndex* pb) {
    if (pa->nHeight > pb->nHeight) {
        pa = pa->GetAncestor(pb->nHeight);
    } else if (pb->nHeight > pa->nHeight) {
        pb = pb->GetAncestor(pa->nHeight);
    }

    while (pa != pb && pa && pb) {
        pa = pa->pprev;
        pb = pb->pprev;
    }

    // Eventually all chain branches meet at the genesis block.
    assert(pa == pb);
    return pa;
}

/** Update pindexLastCommonBlock and add not-in-flight missing successors to vBlocks, until it has
 *  at most count entries. */
void FindNextBlocksToDownload(NodeId nodeid, unsigned int count, std::vector<CBlockIndex*>& vBlocks, NodeId& nodeStaller) {
    if (count == 0)
        return;

    vBlocks.reserve(vBlocks.size() + count);
    CNodeState *state = State(nodeid);
    assert(state != NULL);

    // Make sure pindexBestKnownBlock is up to date, we'll need it.
    ProcessBlockAvailability(nodeid);

    if (state->pindexBestKnownBlock == NULL || state->pindexBestKnownBlock->nChainWork < chainActive.Tip()->nChainWork) {
        // This peer has nothing interesting.
        return;
    }

    if (state->pindexLastCommonBlock == NULL) {
        // Bootstrap quickly by guessing a parent of our best tip is the forking point.
        // Guessing wrong in either direction is not a problem.
        state->pindexLastCommonBlock = chainActive[std::min(state->pindexBestKnownBlock->nHeight, chainActive.Height())];
    }

    // If the peer reorganized, our previous pindexLastCommonBlock may not be an ancestor
    // of its current tip anymore. Go back enough to fix that.
    state->pindexLastCommonBlock = LastCommonAncestor(state->pindexLastCommonBlock, state->pindexBestKnownBlock);
    if (state->pindexLastCommonBlock == state->pindexBestKnownBlock)
        return;

    std::vector<CBlockIndex*> vToFetch;
    CBlockIndex *pindexWalk = state->pindexLastCommonBlock;
    // Never fetch further than the best block we know the peer has, or more than BLOCK_DOWNLOAD_WINDOW + 1 beyond the last
    // linked block we have in common with this peer. The +1 is so we can detect stalling, namely if we would be able to
    // download that next block if the window were 1 larger.
    int nWindowEnd = state->pindexLastCommonBlock->nHeight + BLOCK_DOWNLOAD_WINDOW;
    int nMaxHeight = std::min<int>(state->pindexBestKnownBlock->nHeight, nWindowEnd + 1);
    NodeId waitingfor = -1;
    while (pindexWalk->nHeight < nMaxHeight) {
        // Read up to 128 (or more, if more blocks than that are needed) successors of pindexWalk (towards
        // pindexBestKnownBlock) into vToFetch. We fetch 128, because CBlockIndex::GetAncestor may be as expensive
        // as iterating over ~100 CBlockIndex* entries anyway.
        int nToFetch = std::min(nMaxHeight - pindexWalk->nHeight, std::max<int>(count - vBlocks.size(), 128));
        vToFetch.resize(nToFetch);
        pindexWalk = state->pindexBestKnownBlock->GetAncestor(pindexWalk->nHeight + nToFetch);
        vToFetch[nToFetch - 1] = pindexWalk;
        for (unsigned int i = nToFetch - 1; i > 0; i--) {
            vToFetch[i - 1] = vToFetch[i]->pprev;
        }

        // Iterate over those blocks in vToFetch (in forward direction), adding the ones that
        // are not yet downloaded and not in flight to vBlocks. In the mean time, update
        // pindexLastCommonBlock as long as all ancestors are already downloaded, or if it's
        // already part of our chain (and therefore don't need it even if pruned).
        BOOST_FOREACH(CBlockIndex* pindex, vToFetch) {
            if (!pindex->IsValid(BLOCK_VALID_TREE)) {
                // We consider the chain that this peer is on invalid.
                return;
            }
            if (pindex->nStatus & BLOCK_HAVE_DATA || chainActive.Contains(pindex)) {
                if (pindex->nChainTx)
                    state->pindexLastCommonBlock = pindex;
            } else if (mapBlocksInFlight.count(pindex->GetBlockHash()) == 0) {
                // The block is not already downloaded, and not yet in flight.
                if (pindex->nHeight > nWindowEnd) {
                    // We reached the end of the window.
                    if (vBlocks.size() == 0 && waitingfor != nodeid) {
                        // We aren't able to fetch anything, but we would be if the download window was one larger.
                        nodeStaller = waitingfor;
                    }
                    return;
                }
                vBlocks.push_back(pindex);
                if (vBlocks.size() == count) {
                    return;
                }
            } else if (waitingfor == -1) {
                // This is the first already-in-flight block.
                waitingfor = mapBlocksInFlight[pindex->GetBlockHash()].first;
            }
        }
    }
}

} // anon namespace

bool GetNodeStateStats(NodeId nodeid, CNodeStateStats &stats) {
    LOCK(cs_main);
    CNodeState *state = State(nodeid);
    if (state == NULL)
        return false;
    stats.nMisbehavior = state->nMisbehavior;
    stats.nSyncHeight = state->pindexBestKnownBlock ? state->pindexBestKnownBlock->nHeight : -1;
    stats.nCommonHeight = state->pindexLastCommonBlock ? state->pindexLastCommonBlock->nHeight : -1;
    BOOST_FOREACH(const QueuedBlock& queue, state->vBlocksInFlight) {
        if (queue.pindex)
            stats.vHeightInFlight.push_back(queue.pindex->nHeight);
    }
    return true;
}

void RegisterNodeSignals(CNodeSignals& nodeSignals)
{
    nodeSignals.GetHeight.connect(&GetHeight);
    nodeSignals.ProcessMessages.connect(&ProcessMessages);
    nodeSignals.SendMessages.connect(&SendMessages);
    nodeSignals.InitializeNode.connect(&InitializeNode);
    nodeSignals.FinalizeNode.connect(&FinalizeNode);
}

void UnregisterNodeSignals(CNodeSignals& nodeSignals)
{
    nodeSignals.GetHeight.disconnect(&GetHeight);
    nodeSignals.ProcessMessages.disconnect(&ProcessMessages);
    nodeSignals.SendMessages.disconnect(&SendMessages);
    nodeSignals.InitializeNode.disconnect(&InitializeNode);
    nodeSignals.FinalizeNode.disconnect(&FinalizeNode);
}

CBlockIndex* FindForkInGlobalIndex(const CChain& chain, const CBlockLocator& locator)
{
    // Find the first block the caller has in the main chain
    BOOST_FOREACH(const uint256& hash, locator.vHave) {
        BlockMap::iterator mi = mapBlockIndex.find(hash);
        if (mi != mapBlockIndex.end())
        {
            CBlockIndex* pindex = (*mi).second;
            if (chain.Contains(pindex))
                return pindex;
        }
    }
    return chain.Genesis();
}

CCoinsViewCache *pcoinsTip = NULL;
CBlockTreeDB *pblocktree = NULL;

//////////////////////////////////////////////////////////////////////////////
//
// mapOrphanTransactions
//

bool AddOrphanTx(const CTransaction& tx, NodeId peer) EXCLUSIVE_LOCKS_REQUIRED(cs_main)
{
    uint256 hash = tx.GetHash();
    if (mapOrphanTransactions.count(hash))
        return false;

    // Ignore big transactions, to avoid a
    // send-big-orphans memory exhaustion attack. If a peer has a legitimate
    // large transaction with a missing parent then we assume
    // it will rebroadcast it later, after the parent transaction(s)
    // have been mined or received.
    // 10,000 orphans, each of which is at most 5,000 bytes big is
    // at most 500 megabytes of orphans:
    unsigned int sz = tx.GetSerializeSize(SER_NETWORK, CTransaction::CURRENT_VERSION);
    if (sz > 5000)
    {
        LogPrint("mempool", "ignoring large orphan tx (size: %u, hash: %s)\n", sz, hash.ToString());
        return false;
    }

    mapOrphanTransactions[hash].tx = tx;
    mapOrphanTransactions[hash].fromPeer = peer;
    BOOST_FOREACH(const CTxIn& txin, tx.vin)
        mapOrphanTransactionsByPrev[txin.prevout.hash].insert(hash);

    LogPrint("mempool", "stored orphan tx %s (mapsz %u prevsz %u)\n", hash.ToString(),
             mapOrphanTransactions.size(), mapOrphanTransactionsByPrev.size());
    return true;
}

void static EraseOrphanTx(uint256 hash) EXCLUSIVE_LOCKS_REQUIRED(cs_main)
{
    map<uint256, COrphanTx>::iterator it = mapOrphanTransactions.find(hash);
    if (it == mapOrphanTransactions.end())
        return;
    BOOST_FOREACH(const CTxIn& txin, it->second.tx.vin)
    {
        map<uint256, set<uint256> >::iterator itPrev = mapOrphanTransactionsByPrev.find(txin.prevout.hash);
        if (itPrev == mapOrphanTransactionsByPrev.end())
            continue;
        itPrev->second.erase(hash);
        if (itPrev->second.empty())
            mapOrphanTransactionsByPrev.erase(itPrev);
    }
    mapOrphanTransactions.erase(it);
}

void EraseOrphansFor(NodeId peer)
{
    int nErased = 0;
    map<uint256, COrphanTx>::iterator iter = mapOrphanTransactions.begin();
    while (iter != mapOrphanTransactions.end())
    {
        map<uint256, COrphanTx>::iterator maybeErase = iter++; // increment to avoid iterator becoming invalid
        if (maybeErase->second.fromPeer == peer)
        {
            EraseOrphanTx(maybeErase->second.tx.GetHash());
            ++nErased;
        }
    }
    if (nErased > 0) LogPrint("mempool", "Erased %d orphan tx from peer %d\n", nErased, peer);
}


unsigned int LimitOrphanTxSize(unsigned int nMaxOrphans) EXCLUSIVE_LOCKS_REQUIRED(cs_main)
{
    unsigned int nEvicted = 0;
    while (mapOrphanTransactions.size() > nMaxOrphans)
    {
        // Evict a random orphan:
        uint256 randomhash = GetRandHash();
        map<uint256, COrphanTx>::iterator it = mapOrphanTransactions.lower_bound(randomhash);
        if (it == mapOrphanTransactions.end())
            it = mapOrphanTransactions.begin();
        EraseOrphanTx(it->first);
        ++nEvicted;
    }
    return nEvicted;
}

bool IsFinalTx(const CTransaction &tx, int nBlockHeight, int64_t nBlockTime)
{
    if (tx.nLockTime == 0)
        return true;
    if ((int64_t)tx.nLockTime < ((int64_t)tx.nLockTime < LOCKTIME_THRESHOLD ? (int64_t)nBlockHeight : nBlockTime))
        return true;
    BOOST_FOREACH(const CTxIn& txin, tx.vin) {
        if (!(txin.nSequence == CTxIn::SEQUENCE_FINAL))
            return false;
    }
    return true;
}

bool CheckFinalTx(const CTransaction &tx, int flags)
{
    AssertLockHeld(cs_main);

    // By convention a negative value for flags indicates that the
    // current network-enforced consensus rules should be used. In
    // a future soft-fork scenario that would mean checking which
    // rules would be enforced for the next block and setting the
    // appropriate flags. At the present time no soft-forks are
    // scheduled, so no flags are set.
    flags = std::max(flags, 0);

    // CheckFinalTx() uses chainActive.Height()+1 to evaluate
    // nLockTime because when IsFinalTx() is called within
    // CBlock::AcceptBlock(), the height of the block *being*
    // evaluated is what is used. Thus if we want to know if a
    // transaction can be part of the *next* block, we need to call
    // IsFinalTx() with one more than chainActive.Height().
    const int nBlockHeight = chainActive.Height() + 1;

    // BIP113 will require that time-locked transactions have nLockTime set to
    // less than the median time of the previous block they're contained in.
    // When the next block is created its previous block will be the current
    // chain tip, so we use that to calculate the median time passed to
    // IsFinalTx() if LOCKTIME_MEDIAN_TIME_PAST is set.
    const int64_t nBlockTime = (flags & LOCKTIME_MEDIAN_TIME_PAST)
                             ? chainActive.Tip()->GetMedianTimePast()
                             : GetAdjustedTime();

    return IsFinalTx(tx, nBlockHeight, nBlockTime);
}

/**
 * Calculates the block height and previous block's median time past at
 * which the transaction will be considered final in the context of BIP 68.
 * Also removes from the vector of input heights any entries which did not
 * correspond to sequence locked inputs as they do not affect the calculation.
 */
static std::pair<int, int64_t> CalculateSequenceLocks(const CTransaction &tx, int flags, std::vector<int>* prevHeights, const CBlockIndex& block)
{
    assert(prevHeights->size() == tx.vin.size());

    // Will be set to the equivalent height- and time-based nLockTime
    // values that would be necessary to satisfy all relative lock-
    // time constraints given our view of block chain history.
    // The semantics of nLockTime are the last invalid height/time, so
    // use -1 to have the effect of any height or time being valid.
    int nMinHeight = -1;
    int64_t nMinTime = -1;

    // tx.nVersion is signed integer so requires cast to unsigned otherwise
    // we would be doing a signed comparison and half the range of nVersion
    // wouldn't support BIP 68.
    bool fEnforceBIP68 = static_cast<uint32_t>(tx.nVersion) >= 2
                      && flags & LOCKTIME_VERIFY_SEQUENCE;

    // Do not enforce sequence numbers as a relative lock time
    // unless we have been instructed to
    if (!fEnforceBIP68) {
        return std::make_pair(nMinHeight, nMinTime);
    }

    for (size_t txinIndex = 0; txinIndex < tx.vin.size(); txinIndex++) {
        const CTxIn& txin = tx.vin[txinIndex];

        // Sequence numbers with the most significant bit set are not
        // treated as relative lock-times, nor are they given any
        // consensus-enforced meaning at this point.
        if (txin.nSequence & CTxIn::SEQUENCE_LOCKTIME_DISABLE_FLAG) {
            // The height of this input is not relevant for sequence locks
            (*prevHeights)[txinIndex] = 0;
            continue;
        }

        int nCoinHeight = (*prevHeights)[txinIndex];

        if (txin.nSequence & CTxIn::SEQUENCE_LOCKTIME_TYPE_FLAG) {
            int64_t nCoinTime = block.GetAncestor(std::max(nCoinHeight-1, 0))->GetMedianTimePast();
            // NOTE: Subtract 1 to maintain nLockTime semantics
            // BIP 68 relative lock times have the semantics of calculating
            // the first block or time at which the transaction would be
            // valid. When calculating the effective block time or height
            // for the entire transaction, we switch to using the
            // semantics of nLockTime which is the last invalid block
            // time or height.  Thus we subtract 1 from the calculated
            // time or height.

            // Time-based relative lock-times are measured from the
            // smallest allowed timestamp of the block containing the
            // txout being spent, which is the median time past of the
            // block prior.
            nMinTime = std::max(nMinTime, nCoinTime + (int64_t)((txin.nSequence & CTxIn::SEQUENCE_LOCKTIME_MASK) << CTxIn::SEQUENCE_LOCKTIME_GRANULARITY) - 1);
        } else {
            nMinHeight = std::max(nMinHeight, nCoinHeight + (int)(txin.nSequence & CTxIn::SEQUENCE_LOCKTIME_MASK) - 1);
        }
    }

    return std::make_pair(nMinHeight, nMinTime);
}

static bool EvaluateSequenceLocks(const CBlockIndex& block, std::pair<int, int64_t> lockPair)
{
    assert(block.pprev);
    int64_t nBlockTime = block.pprev->GetMedianTimePast();
    if (lockPair.first >= block.nHeight || lockPair.second >= nBlockTime)
        return false;

    return true;
}

bool SequenceLocks(const CTransaction &tx, int flags, std::vector<int>* prevHeights, const CBlockIndex& block)
{
    return EvaluateSequenceLocks(block, CalculateSequenceLocks(tx, flags, prevHeights, block));
}

bool TestLockPointValidity(const LockPoints* lp)
{
    AssertLockHeld(cs_main);
    assert(lp);
    // If there are relative lock times then the maxInputBlock will be set
    // If there are no relative lock times, the LockPoints don't depend on the chain
    if (lp->maxInputBlock) {
        // Check whether chainActive is an extension of the block at which the LockPoints
        // calculation was valid.  If not LockPoints are no longer valid
        if (!chainActive.Contains(lp->maxInputBlock)) {
            return false;
        }
    }

    // LockPoints still valid
    return true;
}

bool CheckSequenceLocks(const CTransaction &tx, int flags, LockPoints* lp, bool useExistingLockPoints)
{
    AssertLockHeld(cs_main);
    AssertLockHeld(mempool.cs);

    CBlockIndex* tip = chainActive.Tip();
    CBlockIndex index;
    index.pprev = tip;
    // CheckSequenceLocks() uses chainActive.Height()+1 to evaluate
    // height based locks because when SequenceLocks() is called within
    // ConnectBlock(), the height of the block *being*
    // evaluated is what is used.
    // Thus if we want to know if a transaction can be part of the
    // *next* block, we need to use one more than chainActive.Height()
    index.nHeight = tip->nHeight + 1;

    std::pair<int, int64_t> lockPair;
    if (useExistingLockPoints) {
        assert(lp);
        lockPair.first = lp->height;
        lockPair.second = lp->time;
    }
    else {
        // pcoinsTip contains the UTXO set for chainActive.Tip()
        CCoinsViewMemPool viewMemPool(pcoinsTip, mempool);
        std::vector<int> prevheights;
        prevheights.resize(tx.vin.size());
        for (size_t txinIndex = 0; txinIndex < tx.vin.size(); txinIndex++) {
            const CTxIn& txin = tx.vin[txinIndex];
            CCoins coins;
            if (!viewMemPool.GetCoins(txin.prevout.hash, coins)) {
                return error("%s: Missing input", __func__);
            }
            if (coins.nHeight == MEMPOOL_HEIGHT) {
                // Assume all mempool transaction confirm in the next block
                prevheights[txinIndex] = tip->nHeight + 1;
            } else {
                prevheights[txinIndex] = coins.nHeight;
            }
        }
        lockPair = CalculateSequenceLocks(tx, flags, &prevheights, index);
        if (lp) {
            lp->height = lockPair.first;
            lp->time = lockPair.second;
            // Also store the hash of the block with the highest height of
            // all the blocks which have sequence locked prevouts.
            // This hash needs to still be on the chain
            // for these LockPoint calculations to be valid
            // Note: It is impossible to correctly calculate a maxInputBlock
            // if any of the sequence locked inputs depend on unconfirmed txs,
            // except in the special case where the relative lock time/height
            // is 0, which is equivalent to no sequence lock. Since we assume
            // input height of tip+1 for mempool txs and test the resulting
            // lockPair from CalculateSequenceLocks against tip+1.  We know
            // EvaluateSequenceLocks will fail if there was a non-zero sequence
            // lock on a mempool input, so we can use the return value of
            // CheckSequenceLocks to indicate the LockPoints validity
            int maxInputHeight = 0;
            BOOST_FOREACH(int height, prevheights) {
                // Can ignore mempool inputs since we'll fail if they had non-zero locks
                if (height != tip->nHeight+1) {
                    maxInputHeight = std::max(maxInputHeight, height);
                }
            }
            lp->maxInputBlock = tip->GetAncestor(maxInputHeight);
        }
    }
    return EvaluateSequenceLocks(index, lockPair);
}


unsigned int GetLegacySigOpCount(const CTransaction& tx)
{
    unsigned int nSigOps = 0;
    BOOST_FOREACH(const CTxIn& txin, tx.vin)
    {
        nSigOps += txin.scriptSig.GetSigOpCount(false);
    }
    BOOST_FOREACH(const CTxOut& txout, tx.vout)
    {
        nSigOps += txout.scriptPubKey.GetSigOpCount(false);
    }
    return nSigOps;
}

unsigned int GetP2SHSigOpCount(const CTransaction& tx, const CCoinsViewCache& inputs)
{
    if (tx.IsCoinBase())
        return 0;

    unsigned int nSigOps = 0;
    for (unsigned int i = 0; i < tx.vin.size(); i++)
    {
        const CTxOut &prevout = inputs.GetOutputFor(tx.vin[i]);
        if (prevout.scriptPubKey.IsPayToScriptHash(true))
            nSigOps += prevout.scriptPubKey.GetSigOpCount(tx.vin[i].scriptSig);
    }
    return nSigOps;
}








bool CheckTransaction(const CTransaction& tx, CValidationState &state)
{
    // Basic checks that don't depend on any context
    if (tx.vin.empty())
        return state.DoS(10, false, REJECT_INVALID, "bad-txns-vin-empty");
    if (tx.vout.empty())
        return state.DoS(10, false, REJECT_INVALID, "bad-txns-vout-empty");
    // Size limits
    if (::GetSerializeSize(tx, SER_NETWORK, PROTOCOL_VERSION) > MAX_BLOCK_SIZE)
        return state.DoS(100, false, REJECT_INVALID, "bad-txns-oversize");

    // Check for negative or overflow output values
    CAmount nValueOut = 0;
    BOOST_FOREACH(const CTxOut& txout, tx.vout)
    {
        if (txout.nValue < 0)
            return state.DoS(100, false, REJECT_INVALID, "bad-txns-vout-negative");
        if (txout.nValue > MAX_MONEY)
            return state.DoS(100, false, REJECT_INVALID, "bad-txns-vout-toolarge");
        nValueOut += txout.nValue;
        if (!MoneyRange(nValueOut))
            return state.DoS(100, false, REJECT_INVALID, "bad-txns-txouttotal-toolarge");
    }

    // Check for duplicate inputs
    set<COutPoint> vInOutPoints;
    BOOST_FOREACH(const CTxIn& txin, tx.vin)
    {
        if (vInOutPoints.count(txin.prevout))
            return state.DoS(100, false, REJECT_INVALID, "bad-txns-inputs-duplicate");
        vInOutPoints.insert(txin.prevout);
    }

    if (tx.IsCoinBase())
    {
        if (tx.vin[0].scriptSig.size() < 2 || tx.vin[0].scriptSig.size() > 100)
            return state.DoS(100, false, REJECT_INVALID, "bad-cb-length");
    }
    else
    {
        BOOST_FOREACH(const CTxIn& txin, tx.vin)
            if (txin.prevout.IsNull())
                return state.DoS(10, false, REJECT_INVALID, "bad-txns-prevout-null");
    }

    return true;
}

void LimitMempoolSize(CTxMemPool& pool, size_t limit, unsigned long age) {
    int expired = pool.Expire(GetTime() - age);
    if (expired != 0)
        LogPrint("mempool", "Expired %i transactions from the memory pool\n", expired);

    std::vector<uint256> vNoSpendsRemaining;
    pool.TrimToSize(limit, &vNoSpendsRemaining);
    BOOST_FOREACH(const uint256& removed, vNoSpendsRemaining)
        pcoinsTip->Uncache(removed);
}

/** Convert CValidationState to a human-readable message for logging */
std::string FormatStateMessage(const CValidationState &state)
{
    return strprintf("%s%s (code %i)",
        state.GetRejectReason(),
        state.GetDebugMessage().empty() ? "" : ", "+state.GetDebugMessage(),
        state.GetRejectCode());
}

bool AcceptToMemoryPoolWorker(CTxMemPool& pool, CValidationState& state, const CTransaction& tx, bool fLimitFree,
                              bool* pfMissingInputs, CFeeRate* txFeeRate, bool fOverrideMempoolLimit, const CAmount& nAbsurdFee,
                              std::vector<uint256>& vHashTxnToUncache)
{
    const uint256 hash = tx.GetHash();
    AssertLockHeld(cs_main);
    if (pfMissingInputs)
        *pfMissingInputs = false;

    if (!CheckTransaction(tx, state))
        return false; // state filled in by CheckTransaction

    // Coinbase is only valid in a block, not as a loose transaction
    if (tx.IsCoinBase())
        return state.DoS(100, false, REJECT_INVALID, "coinbase");

    // Rather not work on nonstandard transactions (unless -testnet/-regtest)
    string reason;
    if (fRequireStandard && !IsStandardTx(tx, reason))
        return state.DoS(0, false, REJECT_NONSTANDARD, reason);

    // Don't relay version 2 transactions until CSV is active, and we can be
    // sure that such transactions will be mined (unless we're on
    // -testnet/-regtest).
    const CChainParams& chainparams = Params();
    // FIXME: Update check once nVersion is no longer significant for name
    // transactions.
    if (fRequireStandard && !tx.IsNamecoin() && tx.nVersion >= 2 && VersionBitsTipState(chainparams.GetConsensus(), Consensus::DEPLOYMENT_CSV) != THRESHOLD_ACTIVE) {
        return state.DoS(0, false, REJECT_NONSTANDARD, "premature-version2-tx");
    }

    // Only accept nLockTime-using transactions that can be mined in the next
    // block; we don't want our mempool filled up with transactions that can't
    // be mined yet.
    if (!CheckFinalTx(tx, STANDARD_LOCKTIME_VERIFY_FLAGS))
        return state.DoS(0, false, REJECT_NONSTANDARD, "non-final");

    // is it already in the memory pool?
    if (pool.exists(hash))
        return state.Invalid(false, REJECT_ALREADY_KNOWN, "txn-already-in-mempool");

    // Check for conflicts with in-memory transactions
    set<uint256> setConflicts;
    {
    LOCK(pool.cs); // protect pool.mapNextTx
    BOOST_FOREACH(const CTxIn &txin, tx.vin)
    {
        if (pool.mapNextTx.count(txin.prevout))
        {
            const CTransaction *ptxConflicting = pool.mapNextTx[txin.prevout].ptx;
            if (!setConflicts.count(ptxConflicting->GetHash()))
            {
                // Allow opt-out of transaction replacement by setting
                // nSequence >= maxint-1 on all inputs.
                //
                // maxint-1 is picked to still allow use of nLockTime by
                // non-replacable transactions. All inputs rather than just one
                // is for the sake of multi-party protocols, where we don't
                // want a single party to be able to disable replacement.
                //
                // The opt-out ignores descendants as anyone relying on
                // first-seen mempool behavior should be checking all
                // unconfirmed ancestors anyway; doing otherwise is hopelessly
                // insecure.
                bool fReplacementOptOut = true;
                if (fEnableReplacement)
                {
                    BOOST_FOREACH(const CTxIn &txin, ptxConflicting->vin)
                    {
                        if (txin.nSequence < std::numeric_limits<unsigned int>::max()-1)
                        {
                            fReplacementOptOut = false;
                            break;
                        }
                    }
                }
                if (fReplacementOptOut)
                    return state.Invalid(false, REJECT_CONFLICT, "txn-mempool-conflict");

                setConflicts.insert(ptxConflicting->GetHash());
            }
        }
    }

    if (!pool.checkNameOps(tx))
        return false;
    }

    {
        CCoinsView dummy;
        CCoinsViewCache view(&dummy);

        CAmount nValueIn = 0;
        LockPoints lp;
        {
        LOCK(pool.cs);
        CCoinsViewMemPool viewMemPool(pcoinsTip, pool);
        view.SetBackend(viewMemPool);

        // do we already have it?
        bool fHadTxInCache = pcoinsTip->HaveCoinsInCache(hash);
        if (view.HaveCoins(hash)) {
            if (!fHadTxInCache)
                vHashTxnToUncache.push_back(hash);
            return state.Invalid(false, REJECT_ALREADY_KNOWN, "txn-already-known");
        }

        // do all inputs exist?
        // Note that this does not check for the presence of actual outputs (see the next check for that),
        // and only helps with filling in pfMissingInputs (to determine missing vs spent).
        BOOST_FOREACH(const CTxIn txin, tx.vin) {
            if (!pcoinsTip->HaveCoinsInCache(txin.prevout.hash))
                vHashTxnToUncache.push_back(txin.prevout.hash);
            if (!view.HaveCoins(txin.prevout.hash)) {
                if (pfMissingInputs)
                    *pfMissingInputs = true;
                return false; // fMissingInputs and !state.IsInvalid() is used to detect this condition, don't set state.Invalid()
            }
        }

        // are the actual inputs available?
        if (!view.HaveInputs(tx))
            return state.Invalid(false, REJECT_DUPLICATE, "bad-txns-inputs-spent");

        // Bring the best block into scope
        view.GetBestBlock();

        /* If this is a name update (or firstupdate), make sure that the
           existing name entry (if any) is in the dummy cache.  Otherwise
           tx validation done below (in CheckInputs) will not be correct.  */
        BOOST_FOREACH(const CTxOut& txout, tx.vout)
        {
            const CNameScript nameOp(txout.scriptPubKey);
            if (nameOp.isNameOp() && nameOp.isAnyUpdate())
            {
                const valtype& name = nameOp.getOpName();
                CNameData data;
                if (view.GetName(name, data))
                    view.SetName(name, data, false);
            }
        }

        nValueIn = view.GetValueIn(tx);

        // we have all inputs cached now, so switch back to dummy, so we don't need to keep lock on mempool
        view.SetBackend(dummy);

        // Only accept BIP68 sequence locked transactions that can be mined in the next
        // block; we don't want our mempool filled up with transactions that can't
        // be mined yet.
        // Must keep pool.cs for this unless we change CheckSequenceLocks to take a
        // CoinsViewCache instead of create its own
        if (!CheckSequenceLocks(tx, STANDARD_LOCKTIME_VERIFY_FLAGS, &lp))
            return state.DoS(0, false, REJECT_NONSTANDARD, "non-BIP68-final");
        }

        // Check for non-standard pay-to-script-hash in inputs
        if (fRequireStandard && !AreInputsStandard(tx, view))
            return state.Invalid(false, REJECT_NONSTANDARD, "bad-txns-nonstandard-inputs");

        unsigned int nSigOps = GetLegacySigOpCount(tx);
        nSigOps += GetP2SHSigOpCount(tx, view);

        CAmount nValueOut = tx.GetValueOut();
        CAmount nFees = nValueIn-nValueOut;
        // nModifiedFees includes any fee deltas from PrioritiseTransaction
        CAmount nModifiedFees = nFees;
        double nPriorityDummy = 0;
        pool.ApplyDeltas(hash, nPriorityDummy, nModifiedFees);

        CAmount inChainInputValue;
        double dPriority = view.GetPriority(tx, chainActive.Height(), inChainInputValue);

        // Keep track of transactions that spend a coinbase, which we re-scan
        // during reorgs to ensure COINBASE_MATURITY is still met.
        bool fSpendsCoinbase = false;
        BOOST_FOREACH(const CTxIn &txin, tx.vin) {
            const CCoins *coins = view.AccessCoins(txin.prevout.hash);
            if (coins->IsCoinBase()) {
                fSpendsCoinbase = true;
                break;
            }
        }

        CTxMemPoolEntry entry(tx, nFees, GetTime(), dPriority, chainActive.Height(), pool.HasNoInputsOf(tx), inChainInputValue, fSpendsCoinbase, nSigOps, lp);
        unsigned int nSize = entry.GetTxSize();
        if (txFeeRate) {
            *txFeeRate = CFeeRate(nFees, nSize);
        }

        // Check that the transaction doesn't have an excessive number of
        // sigops, making it impossible to mine. Since the coinbase transaction
        // itself can contain sigops MAX_STANDARD_TX_SIGOPS is less than
        // MAX_BLOCK_SIGOPS; we still consider this an invalid rather than
        // merely non-standard transaction.
        if ((nSigOps > MAX_STANDARD_TX_SIGOPS) || (nBytesPerSigOp && nSigOps > nSize / nBytesPerSigOp))
            return state.DoS(0, false, REJECT_NONSTANDARD, "bad-txns-too-many-sigops", false,
                strprintf("%d", nSigOps));

        CAmount mempoolRejectFee = pool.GetMinFee(GetArg("-maxmempool", DEFAULT_MAX_MEMPOOL_SIZE) * 1000000).GetFee(nSize);
        if (mempoolRejectFee > 0 && nModifiedFees < mempoolRejectFee) {
            return state.DoS(0, false, REJECT_INSUFFICIENTFEE, "mempool min fee not met", false, strprintf("%d < %d", nFees, mempoolRejectFee));
        } else if (GetBoolArg("-relaypriority", DEFAULT_RELAYPRIORITY) && nModifiedFees < ::minRelayTxFee.GetFee(nSize) && !AllowFree(entry.GetPriority(chainActive.Height() + 1))) {
            // Require that free transactions have sufficient priority to be mined in the next block.
            return state.DoS(0, false, REJECT_INSUFFICIENTFEE, "insufficient priority");
        }

        // Continuously rate-limit free (really, very-low-fee) transactions
        // This mitigates 'penny-flooding' -- sending thousands of free transactions just to
        // be annoying or make others' transactions take longer to confirm.
        if (fLimitFree && nModifiedFees < ::minRelayTxFee.GetFee(nSize))
        {
            static CCriticalSection csFreeLimiter;
            static double dFreeCount;
            static int64_t nLastTime;
            int64_t nNow = GetTime();

            LOCK(csFreeLimiter);

            // Use an exponentially decaying ~10-minute window:
            dFreeCount *= pow(1.0 - 1.0/600.0, (double)(nNow - nLastTime));
            nLastTime = nNow;
            // -limitfreerelay unit is thousand-bytes-per-minute
            // At default rate it would take over a month to fill 1GB
            if (dFreeCount + nSize >= GetArg("-limitfreerelay", DEFAULT_LIMITFREERELAY) * 10 * 1000)
                return state.DoS(0, false, REJECT_INSUFFICIENTFEE, "rate limited free transaction");
            LogPrint("mempool", "Rate limit dFreeCount: %g => %g\n", dFreeCount, dFreeCount+nSize);
            dFreeCount += nSize;
        }

        if (nAbsurdFee && nFees > nAbsurdFee)
            return state.Invalid(false,
                REJECT_HIGHFEE, "absurdly-high-fee",
                strprintf("%d > %d", nFees, nAbsurdFee));

        // Calculate in-mempool ancestors, up to a limit.
        CTxMemPool::setEntries setAncestors;
        size_t nLimitAncestors = GetArg("-limitancestorcount", DEFAULT_ANCESTOR_LIMIT);
        size_t nLimitAncestorSize = GetArg("-limitancestorsize", DEFAULT_ANCESTOR_SIZE_LIMIT)*1000;
        size_t nLimitDescendants = GetArg("-limitdescendantcount", DEFAULT_DESCENDANT_LIMIT);
        size_t nLimitDescendantSize = GetArg("-limitdescendantsize", DEFAULT_DESCENDANT_SIZE_LIMIT)*1000;
        std::string errString;
        if (!pool.CalculateMemPoolAncestors(entry, setAncestors, nLimitAncestors, nLimitAncestorSize, nLimitDescendants, nLimitDescendantSize, errString)) {
            return state.DoS(0, false, REJECT_NONSTANDARD, "too-long-mempool-chain", false, errString);
        }

        // A transaction that spends outputs that would be replaced by it is invalid. Now
        // that we have the set of all ancestors we can detect this
        // pathological case by making sure setConflicts and setAncestors don't
        // intersect.
        BOOST_FOREACH(CTxMemPool::txiter ancestorIt, setAncestors)
        {
            const uint256 &hashAncestor = ancestorIt->GetTx().GetHash();
            if (setConflicts.count(hashAncestor))
            {
                return state.DoS(10, false,
                                 REJECT_INVALID, "bad-txns-spends-conflicting-tx", false,
                                 strprintf("%s spends conflicting transaction %s",
                                           hash.ToString(),
                                           hashAncestor.ToString()));
            }
        }

        // Check if it's economically rational to mine this transaction rather
        // than the ones it replaces.
        CAmount nConflictingFees = 0;
        size_t nConflictingSize = 0;
        uint64_t nConflictingCount = 0;
        CTxMemPool::setEntries allConflicting;

        // If we don't hold the lock allConflicting might be incomplete; the
        // subsequent RemoveStaged() and addUnchecked() calls don't guarantee
        // mempool consistency for us.
        LOCK(pool.cs);
        if (setConflicts.size())
        {
            CFeeRate newFeeRate(nModifiedFees, nSize);
            set<uint256> setConflictsParents;
            const int maxDescendantsToVisit = 100;
            CTxMemPool::setEntries setIterConflicting;
            BOOST_FOREACH(const uint256 &hashConflicting, setConflicts)
            {
                CTxMemPool::txiter mi = pool.mapTx.find(hashConflicting);
                if (mi == pool.mapTx.end())
                    continue;

                // Save these to avoid repeated lookups
                setIterConflicting.insert(mi);

                // Don't allow the replacement to reduce the feerate of the
                // mempool.
                //
                // We usually don't want to accept replacements with lower
                // feerates than what they replaced as that would lower the
                // feerate of the next block. Requiring that the feerate always
                // be increased is also an easy-to-reason about way to prevent
                // DoS attacks via replacements.
                //
                // The mining code doesn't (currently) take children into
                // account (CPFP) so we only consider the feerates of
                // transactions being directly replaced, not their indirect
                // descendants. While that does mean high feerate children are
                // ignored when deciding whether or not to replace, we do
                // require the replacement to pay more overall fees too,
                // mitigating most cases.
                CFeeRate oldFeeRate(mi->GetModifiedFee(), mi->GetTxSize());
                if (newFeeRate <= oldFeeRate)
                {
                    return state.DoS(0, false,
                            REJECT_INSUFFICIENTFEE, "insufficient fee", false,
                            strprintf("rejecting replacement %s; new feerate %s <= old feerate %s",
                                  hash.ToString(),
                                  newFeeRate.ToString(),
                                  oldFeeRate.ToString()));
                }

                BOOST_FOREACH(const CTxIn &txin, mi->GetTx().vin)
                {
                    setConflictsParents.insert(txin.prevout.hash);
                }

                nConflictingCount += mi->GetCountWithDescendants();
            }
            // This potentially overestimates the number of actual descendants
            // but we just want to be conservative to avoid doing too much
            // work.
            if (nConflictingCount <= maxDescendantsToVisit) {
                // If not too many to replace, then calculate the set of
                // transactions that would have to be evicted
                BOOST_FOREACH(CTxMemPool::txiter it, setIterConflicting) {
                    pool.CalculateDescendants(it, allConflicting);
                }
                BOOST_FOREACH(CTxMemPool::txiter it, allConflicting) {
                    nConflictingFees += it->GetModifiedFee();
                    nConflictingSize += it->GetTxSize();
                }
            } else {
                return state.DoS(0, false,
                        REJECT_NONSTANDARD, "too many potential replacements", false,
                        strprintf("rejecting replacement %s; too many potential replacements (%d > %d)\n",
                            hash.ToString(),
                            nConflictingCount,
                            maxDescendantsToVisit));
            }

            for (unsigned int j = 0; j < tx.vin.size(); j++)
            {
                // We don't want to accept replacements that require low
                // feerate junk to be mined first. Ideally we'd keep track of
                // the ancestor feerates and make the decision based on that,
                // but for now requiring all new inputs to be confirmed works.
                if (!setConflictsParents.count(tx.vin[j].prevout.hash))
                {
                    // Rather than check the UTXO set - potentially expensive -
                    // it's cheaper to just check if the new input refers to a
                    // tx that's in the mempool.
                    if (pool.mapTx.find(tx.vin[j].prevout.hash) != pool.mapTx.end())
                        return state.DoS(0, false,
                                         REJECT_NONSTANDARD, "replacement-adds-unconfirmed", false,
                                         strprintf("replacement %s adds unconfirmed input, idx %d",
                                                  hash.ToString(), j));
                }
            }

            // The replacement must pay greater fees than the transactions it
            // replaces - if we did the bandwidth used by those conflicting
            // transactions would not be paid for.
            if (nModifiedFees < nConflictingFees)
            {
                return state.DoS(0, false,
                                 REJECT_INSUFFICIENTFEE, "insufficient fee", false,
                                 strprintf("rejecting replacement %s, less fees than conflicting txs; %s < %s",
                                          hash.ToString(), FormatMoney(nModifiedFees), FormatMoney(nConflictingFees)));
            }

            // Finally in addition to paying more fees than the conflicts the
            // new transaction must pay for its own bandwidth.
            CAmount nDeltaFees = nModifiedFees - nConflictingFees;
            if (nDeltaFees < ::minRelayTxFee.GetFee(nSize))
            {
                return state.DoS(0, false,
                        REJECT_INSUFFICIENTFEE, "insufficient fee", false,
                        strprintf("rejecting replacement %s, not enough additional fees to relay; %s < %s",
                              hash.ToString(),
                              FormatMoney(nDeltaFees),
                              FormatMoney(::minRelayTxFee.GetFee(nSize))));
            }
        }

        // Check against previous transactions
        // This is done last to help prevent CPU exhaustion denial-of-service attacks.
        if (!CheckInputs(tx, state, view, true, STANDARD_SCRIPT_VERIFY_FLAGS | SCRIPT_VERIFY_NAMES_MEMPOOL, true))
            return false; // state filled in by CheckInputs

        // Check again against just the consensus-critical mandatory script
        // verification flags, in case of bugs in the standard flags that cause
        // transactions to pass as valid when they're actually invalid. For
        // instance the STRICTENC flag was incorrectly allowing certain
        // CHECKSIG NOT scripts to pass, even though they were invalid.
        //
        // There is a similar check in CreateNewBlock() to prevent creating
        // invalid blocks, however allowing such transactions into the mempool
        // can be exploited as a DoS attack.
        //
        // Namecoin actually allows some scripts into the mempool that would
        // not (yet) be valid in a block, namely premature NAME_FIRSTUPDATE's.
        // Thus add the mempool-flag here.
        const unsigned flags
          = MANDATORY_SCRIPT_VERIFY_FLAGS | SCRIPT_VERIFY_NAMES_MEMPOOL;
        if (!CheckInputs(tx, state, view, true, flags, true))
        {
            return error("%s: BUG! PLEASE REPORT THIS! ConnectInputs failed against MANDATORY but not STANDARD flags %s, %s",
                __func__, hash.ToString(), FormatStateMessage(state));
        }

        // Remove conflicting transactions from the mempool
        BOOST_FOREACH(const CTxMemPool::txiter it, allConflicting)
        {
            LogPrint("mempool", "replacing tx %s with %s for %s BTC additional fees, %d delta bytes\n",
                    it->GetTx().GetHash().ToString(),
                    hash.ToString(),
                    FormatMoney(nModifiedFees - nConflictingFees),
                    (int)nSize - (int)nConflictingSize);
        }
        pool.RemoveStaged(allConflicting, false);

        // Store transaction in memory
        pool.addUnchecked(hash, entry, setAncestors, !IsInitialBlockDownload());

        // trim mempool and check if tx was trimmed
        if (!fOverrideMempoolLimit) {
            LimitMempoolSize(pool, GetArg("-maxmempool", DEFAULT_MAX_MEMPOOL_SIZE) * 1000000, GetArg("-mempoolexpiry", DEFAULT_MEMPOOL_EXPIRY) * 60 * 60);
            if (!pool.exists(hash))
                return state.DoS(0, false, REJECT_INSUFFICIENTFEE, "mempool full");
        }
    }

    SyncWithWallets(tx, NULL, NULL);

    return true;
}

bool AcceptToMemoryPool(CTxMemPool& pool, CValidationState &state, const CTransaction &tx, bool fLimitFree,
                        bool* pfMissingInputs, CFeeRate* txFeeRate, bool fOverrideMempoolLimit, const CAmount nAbsurdFee)
{
    std::vector<uint256> vHashTxToUncache;
    bool res = AcceptToMemoryPoolWorker(pool, state, tx, fLimitFree, pfMissingInputs, txFeeRate, fOverrideMempoolLimit, nAbsurdFee, vHashTxToUncache);
    if (!res) {
        BOOST_FOREACH(const uint256& hashTx, vHashTxToUncache)
            pcoinsTip->Uncache(hashTx);
    }
    return res;
}

/** Return transaction in tx, and if it was found inside a block, its hash is placed in hashBlock */
bool GetTransaction(const uint256 &hash, CTransaction &txOut, const Consensus::Params& consensusParams, uint256 &hashBlock, bool fAllowSlow)
{
    CBlockIndex *pindexSlow = NULL;

    LOCK(cs_main);

    if (mempool.lookup(hash, txOut))
    {
        return true;
    }

    if (fTxIndex) {
        CDiskTxPos postx;
        if (pblocktree->ReadTxIndex(hash, postx)) {
            CAutoFile file(OpenBlockFile(postx, true), SER_DISK, CLIENT_VERSION);
            if (file.IsNull())
                return error("%s: OpenBlockFile failed", __func__);
            CBlockHeader header;
            try {
                file >> header;
                fseek(file.Get(), postx.nTxOffset, SEEK_CUR);
                file >> txOut;
            } catch (const std::exception& e) {
                return error("%s: Deserialize or I/O error - %s", __func__, e.what());
            }
            hashBlock = header.GetHash();
            if (txOut.GetHash() != hash)
                return error("%s: txid mismatch", __func__);
            return true;
        }
    }

    if (fAllowSlow) { // use coin database to locate block that contains transaction, and scan it
        int nHeight = -1;
        {
            CCoinsViewCache &view = *pcoinsTip;
            const CCoins* coins = view.AccessCoins(hash);
            if (coins)
                nHeight = coins->nHeight;
        }
        if (nHeight > 0)
            pindexSlow = chainActive[nHeight];
    }

    if (pindexSlow) {
        CBlock block;
        if (ReadBlockFromDisk(block, pindexSlow, consensusParams)) {
            BOOST_FOREACH(const CTransaction &tx, block.vtx) {
                if (tx.GetHash() == hash) {
                    txOut = tx;
                    hashBlock = pindexSlow->GetBlockHash();
                    return true;
                }
            }
        }
    }

    return false;
}






//////////////////////////////////////////////////////////////////////////////
//
// CBlock and CBlockIndex
//

bool CheckProofOfWork(const CBlockHeader& block, const Consensus::Params& params)
{
    /* Except for legacy blocks with full version 1, ensure that
       the chain ID is correct.  Legacy blocks are not allowed since
       the merge-mining start, which is checked in AcceptBlockHeader
       where the height is known.  */
    if (!block.IsLegacy() && params.fStrictChainId
        && block.GetChainId() != params.nAuxpowChainId)
        return error("%s : block does not have our chain ID"
                     " (got %d, expected %d, full nVersion %d)",
                     __func__, block.GetChainId(),
                     params.nAuxpowChainId, block.nVersion);

    /* If there is no auxpow, just check the block hash.  */
    if (!block.auxpow)
    {
        if (block.IsAuxpow())
            return error("%s : no auxpow on block with auxpow version",
                         __func__);

        if (!CheckProofOfWork(block.GetHash(), block.nBits, params))
            return error("%s : non-AUX proof of work failed", __func__);

        return true;
    }

    /* We have auxpow.  Check it.  */

    if (!block.IsAuxpow())
        return error("%s : auxpow on block with non-auxpow version", __func__);

    /* Temporary check:  Disallow parent blocks with auxpow version.  This is
       for compatibility with the old client.  */
    /* FIXME: Remove this check with a hardfork later on.  */
    if (block.auxpow->getParentBlock().IsAuxpow())
        return error("%s : auxpow parent block has auxpow version", __func__);

    if (!block.auxpow->check(block.GetHash(), block.GetChainId(), params))
        return error("%s : AUX POW is not valid", __func__);
    if (!CheckProofOfWork(block.auxpow->getParentBlockHash(), block.nBits, params))
        return error("%s : AUX proof of work failed", __func__);

    return true;
}

bool WriteBlockToDisk(const CBlock& block, CDiskBlockPos& pos, const CMessageHeader::MessageStartChars& messageStart)
{
    // Open history file to append
    CAutoFile fileout(OpenBlockFile(pos), SER_DISK, CLIENT_VERSION);
    if (fileout.IsNull())
        return error("WriteBlockToDisk: OpenBlockFile failed");

    // Write index header
    unsigned int nSize = fileout.GetSerializeSize(block);
    fileout << FLATDATA(messageStart) << nSize;

    // Write block
    long fileOutPos = ftell(fileout.Get());
    if (fileOutPos < 0)
        return error("WriteBlockToDisk: ftell failed");
    pos.nPos = (unsigned int)fileOutPos;
    fileout << block;

    return true;
}

/* Generic implementation of block reading that can handle
   both a block and its header.  */

template<typename T>
static bool ReadBlockOrHeader(T& block, const CDiskBlockPos& pos, const Consensus::Params& consensusParams)
{
    block.SetNull();

    // Open history file to read
    CAutoFile filein(OpenBlockFile(pos, true), SER_DISK, CLIENT_VERSION);
    if (filein.IsNull())
        return error("ReadBlockFromDisk: OpenBlockFile failed for %s", pos.ToString());

    // Read block
    try {
        filein >> block;
    }
    catch (const std::exception& e) {
        return error("%s: Deserialize or I/O error - %s at %s", __func__, e.what(), pos.ToString());
    }

    // Check the header
    if (!CheckProofOfWork(block, consensusParams))
        return error("ReadBlockFromDisk: Errors in block header at %s", pos.ToString());

    return true;
}

template<typename T>
static bool ReadBlockOrHeader(T& block, const CBlockIndex* pindex, const Consensus::Params& consensusParams)
{
    if (!ReadBlockOrHeader(block, pindex->GetBlockPos(), consensusParams))
        return false;
    if (block.GetHash() != pindex->GetBlockHash())
        return error("ReadBlockFromDisk(CBlock&, CBlockIndex*): GetHash() doesn't match index for %s at %s",
                pindex->ToString(), pindex->GetBlockPos().ToString());
    return true;
}

bool ReadBlockFromDisk(CBlock& block, const CDiskBlockPos& pos, const Consensus::Params& consensusParams)
{
    return ReadBlockOrHeader(block, pos, consensusParams);
}

bool ReadBlockFromDisk(CBlock& block, const CBlockIndex* pindex, const Consensus::Params& consensusParams)
{
    return ReadBlockOrHeader(block, pindex, consensusParams);
}

bool ReadBlockHeaderFromDisk(CBlockHeader& block, const CBlockIndex* pindex, const Consensus::Params& consensusParams)
{
    return ReadBlockOrHeader(block, pindex, consensusParams);
}

CAmount GetBlockSubsidy(int nHeight, const Consensus::Params& consensusParams)
{
    int halvings = nHeight / consensusParams.nSubsidyHalvingInterval;
    // Force block reward to zero when right shift is undefined.
    if (halvings >= 64)
        return 0;

    CAmount nSubsidy = 50 * COIN;
    // Subsidy is cut in half every 210,000 blocks which will occur approximately every 4 years.
    nSubsidy >>= halvings;
    return nSubsidy;
}

bool IsInitialBlockDownload()
{
    const CChainParams& chainParams = Params();
    LOCK(cs_main);
    if (fImporting || fReindex)
        return true;
    if (fCheckpointsEnabled && chainActive.Height() < Checkpoints::GetTotalBlocksEstimate(chainParams.Checkpoints()))
        return true;
    static bool lockIBDState = false;
    if (lockIBDState)
        return false;
    bool state = (chainActive.Height() < pindexBestHeader->nHeight - 24 * 6 ||
            pindexBestHeader->GetBlockTime() < GetTime() - nMaxTipAge);
    if (!state)
        lockIBDState = true;
    return state;
}

bool fLargeWorkForkFound = false;
bool fLargeWorkInvalidChainFound = false;
CBlockIndex *pindexBestForkTip = NULL, *pindexBestForkBase = NULL;

static void AlertNotify(const std::string& strMessage, bool fThread)
{
    uiInterface.NotifyAlertChanged();
    std::string strCmd = GetArg("-alertnotify", "");
    if (strCmd.empty()) return;

    // Alert text should be plain ascii coming from a trusted source, but to
    // be safe we first strip anything not in safeChars, then add single quotes around
    // the whole string before passing it to the shell:
    std::string singleQuote("'");
    std::string safeStatus = SanitizeString(strMessage);
    safeStatus = singleQuote+safeStatus+singleQuote;
    boost::replace_all(strCmd, "%s", safeStatus);

    if (fThread)
        boost::thread t(runCommand, strCmd); // thread runs free
    else
        runCommand(strCmd);
}

void CheckForkWarningConditions()
{
    AssertLockHeld(cs_main);
    // Before we get past initial download, we cannot reliably alert about forks
    // (we assume we don't get stuck on a fork before the last checkpoint)
    if (IsInitialBlockDownload())
        return;

    // If our best fork is no longer within 72 blocks (+/- 12 hours if no one mines it)
    // of our head, drop it
    if (pindexBestForkTip && chainActive.Height() - pindexBestForkTip->nHeight >= 72)
        pindexBestForkTip = NULL;

    if (pindexBestForkTip || (pindexBestInvalid && pindexBestInvalid->nChainWork > chainActive.Tip()->nChainWork + (GetBlockProof(*chainActive.Tip()) * 6)))
    {
        if (!fLargeWorkForkFound && pindexBestForkBase)
        {
            std::string warning = std::string("'Warning: Large-work fork detected, forking after block ") +
                pindexBestForkBase->phashBlock->ToString() + std::string("'");
            AlertNotify(warning, true);
        }
        if (pindexBestForkTip && pindexBestForkBase)
        {
            LogPrintf("%s: Warning: Large valid fork found\n  forking the chain at height %d (%s)\n  lasting to height %d (%s).\nChain state database corruption likely.\n", __func__,
                   pindexBestForkBase->nHeight, pindexBestForkBase->phashBlock->ToString(),
                   pindexBestForkTip->nHeight, pindexBestForkTip->phashBlock->ToString());
            fLargeWorkForkFound = true;
        }
        else
        {
            LogPrintf("%s: Warning: Found invalid chain at least ~6 blocks longer than our best chain.\nChain state database corruption likely.\n", __func__);
            fLargeWorkInvalidChainFound = true;
        }
    }
    else
    {
        fLargeWorkForkFound = false;
        fLargeWorkInvalidChainFound = false;
    }
}

void CheckForkWarningConditionsOnNewFork(CBlockIndex* pindexNewForkTip)
{
    AssertLockHeld(cs_main);
    // If we are on a fork that is sufficiently large, set a warning flag
    CBlockIndex* pfork = pindexNewForkTip;
    CBlockIndex* plonger = chainActive.Tip();
    while (pfork && pfork != plonger)
    {
        while (plonger && plonger->nHeight > pfork->nHeight)
            plonger = plonger->pprev;
        if (pfork == plonger)
            break;
        pfork = pfork->pprev;
    }

    // We define a condition where we should warn the user about as a fork of at least 7 blocks
    // with a tip within 72 blocks (+/- 12 hours if no one mines it) of ours
    // We use 7 blocks rather arbitrarily as it represents just under 10% of sustained network
    // hash rate operating on the fork.
    // or a chain that is entirely longer than ours and invalid (note that this should be detected by both)
    // We define it this way because it allows us to only store the highest fork tip (+ base) which meets
    // the 7-block condition and from this always have the most-likely-to-cause-warning fork
    if (pfork && (!pindexBestForkTip || (pindexBestForkTip && pindexNewForkTip->nHeight > pindexBestForkTip->nHeight)) &&
            pindexNewForkTip->nChainWork - pfork->nChainWork > (GetBlockProof(*pfork) * 7) &&
            chainActive.Height() - pindexNewForkTip->nHeight < 72)
    {
        pindexBestForkTip = pindexNewForkTip;
        pindexBestForkBase = pfork;
    }

    CheckForkWarningConditions();
}

// Requires cs_main.
void Misbehaving(NodeId pnode, int howmuch)
{
    if (howmuch == 0)
        return;

    CNodeState *state = State(pnode);
    if (state == NULL)
        return;

    state->nMisbehavior += howmuch;
    int banscore = GetArg("-banscore", DEFAULT_BANSCORE_THRESHOLD);
    if (state->nMisbehavior >= banscore && state->nMisbehavior - howmuch < banscore)
    {
        LogPrintf("%s: %s (%d -> %d) BAN THRESHOLD EXCEEDED\n", __func__, state->name, state->nMisbehavior-howmuch, state->nMisbehavior);
        state->fShouldBan = true;
    } else
        LogPrintf("%s: %s (%d -> %d)\n", __func__, state->name, state->nMisbehavior-howmuch, state->nMisbehavior);
}

void static InvalidChainFound(CBlockIndex* pindexNew)
{
    if (!pindexBestInvalid || pindexNew->nChainWork > pindexBestInvalid->nChainWork)
        pindexBestInvalid = pindexNew;

    LogPrintf("%s: invalid block=%s  height=%d  log2_work=%.8g  date=%s\n", __func__,
      pindexNew->GetBlockHash().ToString(), pindexNew->nHeight,
      log(pindexNew->nChainWork.getdouble())/log(2.0), DateTimeStrFormat("%Y-%m-%d %H:%M:%S",
      pindexNew->GetBlockTime()));
    CBlockIndex *tip = chainActive.Tip();
    assert (tip);
    LogPrintf("%s:  current best=%s  height=%d  log2_work=%.8g  date=%s\n", __func__,
      tip->GetBlockHash().ToString(), chainActive.Height(), log(tip->nChainWork.getdouble())/log(2.0),
      DateTimeStrFormat("%Y-%m-%d %H:%M:%S", tip->GetBlockTime()));
    CheckForkWarningConditions();
}

void static InvalidBlockFound(CBlockIndex *pindex, const CValidationState &state) {
    int nDoS = 0;
    if (state.IsInvalid(nDoS)) {
        std::map<uint256, NodeId>::iterator it = mapBlockSource.find(pindex->GetBlockHash());
        if (it != mapBlockSource.end() && State(it->second)) {
            assert (state.GetRejectCode() < REJECT_INTERNAL); // Blocks are never rejected with internal reject codes
            CBlockReject reject = {(unsigned char)state.GetRejectCode(), state.GetRejectReason().substr(0, MAX_REJECT_MESSAGE_LENGTH), pindex->GetBlockHash()};
            State(it->second)->rejects.push_back(reject);
            if (nDoS > 0)
                Misbehaving(it->second, nDoS);
        }
    }
    if (!state.CorruptionPossible()) {
        pindex->nStatus |= BLOCK_FAILED_VALID;
        setDirtyBlockIndex.insert(pindex);
        setBlockIndexCandidates.erase(pindex);
        InvalidChainFound(pindex);
    }
}

void UpdateCoins(const CTransaction& tx, CValidationState &state, CCoinsViewCache &inputs, CTxUndo &txundo, int nHeight)
{
    // mark inputs spent
    if (!tx.IsCoinBase()) {
        txundo.vprevout.reserve(tx.vin.size());
        BOOST_FOREACH(const CTxIn &txin, tx.vin) {
            CCoinsModifier coins = inputs.ModifyCoins(txin.prevout.hash);
            unsigned nPos = txin.prevout.n;

            if (nPos >= coins->vout.size() || coins->vout[nPos].IsNull())
                assert(false);
            // mark an outpoint spent, and construct undo information
            CTxInUndo undo;
            coins->Spend(nPos, &undo);
            txundo.vprevout.push_back(undo);
        }
    }
    // add outputs
    inputs.ModifyNewCoins(tx.GetHash(), tx.IsCoinBase())->FromTx(tx, nHeight);
}

void UpdateCoins(const CTransaction& tx, CValidationState &state, CCoinsViewCache &inputs, int nHeight)
{
    CTxUndo txundo;
    UpdateCoins(tx, state, inputs, txundo, nHeight);
}

bool CScriptCheck::operator()() {
    const CScript &scriptSig = ptxTo->vin[nIn].scriptSig;
    if (!VerifyScript(scriptSig, scriptPubKey, nFlags, CachingTransactionSignatureChecker(ptxTo, nIn, cacheStore), &error)) {
        return false;
    }
    return true;
}

int GetSpendHeight(const CCoinsViewCache& inputs)
{
    LOCK(cs_main);
    CBlockIndex* pindexPrev = mapBlockIndex.find(inputs.GetBestBlock())->second;
    return pindexPrev->nHeight + 1;
}

namespace Consensus {
bool CheckTxInputs(const CTransaction& tx, CValidationState& state, const CCoinsViewCache& inputs, int nSpendHeight)
{
        // This doesn't trigger the DoS code on purpose; if it did, it would make it easier
        // for an attacker to attempt to split the network.
        if (!inputs.HaveInputs(tx))
            return state.Invalid(false, 0, "", "Inputs unavailable");

        CAmount nValueIn = 0;
        CAmount nFees = 0;
        for (unsigned int i = 0; i < tx.vin.size(); i++)
        {
            const COutPoint &prevout = tx.vin[i].prevout;
            const CCoins *coins = inputs.AccessCoins(prevout.hash);
            assert(coins);

            // If prev is coinbase, check that it's matured
            if (coins->IsCoinBase()) {
                if (nSpendHeight - coins->nHeight < COINBASE_MATURITY)
                    return state.Invalid(false,
                        REJECT_INVALID, "bad-txns-premature-spend-of-coinbase",
                        strprintf("tried to spend coinbase at depth %d", nSpendHeight - coins->nHeight));
            }

            // Check for negative or overflow input values
            nValueIn += coins->vout[prevout.n].nValue;
            if (!MoneyRange(coins->vout[prevout.n].nValue) || !MoneyRange(nValueIn))
                return state.DoS(100, false, REJECT_INVALID, "bad-txns-inputvalues-outofrange");

        }

        if (nValueIn < tx.GetValueOut())
            return state.DoS(100, false, REJECT_INVALID, "bad-txns-in-belowout", false,
                strprintf("value in (%s) < value out (%s)", FormatMoney(nValueIn), FormatMoney(tx.GetValueOut())));

        // Tally transaction fees
        CAmount nTxFee = nValueIn - tx.GetValueOut();
        if (nTxFee < 0)
            return state.DoS(100, false, REJECT_INVALID, "bad-txns-fee-negative");
        nFees += nTxFee;
        if (!MoneyRange(nFees))
            return state.DoS(100, false, REJECT_INVALID, "bad-txns-fee-outofrange");
    return true;
}
}// namespace Consensus

bool CheckInputs(const CTransaction& tx, CValidationState &state, const CCoinsViewCache &inputs, bool fScriptChecks, unsigned int flags, bool cacheStore, std::vector<CScriptCheck> *pvChecks)
{
    const int nSpendHeight = GetSpendHeight(inputs);

    /* Do this as very first action.  Otherwise, we can run into troubles
       with the caching done for verification below.  The assumption that
       all flag bits are softforks is not true for the VERIFY_NAMES_MEMPOOL
       flag, which actually *loosens* the requirements.  Doing the check
       for Namecoin here ensures that the caching is not used for
       Namecoin-specific stuff.  */
    /* TODO: Implement correct caching also for the Namecoin checks,
       if this is deemed beneficial at some point in the future.  */
    if (!CheckNameTransaction (tx, nSpendHeight, inputs, state, flags))
        return error ("CheckInputs: tx invalid for Namecoin");

    if (!tx.IsCoinBase())
    {
        if (!Consensus::CheckTxInputs(tx, state, inputs, nSpendHeight))
            return false;

        if (pvChecks)
            pvChecks->reserve(tx.vin.size());

        // The first loop above does all the inexpensive checks.
        // Only if ALL inputs pass do we perform expensive ECDSA signature checks.
        // Helps prevent CPU exhaustion attacks.

        // Skip ECDSA signature verification when connecting blocks before the
        // last block chain checkpoint. Assuming the checkpoints are valid this
        // is safe because block merkle hashes are still computed and checked,
        // and any change will be caught at the next checkpoint. Of course, if
        // the checkpoint is for a chain that's invalid due to false scriptSigs
        // this optimisation would allow an invalid chain to be accepted.
        if (fScriptChecks) {
            for (unsigned int i = 0; i < tx.vin.size(); i++) {
                const COutPoint &prevout = tx.vin[i].prevout;
                const CCoins* coins = inputs.AccessCoins(prevout.hash);
                assert(coins);

                // Verify signature
                CScriptCheck check(*coins, tx, i, flags, cacheStore);
                if (pvChecks) {
                    pvChecks->push_back(CScriptCheck());
                    check.swap(pvChecks->back());
                } else if (!check()) {
                    if (flags & STANDARD_NOT_MANDATORY_VERIFY_FLAGS) {
                        // Check whether the failure was caused by a
                        // non-mandatory script verification check, such as
                        // non-standard DER encodings or non-null dummy
                        // arguments; if so, don't trigger DoS protection to
                        // avoid splitting the network between upgraded and
                        // non-upgraded nodes.
                        CScriptCheck check2(*coins, tx, i,
                                flags & ~STANDARD_NOT_MANDATORY_VERIFY_FLAGS, cacheStore);
                        if (check2())
                            return state.Invalid(false, REJECT_NONSTANDARD, strprintf("non-mandatory-script-verify-flag (%s)", ScriptErrorString(check.GetScriptError())));
                    }
                    // Failures of other flags indicate a transaction that is
                    // invalid in new blocks, e.g. a invalid P2SH. We DoS ban
                    // such nodes as they are not following the protocol. That
                    // said during an upgrade careful thought should be taken
                    // as to the correct behavior - we may want to continue
                    // peering with non-upgraded nodes even after a soft-fork
                    // super-majority vote has passed.
                    return state.DoS(100,false, REJECT_INVALID, strprintf("mandatory-script-verify-flag-failed (%s)", ScriptErrorString(check.GetScriptError())));
                }
            }
        }
    }

    return true;
}

namespace {

bool UndoWriteToDisk(const CBlockUndo& blockundo, CDiskBlockPos& pos, const uint256& hashBlock, const CMessageHeader::MessageStartChars& messageStart)
{
    // Open history file to append
    CAutoFile fileout(OpenUndoFile(pos), SER_DISK, CLIENT_VERSION);
    if (fileout.IsNull())
        return error("%s: OpenUndoFile failed", __func__);

    // Write index header
    unsigned int nSize = fileout.GetSerializeSize(blockundo);
    fileout << FLATDATA(messageStart) << nSize;

    // Write undo data
    long fileOutPos = ftell(fileout.Get());
    if (fileOutPos < 0)
        return error("%s: ftell failed", __func__);
    pos.nPos = (unsigned int)fileOutPos;
    fileout << blockundo;

    // calculate & write checksum
    CHashWriter hasher(SER_GETHASH, PROTOCOL_VERSION);
    hasher << hashBlock;
    hasher << blockundo;
    fileout << hasher.GetHash();

    return true;
}

bool UndoReadFromDisk(CBlockUndo& blockundo, const CDiskBlockPos& pos, const uint256& hashBlock)
{
    // Open history file to read
    CAutoFile filein(OpenUndoFile(pos, true), SER_DISK, CLIENT_VERSION);
    if (filein.IsNull())
        return error("%s: OpenBlockFile failed", __func__);

    // Read block
    uint256 hashChecksum;
    try {
        filein >> blockundo;
        filein >> hashChecksum;
    }
    catch (const std::exception& e) {
        return error("%s: Deserialize or I/O error - %s", __func__, e.what());
    }

    // Verify checksum
    CHashWriter hasher(SER_GETHASH, PROTOCOL_VERSION);
    hasher << hashBlock;
    hasher << blockundo;
    if (hashChecksum != hasher.GetHash())
        return error("%s: Checksum mismatch", __func__);

    return true;
}

/** Abort with a message */
bool AbortNode(const std::string& strMessage, const std::string& userMessage="")
{
    strMiscWarning = strMessage;
    LogPrintf("*** %s\n", strMessage);
    uiInterface.ThreadSafeMessageBox(
        userMessage.empty() ? _("Error: A fatal internal error occurred, see debug.log for details") : userMessage,
        "", CClientUIInterface::MSG_ERROR);
    StartShutdown();
    return false;
}

bool AbortNode(CValidationState& state, const std::string& strMessage, const std::string& userMessage="")
{
    AbortNode(strMessage, userMessage);
    return state.Error(strMessage);
}

} // anon namespace

/**
 * Apply the undo operation of a CTxInUndo to the given chain state.
 * @param undo The undo object.
 * @param view The coins view to which to apply the changes.
 * @param out The out point that corresponds to the tx input.
 * @return True on success.
 */
bool ApplyTxInUndo(const CTxInUndo& undo, CCoinsViewCache& view, const COutPoint& out)
{
    bool fClean = true;

    CCoinsModifier coins = view.ModifyCoins(out.hash);
    if (undo.nHeight != 0) {
        // undo data contains height: this is the last output of the prevout tx being spent
        if (!coins->IsPruned())
            fClean = fClean && error("%s: undo data overwriting existing transaction", __func__);
        coins->Clear();
        coins->fCoinBase = undo.fCoinBase;
        coins->nHeight = undo.nHeight;
        coins->nVersion = undo.nVersion;
    } else {
        if (coins->IsPruned())
            fClean = fClean && error("%s: undo data adding output to missing transaction", __func__);
    }
    if (coins->IsAvailable(out.n))
        fClean = fClean && error("%s: undo data overwriting existing output", __func__);
    if (coins->vout.size() < out.n+1)
        coins->vout.resize(out.n+1);
    coins->vout[out.n] = undo.txout;

    return fClean;
}

bool DisconnectBlock(const CBlock& block, CValidationState& state, const CBlockIndex* pindex, CCoinsViewCache& view, std::set<valtype>& unexpiredNames, bool* pfClean)
{
    assert(pindex->GetBlockHash() == view.GetBestBlock());

    if (pfClean)
        *pfClean = false;

    bool fClean = true;

    CBlockUndo blockUndo;
    CDiskBlockPos pos = pindex->GetUndoPos();
    if (pos.IsNull())
        return error("DisconnectBlock(): no undo data available");
    if (!UndoReadFromDisk(blockUndo, pos, pindex->pprev->GetBlockHash()))
        return error("DisconnectBlock(): failure reading undo data");

    if (blockUndo.vtxundo.size() + 1 != block.vtx.size())
        return error("DisconnectBlock(): block and undo data inconsistent");

    /* Undo name expirations.  We use nHeight+1 here in sync with
       the call to ExpireNames, because that's the height at which a
       possible name_update could be (thus it counts for spendability
       of the name).  This is done first to match the order
       in which names are expired when connecting blocks.  */
    if (!UnexpireNames (pindex->nHeight + 1, blockUndo, view, unexpiredNames))
      fClean = false;

    // undo transactions in reverse order
    for (int i = block.vtx.size() - 1; i >= 0; i--) {
        const CTransaction &tx = block.vtx[i];
        uint256 hash = tx.GetHash();

        // Check that all outputs are available and match the outputs in the block itself
        // exactly.
        {
        CCoinsModifier outs = view.ModifyCoins(hash);
        outs->ClearUnspendable();

        CCoins outsBlock(tx, pindex->nHeight);
        // The CCoins serialization does not serialize negative numbers.
        // No network rules currently depend on the version here, so an inconsistency is harmless
        // but it must be corrected before txout nversion ever influences a network rule.
        if (outsBlock.nVersion < 0)
            outs->nVersion = outsBlock.nVersion;
        if (*outs != outsBlock)
        {
            /* This may be due to a historic bug.  For them, some names
               are marked immediately as unspendable.  They fail this check
               when undoing, thus ignore them here.  */
            CChainParams::BugType type;
            if (!Params ().IsHistoricBug (tx.GetHash (), pindex->nHeight, type) || type != CChainParams::BUG_FULLY_IGNORE)
                fClean = fClean && error("DisconnectBlock(): added transaction mismatch? database corrupted");
        }

        // remove outputs
        outs->Clear();
        }

        // restore inputs
        if (i > 0) { // not coinbases
            const CTxUndo &txundo = blockUndo.vtxundo[i-1];
            if (txundo.vprevout.size() != tx.vin.size())
                return error("DisconnectBlock(): transaction and undo data inconsistent");
            for (unsigned int j = tx.vin.size(); j-- > 0;) {
                const COutPoint &out = tx.vin[j].prevout;
                const CTxInUndo &undo = txundo.vprevout[j];
                if (!ApplyTxInUndo(undo, view, out))
                    fClean = false;
            }
        }
    }

    // undo name operations in reverse order
    std::vector<CNameTxUndo>::const_reverse_iterator nameUndoIter;
    for (nameUndoIter = blockUndo.vnameundo.rbegin ();
         nameUndoIter != blockUndo.vnameundo.rend (); ++nameUndoIter)
      nameUndoIter->apply (view);

    // move best block pointer to prevout block
    view.SetBestBlock(pindex->pprev->GetBlockHash());

    if (pfClean) {
        *pfClean = fClean;
        return true;
    }

    return fClean;
}

void static FlushBlockFile(bool fFinalize = false)
{
    LOCK(cs_LastBlockFile);

    CDiskBlockPos posOld(nLastBlockFile, 0);

    FILE *fileOld = OpenBlockFile(posOld);
    if (fileOld) {
        if (fFinalize)
            TruncateFile(fileOld, vinfoBlockFile[nLastBlockFile].nSize);
        FileCommit(fileOld);
        fclose(fileOld);
    }

    fileOld = OpenUndoFile(posOld);
    if (fileOld) {
        if (fFinalize)
            TruncateFile(fileOld, vinfoBlockFile[nLastBlockFile].nUndoSize);
        FileCommit(fileOld);
        fclose(fileOld);
    }
}

bool FindUndoPos(CValidationState &state, int nFile, CDiskBlockPos &pos, unsigned int nAddSize);

static CCheckQueue<CScriptCheck> scriptcheckqueue(128);

void ThreadScriptCheck() {
    RenameThread("bitcoin-scriptch");
    scriptcheckqueue.Thread();
}

//
// Called periodically asynchronously; alerts if it smells like
// we're being fed a bad chain (blocks being generated much
// too slowly or too quickly).
//
void PartitionCheck(bool (*initialDownloadCheck)(), CCriticalSection& cs, const CBlockIndex *const &bestHeader,
                    int64_t nPowTargetSpacing)
{
    if (bestHeader == NULL || initialDownloadCheck()) return;

    static int64_t lastAlertTime = 0;
    int64_t now = GetAdjustedTime();
    if (lastAlertTime > now-60*60*24) return; // Alert at most once per day

    const int SPAN_HOURS=4;
    const int SPAN_SECONDS=SPAN_HOURS*60*60;
    int BLOCKS_EXPECTED = SPAN_SECONDS / nPowTargetSpacing;

    boost::math::poisson_distribution<double> poisson(BLOCKS_EXPECTED);

    std::string strWarning;
    int64_t startTime = GetAdjustedTime()-SPAN_SECONDS;

    LOCK(cs);
    const CBlockIndex* i = bestHeader;
    int nBlocks = 0;
    while (i->GetBlockTime() >= startTime) {
        ++nBlocks;
        i = i->pprev;
        if (i == NULL) return; // Ran out of chain, we must not be fully sync'ed
    }

    // How likely is it to find that many by chance?
    double p = boost::math::pdf(poisson, nBlocks);

    LogPrint("partitioncheck", "%s: Found %d blocks in the last %d hours\n", __func__, nBlocks, SPAN_HOURS);
    LogPrint("partitioncheck", "%s: likelihood: %g\n", __func__, p);

    // Aim for one false-positive about every fifty years of normal running:
    const int FIFTY_YEARS = 50*365*24*60*60;
    double alertThreshold = 1.0 / (FIFTY_YEARS / SPAN_SECONDS);

    if (p <= alertThreshold && nBlocks < BLOCKS_EXPECTED)
    {
        // Many fewer blocks than expected: alert!
        strWarning = strprintf(_("WARNING: check your network connection, %d blocks received in the last %d hours (%d expected)"),
                               nBlocks, SPAN_HOURS, BLOCKS_EXPECTED);
    }
    else if (p <= alertThreshold && nBlocks > BLOCKS_EXPECTED)
    {
        // Many more blocks than expected: alert!
        strWarning = strprintf(_("WARNING: abnormally high number of blocks generated, %d blocks received in the last %d hours (%d expected)"),
                               nBlocks, SPAN_HOURS, BLOCKS_EXPECTED);
    }
    if (!strWarning.empty())
    {
        strMiscWarning = strWarning;
        AlertNotify(strWarning, true);
        lastAlertTime = now;
    }
}

// Protected by cs_main
static VersionBitsCache versionbitscache;

int32_t ComputeBlockVersion(const CBlockIndex* pindexPrev, const Consensus::Params& params)
{
    LOCK(cs_main);
    int32_t nVersion = VERSIONBITS_TOP_BITS;

    for (int i = 0; i < (int)Consensus::MAX_VERSION_BITS_DEPLOYMENTS; i++) {
        ThresholdState state = VersionBitsState(pindexPrev, params, (Consensus::DeploymentPos)i, versionbitscache);
        if (state == THRESHOLD_LOCKED_IN || state == THRESHOLD_STARTED) {
            nVersion |= VersionBitsMask(params, (Consensus::DeploymentPos)i);
        }
    }

    return nVersion;
}

/**
 * Threshold condition checker that triggers when unknown versionbits are seen on the network.
 */
class WarningBitsConditionChecker : public AbstractThresholdConditionChecker
{
private:
    int bit;

public:
    WarningBitsConditionChecker(int bitIn) : bit(bitIn) {}

    int64_t BeginTime(const Consensus::Params& params) const { return 0; }
    int64_t EndTime(const Consensus::Params& params) const { return std::numeric_limits<int64_t>::max(); }
    int Period(const Consensus::Params& params) const { return params.nMinerConfirmationWindow; }
    int Threshold(const Consensus::Params& params) const { return params.nRuleChangeActivationThreshold; }

    bool Condition(const CBlockIndex* pindex, const Consensus::Params& params) const
    {
        return ((pindex->nVersion & VERSIONBITS_TOP_MASK) == VERSIONBITS_TOP_BITS) &&
               ((pindex->nVersion >> bit) & 1) != 0 &&
               ((ComputeBlockVersion(pindex->pprev, params) >> bit) & 1) == 0;
    }
};

// Protected by cs_main
static ThresholdConditionCache warningcache[VERSIONBITS_NUM_BITS];

static int64_t nTimeCheck = 0;
static int64_t nTimeForks = 0;
static int64_t nTimeVerify = 0;
static int64_t nTimeConnect = 0;
static int64_t nTimeIndex = 0;
static int64_t nTimeCallbacks = 0;
static int64_t nTimeTotal = 0;

<<<<<<< HEAD
bool ConnectBlock(const CBlock& block, CValidationState& state, CBlockIndex* pindex, CCoinsViewCache& view, std::set<valtype>& expiredNames, bool fJustCheck)
=======
bool ConnectBlock(const CBlock& block, CValidationState& state, CBlockIndex* pindex,
                  CCoinsViewCache& view, const CChainParams& chainparams, bool fJustCheck)
>>>>>>> a4132591
{
    AssertLockHeld(cs_main);

    int64_t nTimeStart = GetTimeMicros();

    // Check it again in case a previous version let a bad block in
    if (!CheckBlock(block, state, !fJustCheck, !fJustCheck))
        return error("%s: Consensus::CheckBlock: %s", __func__, FormatStateMessage(state));

    // verify that the view's current state corresponds to the previous block
    uint256 hashPrevBlock = pindex->pprev == NULL ? uint256() : pindex->pprev->GetBlockHash();
    assert(hashPrevBlock == view.GetBestBlock());

    // Special case for the genesis block, skipping connection of its transactions
    // (its coinbase is unspendable)
    if (block.GetHash() == chainparams.GetConsensus().hashGenesisBlock) {
        if (!fJustCheck)
            view.SetBestBlock(pindex->GetBlockHash());
        return true;
    }

    bool fScriptChecks = true;
    if (fCheckpointsEnabled) {
        CBlockIndex *pindexLastCheckpoint = Checkpoints::GetLastCheckpoint(chainparams.Checkpoints());
        if (pindexLastCheckpoint && pindexLastCheckpoint->GetAncestor(pindex->nHeight) == pindex) {
            // This block is an ancestor of a checkpoint: disable script checks
            fScriptChecks = false;
        }
    }

    int64_t nTime1 = GetTimeMicros(); nTimeCheck += nTime1 - nTimeStart;
    LogPrint("bench", "    - Sanity checks: %.2fms [%.2fs]\n", 0.001 * (nTime1 - nTimeStart), nTimeCheck * 0.000001);

    // Do not allow blocks that contain transactions which 'overwrite' older transactions,
    // unless those are already completely spent.
    // If such overwrites are allowed, coinbases and transactions depending upon those
    // can be duplicated to remove the ability to spend the first instance -- even after
    // being sent to another address.
    // See BIP30 and http://r6.ca/blog/20120206T005236Z.html for more information.
    // This logic is not necessary for memory pool transactions, as AcceptToMemoryPool
    // already refuses previously-known transaction ids entirely.
    // FIXME: Enable strict check after appropriate fork.
    bool fEnforceBIP30 = (!pindex->phashBlock) || // Enforce on CreateNewBlock invocations which don't have a hash.
                          !(true);

    // Once BIP34 activated it was not possible to create new duplicate coinbases and thus other than starting
    // with the 2 existing duplicate coinbase pairs, not possible to create overwriting txs.  But by the
    // time BIP34 activated, in each of the existing pairs the duplicate coinbase had overwritten the first
    // before the first had been spent.  Since those coinbases are sufficiently buried its no longer possible to create further
    // duplicate transactions descending from the known pairs either.
    // If we're on the known chain at height greater than where BIP34 activated, we can save the db accesses needed for the BIP30 check.
    //CBlockIndex *pindexBIP34height = pindex->pprev->GetAncestor(chainparams.GetConsensus().BIP34Height);
    //Only continue to enforce if we're below BIP34 activation height or the block hash at that height doesn't correspond.
    //fEnforceBIP30 = fEnforceBIP30 && (!pindexBIP34height || !(pindexBIP34height->GetBlockHash() == chainparams.GetConsensus().BIP34Hash));

    if (fEnforceBIP30) {
        BOOST_FOREACH(const CTransaction& tx, block.vtx) {
            const CCoins* coins = view.AccessCoins(tx.GetHash());
            if (coins && !coins->IsPruned())
                return state.DoS(100, error("ConnectBlock(): tried to overwrite transaction"),
                                 REJECT_INVALID, "bad-txns-BIP30");
        }
    }

    // Disable strict BIP16 checks until we do a softfork for it
    // FIXME: Enable strict check in the future.
    const bool fStrictPayToScriptHash = false;

    unsigned int flags = fStrictPayToScriptHash ? SCRIPT_VERIFY_P2SH : SCRIPT_VERIFY_NONE;

    // Start enforcing the DERSIG (BIP66) rules, for block.nVersion=3 blocks,
    // when 75% of the network has upgraded:
    if (block.GetBaseVersion() >= 3 && IsSuperMajority(3, pindex->pprev, chainparams.GetConsensus().nMajorityEnforceBlockUpgrade, chainparams.GetConsensus())) {
        flags |= SCRIPT_VERIFY_DERSIG;
    }

    // Start enforcing CHECKLOCKTIMEVERIFY, (BIP65) for block.nVersion=4
    // blocks, when 75% of the network has upgraded:
    if (block.GetBaseVersion() >= 4 && IsSuperMajority(4, pindex->pprev, chainparams.GetConsensus().nMajorityEnforceBlockUpgrade, chainparams.GetConsensus())) {
        flags |= SCRIPT_VERIFY_CHECKLOCKTIMEVERIFY;
    }

    // Start enforcing BIP68 (sequence locks) and BIP112 (CHECKSEQUENCEVERIFY) using versionbits logic.
    int nLockTimeFlags = 0;
    if (VersionBitsState(pindex->pprev, chainparams.GetConsensus(), Consensus::DEPLOYMENT_CSV, versionbitscache) == THRESHOLD_ACTIVE) {
        flags |= SCRIPT_VERIFY_CHECKSEQUENCEVERIFY;
        nLockTimeFlags |= LOCKTIME_VERIFY_SEQUENCE;
    }

    int64_t nTime2 = GetTimeMicros(); nTimeForks += nTime2 - nTime1;
    LogPrint("bench", "    - Fork checks: %.2fms [%.2fs]\n", 0.001 * (nTime2 - nTime1), nTimeForks * 0.000001);

    CBlockUndo blockundo;

    CCheckQueueControl<CScriptCheck> control(fScriptChecks && nScriptCheckThreads ? &scriptcheckqueue : NULL);

    std::vector<int> prevheights;
    CAmount nFees = 0;
    int nInputs = 0;
    unsigned int nSigOps = 0;
    CDiskTxPos pos(pindex->GetBlockPos(), GetSizeOfCompactSize(block.vtx.size()));
    std::vector<std::pair<uint256, CDiskTxPos> > vPos;
    vPos.reserve(block.vtx.size());
    blockundo.vtxundo.reserve(block.vtx.size() - 1);
    for (unsigned int i = 0; i < block.vtx.size(); i++)
    {
        const CTransaction &tx = block.vtx[i];

        nInputs += tx.vin.size();
        nSigOps += GetLegacySigOpCount(tx);
        if (nSigOps > MAX_BLOCK_SIGOPS)
            return state.DoS(100, error("ConnectBlock(): too many sigops"),
                             REJECT_INVALID, "bad-blk-sigops");

        if (!tx.IsCoinBase())
        {
            if (!view.HaveInputs(tx))
                return state.DoS(100, error("ConnectBlock(): inputs missing/spent"),
                                 REJECT_INVALID, "bad-txns-inputs-missingorspent");

            // Check that transaction is BIP68 final
            // BIP68 lock checks (as opposed to nLockTime checks) must
            // be in ConnectBlock because they require the UTXO set
            prevheights.resize(tx.vin.size());
            for (size_t j = 0; j < tx.vin.size(); j++) {
                prevheights[j] = view.AccessCoins(tx.vin[j].prevout.hash)->nHeight;
            }

            if (!SequenceLocks(tx, nLockTimeFlags, &prevheights, *pindex)) {
                return state.DoS(100, error("%s: contains a non-BIP68-final transaction", __func__),
                                 REJECT_INVALID, "bad-txns-nonfinal");
            }

            if (fStrictPayToScriptHash)
            {
                // Add in sigops done by pay-to-script-hash inputs;
                // this is to prevent a "rogue miner" from creating
                // an incredibly-expensive-to-validate block.
                nSigOps += GetP2SHSigOpCount(tx, view);
                if (nSigOps > MAX_BLOCK_SIGOPS)
                    return state.DoS(100, error("ConnectBlock(): too many sigops"),
                                     REJECT_INVALID, "bad-blk-sigops");
            }

            nFees += view.GetValueIn(tx)-tx.GetValueOut();

            std::vector<CScriptCheck> vChecks;
            bool fCacheResults = fJustCheck; /* Don't cache results if we're actually connecting blocks (still consult the cache, though) */
            if (!CheckInputs(tx, state, view, fScriptChecks, flags, fCacheResults, nScriptCheckThreads ? &vChecks : NULL))
                return error("ConnectBlock(): CheckInputs on %s failed with %s",
                    tx.GetHash().ToString(), FormatStateMessage(state));
            control.Add(vChecks);
        }

        CTxUndo undoDummy;
        if (i > 0) {
            blockundo.vtxundo.push_back(CTxUndo());
        }
        UpdateCoins(tx, state, view, i == 0 ? undoDummy : blockundo.vtxundo.back(), pindex->nHeight);
        ApplyNameTransaction(tx, pindex->nHeight, view, blockundo);

        vPos.push_back(std::make_pair(tx.GetHash(), pos));
        pos.nTxOffset += ::GetSerializeSize(tx, SER_DISK, CLIENT_VERSION);
    }
    int64_t nTime3 = GetTimeMicros(); nTimeConnect += nTime3 - nTime2;
    LogPrint("bench", "      - Connect %u transactions: %.2fms (%.3fms/tx, %.3fms/txin) [%.2fs]\n", (unsigned)block.vtx.size(), 0.001 * (nTime3 - nTime2), 0.001 * (nTime3 - nTime2) / block.vtx.size(), nInputs <= 1 ? 0 : 0.001 * (nTime3 - nTime2) / (nInputs-1), nTimeConnect * 0.000001);

    CAmount blockReward = nFees + GetBlockSubsidy(pindex->nHeight, chainparams.GetConsensus());
    if (block.vtx[0].GetValueOut() > blockReward)
        return state.DoS(100,
                         error("ConnectBlock(): coinbase pays too much (actual=%d vs limit=%d)",
                               block.vtx[0].GetValueOut(), blockReward),
                               REJECT_INVALID, "bad-cb-amount");

    if (!control.Wait())
        return state.DoS(100, false);
    int64_t nTime4 = GetTimeMicros(); nTimeVerify += nTime4 - nTime2;
    LogPrint("bench", "    - Verify %u txins: %.2fms (%.3fms/txin) [%.2fs]\n", nInputs - 1, 0.001 * (nTime4 - nTime2), nInputs <= 1 ? 0 : 0.001 * (nTime4 - nTime2) / (nInputs-1), nTimeVerify * 0.000001);

    if (fJustCheck)
        return true;

    /* Remove expired names from the UTXO set.  They become permanently
       unspendable.  Note that we use nHeight+1 here because a possible
       spending transaction would be at least at that height.  This has
       to be done after checking the transactions themselves, because
       spending a name would still be valid in the current block.  */
    if (!ExpireNames(pindex->nHeight + 1, view, blockundo, expiredNames))
        return error("%s : ExpireNames failed", __func__);

    // Write undo information to disk
    if (pindex->GetUndoPos().IsNull() || !pindex->IsValid(BLOCK_VALID_SCRIPTS))
    {
        if (pindex->GetUndoPos().IsNull()) {
            CDiskBlockPos pos;
            if (!FindUndoPos(state, pindex->nFile, pos, ::GetSerializeSize(blockundo, SER_DISK, CLIENT_VERSION) + 40))
                return error("ConnectBlock(): FindUndoPos failed");
            if (!UndoWriteToDisk(blockundo, pos, pindex->pprev->GetBlockHash(), chainparams.MessageStart()))
                return AbortNode(state, "Failed to write undo data");

            // update nUndoPos in block index
            pindex->nUndoPos = pos.nPos;
            pindex->nStatus |= BLOCK_HAVE_UNDO;
        }

        pindex->RaiseValidity(BLOCK_VALID_SCRIPTS);
        setDirtyBlockIndex.insert(pindex);
    }

    if (fTxIndex)
        if (!pblocktree->WriteTxIndex(vPos))
            return AbortNode(state, "Failed to write transaction index");

    // add this block to the view's block chain
    view.SetBestBlock(pindex->GetBlockHash());

    int64_t nTime5 = GetTimeMicros(); nTimeIndex += nTime5 - nTime4;
    LogPrint("bench", "    - Index writing: %.2fms [%.2fs]\n", 0.001 * (nTime5 - nTime4), nTimeIndex * 0.000001);

    // Watch for changes to the previous coinbase transaction.
    static uint256 hashPrevBestCoinBase;
    GetMainSignals().UpdatedTransaction(hashPrevBestCoinBase);
    hashPrevBestCoinBase = block.vtx[0].GetHash();

    int64_t nTime6 = GetTimeMicros(); nTimeCallbacks += nTime6 - nTime5;
    LogPrint("bench", "    - Callbacks: %.2fms [%.2fs]\n", 0.001 * (nTime6 - nTime5), nTimeCallbacks * 0.000001);

    return true;
}

enum FlushStateMode {
    FLUSH_STATE_NONE,
    FLUSH_STATE_IF_NEEDED,
    FLUSH_STATE_PERIODIC,
    FLUSH_STATE_ALWAYS
};

/**
 * Update the on-disk chain state.
 * The caches and indexes are flushed depending on the mode we're called with
 * if they're too large, if it's been a while since the last write,
 * or always and in all cases if we're in prune mode and are deleting files.
 */
bool static FlushStateToDisk(CValidationState &state, FlushStateMode mode) {
    const CChainParams& chainparams = Params();
    LOCK2(cs_main, cs_LastBlockFile);
    static int64_t nLastWrite = 0;
    static int64_t nLastFlush = 0;
    static int64_t nLastSetChain = 0;
    std::set<int> setFilesToPrune;
    bool fFlushForPrune = false;
    try {
    if (fPruneMode && fCheckForPruning && !fReindex) {
        FindFilesToPrune(setFilesToPrune, chainparams.PruneAfterHeight());
        fCheckForPruning = false;
        if (!setFilesToPrune.empty()) {
            fFlushForPrune = true;
            if (!fHavePruned) {
                pblocktree->WriteFlag("prunedblockfiles", true);
                fHavePruned = true;
            }
        }
    }
    int64_t nNow = GetTimeMicros();
    // Avoid writing/flushing immediately after startup.
    if (nLastWrite == 0) {
        nLastWrite = nNow;
    }
    if (nLastFlush == 0) {
        nLastFlush = nNow;
    }
    if (nLastSetChain == 0) {
        nLastSetChain = nNow;
    }
    size_t cacheSize = pcoinsTip->DynamicMemoryUsage();
    // The cache is large and close to the limit, but we have time now (not in the middle of a block processing).
    bool fCacheLarge = mode == FLUSH_STATE_PERIODIC && cacheSize * (10.0/9) > nCoinCacheUsage;
    // The cache is over the limit, we have to write now.
    bool fCacheCritical = mode == FLUSH_STATE_IF_NEEDED && cacheSize > nCoinCacheUsage;
    // It's been a while since we wrote the block index to disk. Do this frequently, so we don't need to redownload after a crash.
    bool fPeriodicWrite = mode == FLUSH_STATE_PERIODIC && nNow > nLastWrite + (int64_t)DATABASE_WRITE_INTERVAL * 1000000;
    // It's been very long since we flushed the cache. Do this infrequently, to optimize cache usage.
    bool fPeriodicFlush = mode == FLUSH_STATE_PERIODIC && nNow > nLastFlush + (int64_t)DATABASE_FLUSH_INTERVAL * 1000000;
    // Combine all conditions that result in a full cache flush.
    bool fDoFullFlush = (mode == FLUSH_STATE_ALWAYS) || fCacheLarge || fCacheCritical || fPeriodicFlush || fFlushForPrune;
    // Write blocks and block index to disk.
    if (fDoFullFlush || fPeriodicWrite) {
        // Depend on nMinDiskSpace to ensure we can write block index
        if (!CheckDiskSpace(0))
            return state.Error("out of disk space");
        // First make sure all block and undo data is flushed to disk.
        FlushBlockFile();
        // Then update all block file information (which may refer to block and undo files).
        {
            std::vector<std::pair<int, const CBlockFileInfo*> > vFiles;
            vFiles.reserve(setDirtyFileInfo.size());
            for (set<int>::iterator it = setDirtyFileInfo.begin(); it != setDirtyFileInfo.end(); ) {
                vFiles.push_back(make_pair(*it, &vinfoBlockFile[*it]));
                setDirtyFileInfo.erase(it++);
            }
            std::vector<const CBlockIndex*> vBlocks;
            vBlocks.reserve(setDirtyBlockIndex.size());
            for (set<CBlockIndex*>::iterator it = setDirtyBlockIndex.begin(); it != setDirtyBlockIndex.end(); ) {
                vBlocks.push_back(*it);
                setDirtyBlockIndex.erase(it++);
            }
            if (!pblocktree->WriteBatchSync(vFiles, nLastBlockFile, vBlocks)) {
                return AbortNode(state, "Files to write to block index database");
            }
        }
        // Finally remove any pruned files
        if (fFlushForPrune)
            UnlinkPrunedFiles(setFilesToPrune);
        nLastWrite = nNow;
    }
    // Flush best chain related state. This can only be done if the blocks / block index write was also done.
    if (fDoFullFlush) {
        // Typical CCoins structures on disk are around 128 bytes in size.
        // Pushing a new one to the database can cause it to be written
        // twice (once in the log, and once in the tables). This is already
        // an overestimation, as most will delete an existing entry or
        // overwrite one. Still, use a conservative safety factor of 2.
        if (!CheckDiskSpace(128 * 2 * 2 * pcoinsTip->GetCacheSize()))
            return state.Error("out of disk space");
        // Flush the chainstate (which may refer to block index entries).
        if (!pcoinsTip->Flush())
            return AbortNode(state, "Failed to write to coin database");
        nLastFlush = nNow;
    }
    if (fDoFullFlush || ((mode == FLUSH_STATE_ALWAYS || mode == FLUSH_STATE_PERIODIC) && nNow > nLastSetChain + (int64_t)DATABASE_WRITE_INTERVAL * 1000000)) {
        // Update best block in wallet (so we can detect restored wallets).
        GetMainSignals().SetBestChain(chainActive.GetLocator());
        nLastSetChain = nNow;
    }
    } catch (const std::runtime_error& e) {
        return AbortNode(state, std::string("System error while flushing: ") + e.what());
    }
    return true;
}

void FlushStateToDisk() {
    CValidationState state;
    FlushStateToDisk(state, FLUSH_STATE_ALWAYS);
}

void PruneAndFlush() {
    CValidationState state;
    fCheckForPruning = true;
    FlushStateToDisk(state, FLUSH_STATE_NONE);
}

/** Update chainActive and related internal data structures. */
void static UpdateTip(CBlockIndex *pindexNew, const CChainParams& chainParams) {
    chainActive.SetTip(pindexNew);

    // New best block
    nTimeBestReceived = GetTime();
    mempool.AddTransactionsUpdated(1);

    LogPrintf("%s: new best=%s height=%d version=0x%08x log2_work=%.8g tx=%lu date='%s' progress=%f cache=%.1fMiB(%utx)\n", __func__,
      chainActive.Tip()->GetBlockHash().ToString(), chainActive.Height(), chainActive.Tip()->nVersion,
      log(chainActive.Tip()->nChainWork.getdouble())/log(2.0), (unsigned long)chainActive.Tip()->nChainTx,
      DateTimeStrFormat("%Y-%m-%d %H:%M:%S", chainActive.Tip()->GetBlockTime()),
      Checkpoints::GuessVerificationProgress(chainParams.Checkpoints(), chainActive.Tip()), pcoinsTip->DynamicMemoryUsage() * (1.0 / (1<<20)), pcoinsTip->GetCacheSize());

    cvBlockChange.notify_all();

    // Check the version of the last 100 blocks to see if we need to upgrade:
    static bool fWarned = false;
    if (!IsInitialBlockDownload())
    {
        int nUpgraded = 0;
        const CBlockIndex* pindex = chainActive.Tip();
        for (int bit = 0; bit < VERSIONBITS_NUM_BITS; bit++) {
            WarningBitsConditionChecker checker(bit);
            ThresholdState state = checker.GetStateFor(pindex, chainParams.GetConsensus(), warningcache[bit]);
            if (state == THRESHOLD_ACTIVE || state == THRESHOLD_LOCKED_IN) {
                if (state == THRESHOLD_ACTIVE) {
                    strMiscWarning = strprintf(_("Warning: unknown new rules activated (versionbit %i)"), bit);
                    if (!fWarned) {
                        AlertNotify(strMiscWarning, true);
                        fWarned = true;
                    }
                } else {
                    LogPrintf("%s: unknown new rules are about to activate (versionbit %i)\n", __func__, bit);
                }
            }
        }
        for (int i = 0; i < 100 && pindex != NULL; i++)
        {
            int32_t nExpectedVersion = ComputeBlockVersion(pindex->pprev, chainParams.GetConsensus());
            if (pindex->GetBaseVersion() > VERSIONBITS_LAST_OLD_BLOCK_VERSION && (pindex->GetBaseVersion() & ~nExpectedVersion) != 0)
                ++nUpgraded;
            pindex = pindex->pprev;
        }
        if (nUpgraded > 0)
            LogPrintf("%s: %d of last 100 blocks have unexpected version\n", __func__, nUpgraded);
        if (nUpgraded > 100/2)
        {
            // strMiscWarning is read by GetWarnings(), called by Qt and the JSON-RPC code to warn the user:
            strMiscWarning = _("Warning: Unknown block versions being mined! It's possible unknown rules are in effect");
            if (!fWarned) {
                AlertNotify(strMiscWarning, true);
                fWarned = true;
            }
        }
    }
}

/** Disconnect chainActive's tip. You probably want to call mempool.removeForReorg and manually re-limit mempool size after this, with cs_main held. */
bool static DisconnectTip(CValidationState& state, const CChainParams& chainparams)
{
    CBlockIndex *pindexDelete = chainActive.Tip();
    assert(pindexDelete);
    mempool.check(pcoinsTip);
    CheckNameDB (true);
    // Read block from disk.
    CBlock block;
    if (!ReadBlockFromDisk(block, pindexDelete, chainparams.GetConsensus()))
        return AbortNode(state, "Failed to read block");
    // Apply the block atomically to the chain state.
    std::set<valtype> unexpiredNames;
    int64_t nStart = GetTimeMicros();
    {
        CCoinsViewCache view(pcoinsTip);
        if (!DisconnectBlock(block, state, pindexDelete, view, unexpiredNames))
            return error("DisconnectTip(): DisconnectBlock %s failed", pindexDelete->GetBlockHash().ToString());
        assert(view.Flush());
    }
    LogPrint("bench", "- Disconnect block: %.2fms\n", (GetTimeMicros() - nStart) * 0.001);
    // Write the chain state to disk, if necessary.
    if (!FlushStateToDisk(state, FLUSH_STATE_IF_NEEDED))
        return false;
    // Resurrect mempool transactions from the disconnected block.
    std::vector<uint256> vHashUpdate;
    BOOST_FOREACH(const CTransaction &tx, block.vtx) {
        // ignore validation errors in resurrected transactions
        list<CTransaction> removed;
        CValidationState stateDummy;
        if (tx.IsCoinBase() || !AcceptToMemoryPool(mempool, stateDummy, tx, false, NULL, NULL, true)) {
            mempool.removeRecursive(tx, removed);
        } else if (mempool.exists(tx.GetHash())) {
            vHashUpdate.push_back(tx.GetHash());
        }
    }
    // AcceptToMemoryPool/addUnchecked all assume that new mempool entries have
    // no in-mempool children, which is generally not true when adding
    // previously-confirmed transactions back to the mempool.
    // UpdateTransactionsFromBlock finds descendants of any transactions in this
    // block that were added back and cleans up the mempool state.
    mempool.UpdateTransactionsFromBlock(vHashUpdate);
    // Fix the pool for conflicts due to unexpired names.
    list<CTransaction> txNameConflicts;
    mempool.removeUnexpireConflicts(unexpiredNames, txNameConflicts);
    mempool.check(pcoinsTip);
    // Update chainActive and related variables.
<<<<<<< HEAD
    UpdateTip(pindexDelete->pprev);
    CheckNameDB (true);
    // Tell wallet about transactions that went from mempool
    // to conflicted:
    BOOST_FOREACH(const CTransaction &tx, txNameConflicts) {
        SyncWithWallets(tx, NULL);
        NameConflict(tx, *pindexDelete->pprev->phashBlock);
    }
=======
    UpdateTip(pindexDelete->pprev, chainparams);
>>>>>>> a4132591
    // Let wallets know transactions went from 1-confirmed to
    // 0-confirmed or conflicted:
    BOOST_FOREACH(const CTransaction &tx, block.vtx) {
        SyncWithWallets(tx, pindexDelete->pprev, NULL);
    }
    return true;
}

static int64_t nTimeReadFromDisk = 0;
static int64_t nTimeConnectTotal = 0;
static int64_t nTimeFlush = 0;
static int64_t nTimeChainState = 0;
static int64_t nTimePostConnect = 0;

/**
 * Connect a new block to chainActive. pblock is either NULL or a pointer to a CBlock
 * corresponding to pindexNew, to bypass loading it again from disk.
 */
bool static ConnectTip(CValidationState& state, const CChainParams& chainparams, CBlockIndex* pindexNew, const CBlock* pblock)
{
    assert(pindexNew->pprev == chainActive.Tip());
    mempool.check(pcoinsTip);
    CheckNameDB (true);
    // Read block from disk.
    int64_t nTime1 = GetTimeMicros();
    CBlock block;
    if (!pblock) {
        if (!ReadBlockFromDisk(block, pindexNew, chainparams.GetConsensus()))
            return AbortNode(state, "Failed to read block");
        pblock = &block;
    }
    // Apply the block atomically to the chain state.
    std::set<valtype> expiredNames;
    int64_t nTime2 = GetTimeMicros(); nTimeReadFromDisk += nTime2 - nTime1;
    int64_t nTime3;
    LogPrint("bench", "  - Load block from disk: %.2fms [%.2fs]\n", (nTime2 - nTime1) * 0.001, nTimeReadFromDisk * 0.000001);
    {
        CCoinsViewCache view(pcoinsTip);
<<<<<<< HEAD
        bool rv = ConnectBlock(*pblock, state, pindexNew, view, expiredNames);
=======
        bool rv = ConnectBlock(*pblock, state, pindexNew, view, chainparams);
>>>>>>> a4132591
        GetMainSignals().BlockChecked(*pblock, state);
        if (!rv) {
            if (state.IsInvalid())
                InvalidBlockFound(pindexNew, state);
            return error("ConnectTip(): ConnectBlock %s failed", pindexNew->GetBlockHash().ToString());
        }
        mapBlockSource.erase(pindexNew->GetBlockHash());
        nTime3 = GetTimeMicros(); nTimeConnectTotal += nTime3 - nTime2;
        LogPrint("bench", "  - Connect total: %.2fms [%.2fs]\n", (nTime3 - nTime2) * 0.001, nTimeConnectTotal * 0.000001);
        assert(view.Flush());
    }
    int64_t nTime4 = GetTimeMicros(); nTimeFlush += nTime4 - nTime3;
    LogPrint("bench", "  - Flush: %.2fms [%.2fs]\n", (nTime4 - nTime3) * 0.001, nTimeFlush * 0.000001);
    // Write the chain state to disk, if necessary.
    if (!FlushStateToDisk(state, FLUSH_STATE_IF_NEEDED))
        return false;
    int64_t nTime5 = GetTimeMicros(); nTimeChainState += nTime5 - nTime4;
    LogPrint("bench", "  - Writing chainstate: %.2fms [%.2fs]\n", (nTime5 - nTime4) * 0.001, nTimeChainState * 0.000001);
    // Remove conflicting transactions from the mempool.
    list<CTransaction> txConflicted, txNameConflicts;
    mempool.removeForBlock(pblock->vtx, pindexNew->nHeight,
                           txConflicted, txNameConflicts,
                           !IsInitialBlockDownload());
    mempool.removeExpireConflicts(expiredNames, txNameConflicts);
    mempool.check(pcoinsTip);
    // Update chainActive & related variables.
<<<<<<< HEAD
    UpdateTip(pindexNew);
    CheckNameDB (false);
=======
    UpdateTip(pindexNew, chainparams);
>>>>>>> a4132591
    // Tell wallet about transactions that went from mempool
    // to conflicted:
    BOOST_FOREACH(const CTransaction &tx, txConflicted) {
        SyncWithWallets(tx, pindexNew, NULL);
    }
    BOOST_FOREACH(const CTransaction &tx, txNameConflicts) {
        SyncWithWallets(tx, NULL);
        NameConflict(tx, pblock->GetHash());
    }
    // ... and about transactions that got confirmed:
    BOOST_FOREACH(const CTransaction &tx, pblock->vtx) {
        SyncWithWallets(tx, pindexNew, pblock);
    }

    int64_t nTime6 = GetTimeMicros(); nTimePostConnect += nTime6 - nTime5; nTimeTotal += nTime6 - nTime1;
    LogPrint("bench", "  - Connect postprocess: %.2fms [%.2fs]\n", (nTime6 - nTime5) * 0.001, nTimePostConnect * 0.000001);
    LogPrint("bench", "- Connect block: %.2fms [%.2fs]\n", (nTime6 - nTime1) * 0.001, nTimeTotal * 0.000001);
    return true;
}

/**
 * Return the tip of the chain with the most work in it, that isn't
 * known to be invalid (it's however far from certain to be valid).
 */
static CBlockIndex* FindMostWorkChain() {
    do {
        CBlockIndex *pindexNew = NULL;

        // Find the best candidate header.
        {
            std::set<CBlockIndex*, CBlockIndexWorkComparator>::reverse_iterator it = setBlockIndexCandidates.rbegin();
            if (it == setBlockIndexCandidates.rend())
                return NULL;
            pindexNew = *it;
        }

        // Check whether all blocks on the path between the currently active chain and the candidate are valid.
        // Just going until the active chain is an optimization, as we know all blocks in it are valid already.
        CBlockIndex *pindexTest = pindexNew;
        bool fInvalidAncestor = false;
        while (pindexTest && !chainActive.Contains(pindexTest)) {
            assert(pindexTest->nChainTx || pindexTest->nHeight == 0);

            // Pruned nodes may have entries in setBlockIndexCandidates for
            // which block files have been deleted.  Remove those as candidates
            // for the most work chain if we come across them; we can't switch
            // to a chain unless we have all the non-active-chain parent blocks.
            bool fFailedChain = pindexTest->nStatus & BLOCK_FAILED_MASK;
            bool fMissingData = !(pindexTest->nStatus & BLOCK_HAVE_DATA);
            if (fFailedChain || fMissingData) {
                // Candidate chain is not usable (either invalid or missing data)
                if (fFailedChain && (pindexBestInvalid == NULL || pindexNew->nChainWork > pindexBestInvalid->nChainWork))
                    pindexBestInvalid = pindexNew;
                CBlockIndex *pindexFailed = pindexNew;
                // Remove the entire chain from the set.
                while (pindexTest != pindexFailed) {
                    if (fFailedChain) {
                        pindexFailed->nStatus |= BLOCK_FAILED_CHILD;
                    } else if (fMissingData) {
                        // If we're missing data, then add back to mapBlocksUnlinked,
                        // so that if the block arrives in the future we can try adding
                        // to setBlockIndexCandidates again.
                        mapBlocksUnlinked.insert(std::make_pair(pindexFailed->pprev, pindexFailed));
                    }
                    setBlockIndexCandidates.erase(pindexFailed);
                    pindexFailed = pindexFailed->pprev;
                }
                setBlockIndexCandidates.erase(pindexTest);
                fInvalidAncestor = true;
                break;
            }
            pindexTest = pindexTest->pprev;
        }
        if (!fInvalidAncestor)
            return pindexNew;
    } while(true);
}

/** Delete all entries in setBlockIndexCandidates that are worse than the current tip. */
static void PruneBlockIndexCandidates() {
    // Note that we can't delete the current block itself, as we may need to return to it later in case a
    // reorganization to a better block fails.
    std::set<CBlockIndex*, CBlockIndexWorkComparator>::iterator it = setBlockIndexCandidates.begin();
    while (it != setBlockIndexCandidates.end() && setBlockIndexCandidates.value_comp()(*it, chainActive.Tip())) {
        setBlockIndexCandidates.erase(it++);
    }
    // Either the current tip or a successor of it we're working towards is left in setBlockIndexCandidates.
    assert(!setBlockIndexCandidates.empty());
}

/**
 * Try to make some progress towards making pindexMostWork the active block.
 * pblock is either NULL or a pointer to a CBlock corresponding to pindexMostWork.
 */
static bool ActivateBestChainStep(CValidationState& state, const CChainParams& chainparams, CBlockIndex* pindexMostWork, const CBlock* pblock)
{
    AssertLockHeld(cs_main);
    bool fInvalidFound = false;
    const CBlockIndex *pindexOldTip = chainActive.Tip();
    const CBlockIndex *pindexFork = chainActive.FindFork(pindexMostWork);

    // Disconnect active blocks which are no longer in the best chain.
    bool fBlocksDisconnected = false;
    while (chainActive.Tip() && chainActive.Tip() != pindexFork) {
        if (!DisconnectTip(state, chainparams))
            return false;
        fBlocksDisconnected = true;
    }

    // Build list of new blocks to connect.
    std::vector<CBlockIndex*> vpindexToConnect;
    bool fContinue = true;
    int nHeight = pindexFork ? pindexFork->nHeight : -1;
    while (fContinue && nHeight != pindexMostWork->nHeight) {
        // Don't iterate the entire list of potential improvements toward the best tip, as we likely only need
        // a few blocks along the way.
        int nTargetHeight = std::min(nHeight + 32, pindexMostWork->nHeight);
        vpindexToConnect.clear();
        vpindexToConnect.reserve(nTargetHeight - nHeight);
        CBlockIndex *pindexIter = pindexMostWork->GetAncestor(nTargetHeight);
        while (pindexIter && pindexIter->nHeight != nHeight) {
            vpindexToConnect.push_back(pindexIter);
            pindexIter = pindexIter->pprev;
        }
        nHeight = nTargetHeight;

        // Connect new blocks.
        BOOST_REVERSE_FOREACH(CBlockIndex *pindexConnect, vpindexToConnect) {
            if (!ConnectTip(state, chainparams, pindexConnect, pindexConnect == pindexMostWork ? pblock : NULL)) {
                if (state.IsInvalid()) {
                    // The block violates a consensus rule.
                    if (!state.CorruptionPossible())
                        InvalidChainFound(vpindexToConnect.back());
                    state = CValidationState();
                    fInvalidFound = true;
                    fContinue = false;
                    break;
                } else {
                    // A system error occurred (disk space, database error, ...).
                    return false;
                }
            } else {
                PruneBlockIndexCandidates();
                if (!pindexOldTip || chainActive.Tip()->nChainWork > pindexOldTip->nChainWork) {
                    // We're in a better position than we were. Return temporarily to release the lock.
                    fContinue = false;
                    break;
                }
            }
        }
    }

    if (fBlocksDisconnected) {
        mempool.removeForReorg(pcoinsTip, chainActive.Tip()->nHeight + 1, STANDARD_LOCKTIME_VERIFY_FLAGS);
        LimitMempoolSize(mempool, GetArg("-maxmempool", DEFAULT_MAX_MEMPOOL_SIZE) * 1000000, GetArg("-mempoolexpiry", DEFAULT_MEMPOOL_EXPIRY) * 60 * 60);
    }
    mempool.check(pcoinsTip);

    // Callbacks/notifications for a new best chain.
    if (fInvalidFound)
        CheckForkWarningConditionsOnNewFork(vpindexToConnect.back());
    else
        CheckForkWarningConditions();

    return true;
}

/**
 * Make the best chain active, in multiple steps. The result is either failure
 * or an activated best chain. pblock is either NULL or a pointer to a block
 * that is already loaded (to avoid loading it again from disk).
 */
bool ActivateBestChain(CValidationState &state, const CChainParams& chainparams, const CBlock *pblock) {
    CBlockIndex *pindexMostWork = NULL;
    do {
        boost::this_thread::interruption_point();
        if (ShutdownRequested())
            break;

        CBlockIndex *pindexNewTip = NULL;
        const CBlockIndex *pindexFork;
        bool fInitialDownload;
        {
            LOCK(cs_main);
            CBlockIndex *pindexOldTip = chainActive.Tip();
            pindexMostWork = FindMostWorkChain();

            // Whether we have anything to do at all.
            if (pindexMostWork == NULL || pindexMostWork == chainActive.Tip())
                return true;

            if (!ActivateBestChainStep(state, chainparams, pindexMostWork, pblock && pblock->GetHash() == pindexMostWork->GetBlockHash() ? pblock : NULL))
                return false;

            pindexNewTip = chainActive.Tip();
            pindexFork = chainActive.FindFork(pindexOldTip);
            fInitialDownload = IsInitialBlockDownload();
        }
        // When we reach this point, we switched to a new tip (stored in pindexNewTip).

        // Notifications/callbacks that can run without cs_main
        // Always notify the UI if a new block tip was connected
        if (pindexFork != pindexNewTip) {
            uiInterface.NotifyBlockTip(fInitialDownload, pindexNewTip);

            if (!fInitialDownload) {
                // Find the hashes of all blocks that weren't previously in the best chain.
                std::vector<uint256> vHashes;
                CBlockIndex *pindexToAnnounce = pindexNewTip;
                while (pindexToAnnounce != pindexFork) {
                    vHashes.push_back(pindexToAnnounce->GetBlockHash());
                    pindexToAnnounce = pindexToAnnounce->pprev;
                    if (vHashes.size() == MAX_BLOCKS_TO_ANNOUNCE) {
                        // Limit announcements in case of a huge reorganization.
                        // Rely on the peer's synchronization mechanism in that case.
                        break;
                    }
                }
                // Relay inventory, but don't relay old inventory during initial block download.
                int nBlockEstimate = 0;
                if (fCheckpointsEnabled)
                    nBlockEstimate = Checkpoints::GetTotalBlocksEstimate(chainparams.Checkpoints());
                {
                    LOCK(cs_vNodes);
                    BOOST_FOREACH(CNode* pnode, vNodes) {
                        if (chainActive.Height() > (pnode->nStartingHeight != -1 ? pnode->nStartingHeight - 2000 : nBlockEstimate)) {
                            BOOST_REVERSE_FOREACH(const uint256& hash, vHashes) {
                                pnode->PushBlockHash(hash);
                            }
                        }
                    }
                }
                // Notify external listeners about the new tip.
                if (!vHashes.empty()) {
                    GetMainSignals().UpdatedBlockTip(pindexNewTip);
                }
            }
        }
    } while(pindexMostWork != chainActive.Tip());
    CheckBlockIndex(chainparams.GetConsensus());

    // Write changes periodically to disk, after relay.
    if (!FlushStateToDisk(state, FLUSH_STATE_PERIODIC)) {
        return false;
    }

    return true;
}

bool InvalidateBlock(CValidationState& state, const CChainParams& chainparams, CBlockIndex *pindex)
{
    AssertLockHeld(cs_main);

    // Mark the block itself as invalid.
    pindex->nStatus |= BLOCK_FAILED_VALID;
    setDirtyBlockIndex.insert(pindex);
    setBlockIndexCandidates.erase(pindex);

    while (chainActive.Contains(pindex)) {
        CBlockIndex *pindexWalk = chainActive.Tip();
        pindexWalk->nStatus |= BLOCK_FAILED_CHILD;
        setDirtyBlockIndex.insert(pindexWalk);
        setBlockIndexCandidates.erase(pindexWalk);
        // ActivateBestChain considers blocks already in chainActive
        // unconditionally valid already, so force disconnect away from it.
        if (!DisconnectTip(state, chainparams)) {
            mempool.removeForReorg(pcoinsTip, chainActive.Tip()->nHeight + 1, STANDARD_LOCKTIME_VERIFY_FLAGS);
            return false;
        }
    }

    LimitMempoolSize(mempool, GetArg("-maxmempool", DEFAULT_MAX_MEMPOOL_SIZE) * 1000000, GetArg("-mempoolexpiry", DEFAULT_MEMPOOL_EXPIRY) * 60 * 60);

    // The resulting new best tip may not be in setBlockIndexCandidates anymore, so
    // add it again.
    BlockMap::iterator it = mapBlockIndex.begin();
    while (it != mapBlockIndex.end()) {
        if (it->second->IsValid(BLOCK_VALID_TRANSACTIONS) && it->second->nChainTx && !setBlockIndexCandidates.value_comp()(it->second, chainActive.Tip())) {
            setBlockIndexCandidates.insert(it->second);
        }
        it++;
    }

    InvalidChainFound(pindex);
    mempool.removeForReorg(pcoinsTip, chainActive.Tip()->nHeight + 1, STANDARD_LOCKTIME_VERIFY_FLAGS);
    return true;
}

bool ReconsiderBlock(CValidationState& state, CBlockIndex *pindex) {
    AssertLockHeld(cs_main);

    int nHeight = pindex->nHeight;

    // Remove the invalidity flag from this block and all its descendants.
    BlockMap::iterator it = mapBlockIndex.begin();
    while (it != mapBlockIndex.end()) {
        if (!it->second->IsValid() && it->second->GetAncestor(nHeight) == pindex) {
            it->second->nStatus &= ~BLOCK_FAILED_MASK;
            setDirtyBlockIndex.insert(it->second);
            if (it->second->IsValid(BLOCK_VALID_TRANSACTIONS) && it->second->nChainTx && setBlockIndexCandidates.value_comp()(chainActive.Tip(), it->second)) {
                setBlockIndexCandidates.insert(it->second);
            }
            if (it->second == pindexBestInvalid) {
                // Reset invalid block marker if it was pointing to one of those.
                pindexBestInvalid = NULL;
            }
        }
        it++;
    }

    // Remove the invalidity flag from all ancestors too.
    while (pindex != NULL) {
        if (pindex->nStatus & BLOCK_FAILED_MASK) {
            pindex->nStatus &= ~BLOCK_FAILED_MASK;
            setDirtyBlockIndex.insert(pindex);
        }
        pindex = pindex->pprev;
    }
    return true;
}

CBlockIndex* AddToBlockIndex(const CBlockHeader& block)
{
    // Check for duplicate
    uint256 hash = block.GetHash();
    BlockMap::iterator it = mapBlockIndex.find(hash);
    if (it != mapBlockIndex.end())
        return it->second;

    // Construct new block index object
    CBlockIndex* pindexNew = new CBlockIndex(block);
    assert(pindexNew);
    // We assign the sequence id to blocks only when the full data is available,
    // to avoid miners withholding blocks but broadcasting headers, to get a
    // competitive advantage.
    pindexNew->nSequenceId = 0;
    BlockMap::iterator mi = mapBlockIndex.insert(make_pair(hash, pindexNew)).first;
    pindexNew->phashBlock = &((*mi).first);
    BlockMap::iterator miPrev = mapBlockIndex.find(block.hashPrevBlock);
    if (miPrev != mapBlockIndex.end())
    {
        pindexNew->pprev = (*miPrev).second;
        pindexNew->nHeight = pindexNew->pprev->nHeight + 1;
        pindexNew->BuildSkip();
    }
    pindexNew->nChainWork = (pindexNew->pprev ? pindexNew->pprev->nChainWork : 0) + GetBlockProof(*pindexNew);
    pindexNew->RaiseValidity(BLOCK_VALID_TREE);
    if (pindexBestHeader == NULL || pindexBestHeader->nChainWork < pindexNew->nChainWork)
        pindexBestHeader = pindexNew;

    setDirtyBlockIndex.insert(pindexNew);

    return pindexNew;
}

/** Mark a block as having its data received and checked (up to BLOCK_VALID_TRANSACTIONS). */
bool ReceivedBlockTransactions(const CBlock &block, CValidationState& state, CBlockIndex *pindexNew, const CDiskBlockPos& pos)
{
    pindexNew->nTx = block.vtx.size();
    pindexNew->nChainTx = 0;
    pindexNew->nFile = pos.nFile;
    pindexNew->nDataPos = pos.nPos;
    pindexNew->nUndoPos = 0;
    pindexNew->nStatus |= BLOCK_HAVE_DATA;
    pindexNew->RaiseValidity(BLOCK_VALID_TRANSACTIONS);
    setDirtyBlockIndex.insert(pindexNew);

    if (pindexNew->pprev == NULL || pindexNew->pprev->nChainTx) {
        // If pindexNew is the genesis block or all parents are BLOCK_VALID_TRANSACTIONS.
        deque<CBlockIndex*> queue;
        queue.push_back(pindexNew);

        // Recursively process any descendant blocks that now may be eligible to be connected.
        while (!queue.empty()) {
            CBlockIndex *pindex = queue.front();
            queue.pop_front();
            pindex->nChainTx = (pindex->pprev ? pindex->pprev->nChainTx : 0) + pindex->nTx;
            {
                LOCK(cs_nBlockSequenceId);
                pindex->nSequenceId = nBlockSequenceId++;
            }
            if (chainActive.Tip() == NULL || !setBlockIndexCandidates.value_comp()(pindex, chainActive.Tip())) {
                setBlockIndexCandidates.insert(pindex);
            }
            std::pair<std::multimap<CBlockIndex*, CBlockIndex*>::iterator, std::multimap<CBlockIndex*, CBlockIndex*>::iterator> range = mapBlocksUnlinked.equal_range(pindex);
            while (range.first != range.second) {
                std::multimap<CBlockIndex*, CBlockIndex*>::iterator it = range.first;
                queue.push_back(it->second);
                range.first++;
                mapBlocksUnlinked.erase(it);
            }
        }
    } else {
        if (pindexNew->pprev && pindexNew->pprev->IsValid(BLOCK_VALID_TREE)) {
            mapBlocksUnlinked.insert(std::make_pair(pindexNew->pprev, pindexNew));
        }
    }

    return true;
}

bool FindBlockPos(CValidationState &state, CDiskBlockPos &pos, unsigned int nAddSize, unsigned int nHeight, uint64_t nTime, bool fKnown = false)
{
    LOCK(cs_LastBlockFile);

    unsigned int nFile = fKnown ? pos.nFile : nLastBlockFile;
    if (vinfoBlockFile.size() <= nFile) {
        vinfoBlockFile.resize(nFile + 1);
    }

    if (!fKnown) {
        while (vinfoBlockFile[nFile].nSize + nAddSize >= MAX_BLOCKFILE_SIZE) {
            nFile++;
            if (vinfoBlockFile.size() <= nFile) {
                vinfoBlockFile.resize(nFile + 1);
            }
        }
        pos.nFile = nFile;
        pos.nPos = vinfoBlockFile[nFile].nSize;
    }

    if ((int)nFile != nLastBlockFile) {
        if (!fKnown) {
            LogPrintf("Leaving block file %i: %s\n", nLastBlockFile, vinfoBlockFile[nLastBlockFile].ToString());
        }
        FlushBlockFile(!fKnown);
        nLastBlockFile = nFile;
    }

    vinfoBlockFile[nFile].AddBlock(nHeight, nTime);
    if (fKnown)
        vinfoBlockFile[nFile].nSize = std::max(pos.nPos + nAddSize, vinfoBlockFile[nFile].nSize);
    else
        vinfoBlockFile[nFile].nSize += nAddSize;

    if (!fKnown) {
        unsigned int nOldChunks = (pos.nPos + BLOCKFILE_CHUNK_SIZE - 1) / BLOCKFILE_CHUNK_SIZE;
        unsigned int nNewChunks = (vinfoBlockFile[nFile].nSize + BLOCKFILE_CHUNK_SIZE - 1) / BLOCKFILE_CHUNK_SIZE;
        if (nNewChunks > nOldChunks) {
            if (fPruneMode)
                fCheckForPruning = true;
            if (CheckDiskSpace(nNewChunks * BLOCKFILE_CHUNK_SIZE - pos.nPos)) {
                FILE *file = OpenBlockFile(pos);
                if (file) {
                    LogPrintf("Pre-allocating up to position 0x%x in blk%05u.dat\n", nNewChunks * BLOCKFILE_CHUNK_SIZE, pos.nFile);
                    AllocateFileRange(file, pos.nPos, nNewChunks * BLOCKFILE_CHUNK_SIZE - pos.nPos);
                    fclose(file);
                }
            }
            else
                return state.Error("out of disk space");
        }
    }

    setDirtyFileInfo.insert(nFile);
    return true;
}

bool FindUndoPos(CValidationState &state, int nFile, CDiskBlockPos &pos, unsigned int nAddSize)
{
    pos.nFile = nFile;

    LOCK(cs_LastBlockFile);

    unsigned int nNewSize;
    pos.nPos = vinfoBlockFile[nFile].nUndoSize;
    nNewSize = vinfoBlockFile[nFile].nUndoSize += nAddSize;
    setDirtyFileInfo.insert(nFile);

    unsigned int nOldChunks = (pos.nPos + UNDOFILE_CHUNK_SIZE - 1) / UNDOFILE_CHUNK_SIZE;
    unsigned int nNewChunks = (nNewSize + UNDOFILE_CHUNK_SIZE - 1) / UNDOFILE_CHUNK_SIZE;
    if (nNewChunks > nOldChunks) {
        if (fPruneMode)
            fCheckForPruning = true;
        if (CheckDiskSpace(nNewChunks * UNDOFILE_CHUNK_SIZE - pos.nPos)) {
            FILE *file = OpenUndoFile(pos);
            if (file) {
                LogPrintf("Pre-allocating up to position 0x%x in rev%05u.dat\n", nNewChunks * UNDOFILE_CHUNK_SIZE, pos.nFile);
                AllocateFileRange(file, pos.nPos, nNewChunks * UNDOFILE_CHUNK_SIZE - pos.nPos);
                fclose(file);
            }
        }
        else
            return state.Error("out of disk space");
    }

    return true;
}

/* Temporary check that blocks are compatible with BDB's 10,000 lock limit.
   This is based on Bitcoin's commit 8c222dca4f961ad13ec64d690134a40d09b20813.
   Each "object" touched in the DB may cause two locks (one read and one
   write lock).  Objects are transaction IDs and names.  Thus, count the
   total number of transaction IDs (tx themselves plus all distinct inputs).
   In addition, each Namecoin transaction could touch at most one name,
   so add them as well.  */
bool CheckDbLockLimit(const CBlock& block, const CTransaction* extraTx)
{
    std::vector<CTransaction> vtx = block.vtx;
    if (extraTx)
        vtx.push_back(*extraTx);

    set<uint256> setTxIds;
    unsigned nNames = 0;
    BOOST_FOREACH(const CTransaction& tx, vtx)
    {
        setTxIds.insert(tx.GetHash());
        if (tx.IsNamecoin())
            ++nNames;

        BOOST_FOREACH(const CTxIn& txIn, tx.vin)
            setTxIds.insert(txIn.prevout.hash);
    }

    const unsigned nTotalIds = setTxIds.size() + nNames;

    if (nTotalIds > 4500)
        return error("%s : %u locks estimated, that is too much for BDB",
                     __func__, nTotalIds);

    if (fDebug)
        LogPrintf ("%s : need %u locks\n", __func__, nTotalIds);
    
    return true;
}

bool CheckBlockHeader(const CBlockHeader& block, CValidationState& state, bool fCheckPOW)
{
    // Check proof of work matches claimed amount
    if (fCheckPOW && !CheckProofOfWork(block, Params().GetConsensus()))
        return state.DoS(50, false, REJECT_INVALID, "high-hash", false, "proof of work failed");

    // Check timestamp
    if (block.GetBlockTime() > GetAdjustedTime() + 2 * 60 * 60)
        return state.Invalid(false, REJECT_INVALID, "time-too-new", "block timestamp too far in the future");

    return true;
}

bool CheckBlock(const CBlock& block, CValidationState& state, bool fCheckPOW, bool fCheckMerkleRoot)
{
    // These are checks that are independent of context.

    if (block.fChecked)
        return true;

    // Check that the header is valid (particularly PoW).  This is mostly
    // redundant with the call in AcceptBlockHeader.
    if (!CheckBlockHeader(block, state, fCheckPOW))
        return false;

    // Check the merkle root.
    if (fCheckMerkleRoot) {
        bool mutated;
        uint256 hashMerkleRoot2 = BlockMerkleRoot(block, &mutated);
        if (block.hashMerkleRoot != hashMerkleRoot2)
            return state.DoS(100, false, REJECT_INVALID, "bad-txnmrklroot", true, "hashMerkleRoot mismatch");

        // Check for merkle tree malleability (CVE-2012-2459): repeating sequences
        // of transactions in a block without affecting the merkle root of a block,
        // while still invalidating it.
        if (mutated)
            return state.DoS(100, false, REJECT_INVALID, "bad-txns-duplicate", true, "duplicate transaction");
    }

    // All potential-corruption validation must be done before we do any
    // transaction validation, as otherwise we may mark the header as invalid
    // because we receive the wrong transactions for it.

    // Size limits
    if (block.vtx.empty() || block.vtx.size() > MAX_BLOCK_SIZE || ::GetSerializeSize(block, SER_NETWORK, PROTOCOL_VERSION) > MAX_BLOCK_SIZE)
        return state.DoS(100, false, REJECT_INVALID, "bad-blk-length", false, "size limits failed");

    // Enforce the temporary DB lock limit.
    // TODO: Remove with a hardfork in the future.
    if (!CheckDbLockLimit(block))
        return state.DoS(100, error("%s : DB lock limit failed", __func__),
                         REJECT_INVALID, "bad-db-locks");

    // First transaction must be coinbase, the rest must not be
    if (block.vtx.empty() || !block.vtx[0].IsCoinBase())
        return state.DoS(100, false, REJECT_INVALID, "bad-cb-missing", false, "first tx is not coinbase");
    for (unsigned int i = 1; i < block.vtx.size(); i++)
        if (block.vtx[i].IsCoinBase())
            return state.DoS(100, false, REJECT_INVALID, "bad-cb-multiple", false, "more than one coinbase");

    // Check transactions
    BOOST_FOREACH(const CTransaction& tx, block.vtx)
        if (!CheckTransaction(tx, state))
            return state.Invalid(false, state.GetRejectCode(), state.GetRejectReason(),
                                 strprintf("Transaction check failed (tx hash %s) %s", tx.GetHash().ToString(), state.GetDebugMessage()));

    unsigned int nSigOps = 0;
    BOOST_FOREACH(const CTransaction& tx, block.vtx)
    {
        nSigOps += GetLegacySigOpCount(tx);
    }
    if (nSigOps > MAX_BLOCK_SIGOPS)
        return state.DoS(100, false, REJECT_INVALID, "bad-blk-sigops", false, "out-of-bounds SigOpCount");

    if (fCheckPOW && fCheckMerkleRoot)
        block.fChecked = true;

    return true;
}

static bool CheckIndexAgainstCheckpoint(const CBlockIndex* pindexPrev, CValidationState& state, const CChainParams& chainparams, const uint256& hash)
{
    if (*pindexPrev->phashBlock == chainparams.GetConsensus().hashGenesisBlock)
        return true;

    int nHeight = pindexPrev->nHeight+1;
    // Don't accept any forks from the main chain prior to last checkpoint
    CBlockIndex* pcheckpoint = Checkpoints::GetLastCheckpoint(chainparams.Checkpoints());
    if (pcheckpoint && nHeight < pcheckpoint->nHeight)
        return state.DoS(100, error("%s: forked chain older than last checkpoint (height %d)", __func__, nHeight));

    return true;
}

bool ContextualCheckBlockHeader(const CBlockHeader& block, CValidationState& state, CBlockIndex * const pindexPrev)
{
    const Consensus::Params& consensusParams = Params().GetConsensus();

    // Disallow legacy blocks after merge-mining start.
    const int nHeight = pindexPrev->nHeight+1;
    if (!Params().GetConsensus().AllowLegacyBlocks(nHeight) && block.IsLegacy())
        return state.DoS(100, error("%s : legacy block after auxpow start",
                                    __func__),
                         REJECT_INVALID, "late-legacy-block");

    // Check proof of work
    if (block.nBits != GetNextWorkRequired(pindexPrev, &block, consensusParams))
        return state.DoS(100, false, REJECT_INVALID, "bad-diffbits", false, "incorrect proof of work");

    // Check timestamp against prev
    if (block.GetBlockTime() <= pindexPrev->GetMedianTimePast())
        return state.Invalid(false, REJECT_INVALID, "time-too-old", "block's timestamp is too early");

    // Reject outdated version blocks when 95% (75% on testnet) of the network has upgraded:
    for (int32_t version = 2; version < 5; ++version) // check for version 2, 3 and 4 upgrades
        if (block.GetBaseVersion() < version && IsSuperMajority(version, pindexPrev, consensusParams.nMajorityRejectBlockOutdated, consensusParams))
            return state.Invalid(false, REJECT_OBSOLETE, strprintf("bad-version(v%d)", version - 1),
                                 strprintf("rejected nVersion=0x%08x block", version - 1));

    return true;
}

bool ContextualCheckBlock(const CBlock& block, CValidationState& state, CBlockIndex * const pindexPrev)
{
    const int nHeight = pindexPrev == NULL ? 0 : pindexPrev->nHeight + 1;
    const Consensus::Params& consensusParams = Params().GetConsensus();

    // Start enforcing BIP113 (Median Time Past) using versionbits logic.
    int nLockTimeFlags = 0;
    if (VersionBitsState(pindexPrev, consensusParams, Consensus::DEPLOYMENT_CSV, versionbitscache) == THRESHOLD_ACTIVE) {
        nLockTimeFlags |= LOCKTIME_MEDIAN_TIME_PAST;
    }

    int64_t nLockTimeCutoff = (nLockTimeFlags & LOCKTIME_MEDIAN_TIME_PAST)
                              ? pindexPrev->GetMedianTimePast()
                              : block.GetBlockTime();

    // Check that all transactions are finalized
    BOOST_FOREACH(const CTransaction& tx, block.vtx) {
        if (!IsFinalTx(tx, nHeight, nLockTimeCutoff)) {
            return state.DoS(10, false, REJECT_INVALID, "bad-txns-nonfinal", false, "non-final transaction");
        }
    }

    // Enforce block.nVersion=2 rule that the coinbase starts with serialized block height
    // if 750 of the last 1,000 blocks are version 2 or greater (51/100 if testnet):
    if (block.GetBaseVersion() >= 2 && IsSuperMajority(2, pindexPrev, consensusParams.nMajorityEnforceBlockUpgrade, consensusParams))
    {
        CScript expect = CScript() << nHeight;
        if (block.vtx[0].vin[0].scriptSig.size() < expect.size() ||
            !std::equal(expect.begin(), expect.end(), block.vtx[0].vin[0].scriptSig.begin())) {
            return state.DoS(100, false, REJECT_INVALID, "bad-cb-height", false, "block height mismatch in coinbase");
        }
    }

    return true;
}

static bool AcceptBlockHeader(const CBlockHeader& block, CValidationState& state, const CChainParams& chainparams, CBlockIndex** ppindex=NULL)
{
    AssertLockHeld(cs_main);
    // Check for duplicate
    uint256 hash = block.GetHash();
    BlockMap::iterator miSelf = mapBlockIndex.find(hash);
    CBlockIndex *pindex = NULL;
    if (hash != chainparams.GetConsensus().hashGenesisBlock) {

        if (miSelf != mapBlockIndex.end()) {
            // Block header is already known.
            pindex = miSelf->second;
            if (ppindex)
                *ppindex = pindex;
            if (pindex->nStatus & BLOCK_FAILED_MASK)
                return state.Invalid(error("%s: block is marked invalid", __func__), 0, "duplicate");
            return true;
        }

        if (!CheckBlockHeader(block, state))
            return error("%s: Consensus::CheckBlockHeader: %s, %s", __func__, hash.ToString(), FormatStateMessage(state));

        // Get prev block index
        CBlockIndex* pindexPrev = NULL;
        BlockMap::iterator mi = mapBlockIndex.find(block.hashPrevBlock);
        if (mi == mapBlockIndex.end())
            return state.DoS(10, error("%s: prev block not found", __func__), 0, "bad-prevblk");
        pindexPrev = (*mi).second;
        if (pindexPrev->nStatus & BLOCK_FAILED_MASK)
            return state.DoS(100, error("%s: prev block invalid", __func__), REJECT_INVALID, "bad-prevblk");

        assert(pindexPrev);
        if (fCheckpointsEnabled && !CheckIndexAgainstCheckpoint(pindexPrev, state, chainparams, hash))
            return error("%s: CheckIndexAgainstCheckpoint(): %s", __func__, state.GetRejectReason().c_str());

        if (!ContextualCheckBlockHeader(block, state, pindexPrev))
            return error("%s: Consensus::ContextualCheckBlockHeader: %s, %s", __func__, hash.ToString(), FormatStateMessage(state));
    }
    if (pindex == NULL)
        pindex = AddToBlockIndex(block);

    if (ppindex)
        *ppindex = pindex;

    return true;
}

/** Store block on disk. If dbp is non-NULL, the file is known to already reside on disk */
static bool AcceptBlock(const CBlock& block, CValidationState& state, const CChainParams& chainparams, CBlockIndex** ppindex, bool fRequested, CDiskBlockPos* dbp)
{
    AssertLockHeld(cs_main);

    CBlockIndex *&pindex = *ppindex;

    if (!AcceptBlockHeader(block, state, chainparams, &pindex))
        return false;

    // Try to process all requested blocks that we don't have, but only
    // process an unrequested block if it's new and has enough work to
    // advance our tip, and isn't too many blocks ahead.
    bool fAlreadyHave = pindex->nStatus & BLOCK_HAVE_DATA;
    bool fHasMoreWork = (chainActive.Tip() ? pindex->nChainWork > chainActive.Tip()->nChainWork : true);
    // Blocks that are too out-of-order needlessly limit the effectiveness of
    // pruning, because pruning will not delete block files that contain any
    // blocks which are too close in height to the tip.  Apply this test
    // regardless of whether pruning is enabled; it should generally be safe to
    // not process unrequested blocks.
    bool fTooFarAhead = (pindex->nHeight > int(chainActive.Height() + MIN_BLOCKS_TO_KEEP));

    // TODO: deal better with return value and error conditions for duplicate
    // and unrequested blocks.
    if (fAlreadyHave) return true;
    if (!fRequested) {  // If we didn't ask for it:
        if (pindex->nTx != 0) return true;  // This is a previously-processed block that was pruned
        if (!fHasMoreWork) return true;     // Don't process less-work chains
        if (fTooFarAhead) return true;      // Block height is too high
    }

    if ((!CheckBlock(block, state)) || !ContextualCheckBlock(block, state, pindex->pprev)) {
        if (state.IsInvalid() && !state.CorruptionPossible()) {
            pindex->nStatus |= BLOCK_FAILED_VALID;
            setDirtyBlockIndex.insert(pindex);
        }
        return error("%s: %s", __func__, FormatStateMessage(state));
    }

    int nHeight = pindex->nHeight;

    // Write block to history file
    try {
        unsigned int nBlockSize = ::GetSerializeSize(block, SER_DISK, CLIENT_VERSION);
        CDiskBlockPos blockPos;
        if (dbp != NULL)
            blockPos = *dbp;
        if (!FindBlockPos(state, blockPos, nBlockSize+8, nHeight, block.GetBlockTime(), dbp != NULL))
            return error("AcceptBlock(): FindBlockPos failed");
        if (dbp == NULL)
            if (!WriteBlockToDisk(block, blockPos, chainparams.MessageStart()))
                AbortNode(state, "Failed to write block");
        if (!ReceivedBlockTransactions(block, state, pindex, blockPos))
            return error("AcceptBlock(): ReceivedBlockTransactions failed");
    } catch (const std::runtime_error& e) {
        return AbortNode(state, std::string("System error: ") + e.what());
    }

    if (fCheckForPruning)
        FlushStateToDisk(state, FLUSH_STATE_NONE); // we just allocated more disk space for block files

    return true;
}

static bool IsSuperMajority(int minVersion, const CBlockIndex* pstart, unsigned nRequired, const Consensus::Params& consensusParams)
{
    unsigned int nFound = 0;
    for (int i = 0; i < consensusParams.nMajorityWindow && nFound < nRequired && pstart != NULL; i++)
    {
        if (pstart->GetBaseVersion() >= minVersion)
            ++nFound;
        pstart = pstart->pprev;
    }
    return (nFound >= nRequired);
}


bool ProcessNewBlock(CValidationState& state, const CChainParams& chainparams, const CNode* pfrom, const CBlock* pblock, bool fForceProcessing, CDiskBlockPos* dbp)
{
    {
        LOCK(cs_main);
        bool fRequested = MarkBlockAsReceived(pblock->GetHash());
        fRequested |= fForceProcessing;

        // Store to disk
        CBlockIndex *pindex = NULL;
        bool ret = AcceptBlock(*pblock, state, chainparams, &pindex, fRequested, dbp);
        if (pindex && pfrom) {
            mapBlockSource[pindex->GetBlockHash()] = pfrom->GetId();
        }
        CheckBlockIndex(chainparams.GetConsensus());
        if (!ret)
            return error("%s: AcceptBlock FAILED", __func__);
    }

    if (!ActivateBestChain(state, chainparams, pblock))
        return error("%s: ActivateBestChain failed", __func__);

    return true;
}

bool TestBlockValidity(CValidationState& state, const CChainParams& chainparams, const CBlock& block, CBlockIndex* pindexPrev, bool fCheckPOW, bool fCheckMerkleRoot)
{
    AssertLockHeld(cs_main);
    assert(pindexPrev && pindexPrev == chainActive.Tip());
    if (fCheckpointsEnabled && !CheckIndexAgainstCheckpoint(pindexPrev, state, chainparams, block.GetHash()))
        return error("%s: CheckIndexAgainstCheckpoint(): %s", __func__, state.GetRejectReason().c_str());

    std::set<valtype> namesDummy;
    CCoinsViewCache viewNew(pcoinsTip);
    CBlockIndex indexDummy(block);
    indexDummy.pprev = pindexPrev;
    indexDummy.nHeight = pindexPrev->nHeight + 1;

    // NOTE: CheckBlockHeader is called by CheckBlock
    if (!ContextualCheckBlockHeader(block, state, pindexPrev))
        return error("%s: Consensus::ContextualCheckBlockHeader: %s", __func__, FormatStateMessage(state));
    if (!CheckBlock(block, state, fCheckPOW, fCheckMerkleRoot))
        return error("%s: Consensus::CheckBlock: %s", __func__, FormatStateMessage(state));
    if (!ContextualCheckBlock(block, state, pindexPrev))
        return error("%s: Consensus::ContextualCheckBlock: %s", __func__, FormatStateMessage(state));
<<<<<<< HEAD
    if (!ConnectBlock(block, state, &indexDummy, viewNew, namesDummy, true))
=======
    if (!ConnectBlock(block, state, &indexDummy, viewNew, chainparams, true))
>>>>>>> a4132591
        return false;
    assert(state.IsValid());

    return true;
}

/**
 * BLOCK PRUNING CODE
 */

/* Calculate the amount of disk space the block & undo files currently use */
uint64_t CalculateCurrentUsage()
{
    uint64_t retval = 0;
    BOOST_FOREACH(const CBlockFileInfo &file, vinfoBlockFile) {
        retval += file.nSize + file.nUndoSize;
    }
    return retval;
}

/* Prune a block file (modify associated database entries)*/
void PruneOneBlockFile(const int fileNumber)
{
    for (BlockMap::iterator it = mapBlockIndex.begin(); it != mapBlockIndex.end(); ++it) {
        CBlockIndex* pindex = it->second;
        if (pindex->nFile == fileNumber) {
            pindex->nStatus &= ~BLOCK_HAVE_DATA;
            pindex->nStatus &= ~BLOCK_HAVE_UNDO;
            pindex->nFile = 0;
            pindex->nDataPos = 0;
            pindex->nUndoPos = 0;
            setDirtyBlockIndex.insert(pindex);

            // Prune from mapBlocksUnlinked -- any block we prune would have
            // to be downloaded again in order to consider its chain, at which
            // point it would be considered as a candidate for
            // mapBlocksUnlinked or setBlockIndexCandidates.
            std::pair<std::multimap<CBlockIndex*, CBlockIndex*>::iterator, std::multimap<CBlockIndex*, CBlockIndex*>::iterator> range = mapBlocksUnlinked.equal_range(pindex->pprev);
            while (range.first != range.second) {
                std::multimap<CBlockIndex *, CBlockIndex *>::iterator it = range.first;
                range.first++;
                if (it->second == pindex) {
                    mapBlocksUnlinked.erase(it);
                }
            }
        }
    }

    vinfoBlockFile[fileNumber].SetNull();
    setDirtyFileInfo.insert(fileNumber);
}


void UnlinkPrunedFiles(std::set<int>& setFilesToPrune)
{
    for (set<int>::iterator it = setFilesToPrune.begin(); it != setFilesToPrune.end(); ++it) {
        CDiskBlockPos pos(*it, 0);
        boost::filesystem::remove(GetBlockPosFilename(pos, "blk"));
        boost::filesystem::remove(GetBlockPosFilename(pos, "rev"));
        LogPrintf("Prune: %s deleted blk/rev (%05u)\n", __func__, *it);
    }
}

/* Calculate the block/rev files that should be deleted to remain under target*/
void FindFilesToPrune(std::set<int>& setFilesToPrune, uint64_t nPruneAfterHeight)
{
    LOCK2(cs_main, cs_LastBlockFile);
    if (chainActive.Tip() == NULL || nPruneTarget == 0) {
        return;
    }
    if ((uint64_t)chainActive.Tip()->nHeight <= nPruneAfterHeight) {
        return;
    }

    unsigned int nLastBlockWeCanPrune = chainActive.Tip()->nHeight - MIN_BLOCKS_TO_KEEP;
    uint64_t nCurrentUsage = CalculateCurrentUsage();
    // We don't check to prune until after we've allocated new space for files
    // So we should leave a buffer under our target to account for another allocation
    // before the next pruning.
    uint64_t nBuffer = BLOCKFILE_CHUNK_SIZE + UNDOFILE_CHUNK_SIZE;
    uint64_t nBytesToPrune;
    int count=0;

    if (nCurrentUsage + nBuffer >= nPruneTarget) {
        for (int fileNumber = 0; fileNumber < nLastBlockFile; fileNumber++) {
            nBytesToPrune = vinfoBlockFile[fileNumber].nSize + vinfoBlockFile[fileNumber].nUndoSize;

            if (vinfoBlockFile[fileNumber].nSize == 0)
                continue;

            if (nCurrentUsage + nBuffer < nPruneTarget)  // are we below our target?
                break;

            // don't prune files that could have a block within MIN_BLOCKS_TO_KEEP of the main chain's tip but keep scanning
            if (vinfoBlockFile[fileNumber].nHeightLast > nLastBlockWeCanPrune)
                continue;

            PruneOneBlockFile(fileNumber);
            // Queue up the files for removal
            setFilesToPrune.insert(fileNumber);
            nCurrentUsage -= nBytesToPrune;
            count++;
        }
    }

    LogPrint("prune", "Prune: target=%dMiB actual=%dMiB diff=%dMiB max_prune_height=%d removed %d blk/rev pairs\n",
           nPruneTarget/1024/1024, nCurrentUsage/1024/1024,
           ((int64_t)nPruneTarget - (int64_t)nCurrentUsage)/1024/1024,
           nLastBlockWeCanPrune, count);
}

bool CheckDiskSpace(uint64_t nAdditionalBytes)
{
    uint64_t nFreeBytesAvailable = boost::filesystem::space(GetDataDir()).available;

    // Check for nMinDiskSpace bytes (currently 50MB)
    if (nFreeBytesAvailable < nMinDiskSpace + nAdditionalBytes)
        return AbortNode("Disk space is low!", _("Error: Disk space is low!"));

    return true;
}

FILE* OpenDiskFile(const CDiskBlockPos &pos, const char *prefix, bool fReadOnly)
{
    if (pos.IsNull())
        return NULL;
    boost::filesystem::path path = GetBlockPosFilename(pos, prefix);
    boost::filesystem::create_directories(path.parent_path());
    FILE* file = fopen(path.string().c_str(), "rb+");
    if (!file && !fReadOnly)
        file = fopen(path.string().c_str(), "wb+");
    if (!file) {
        LogPrintf("Unable to open file %s\n", path.string());
        return NULL;
    }
    if (pos.nPos) {
        if (fseek(file, pos.nPos, SEEK_SET)) {
            LogPrintf("Unable to seek to position %u of %s\n", pos.nPos, path.string());
            fclose(file);
            return NULL;
        }
    }
    return file;
}

FILE* OpenBlockFile(const CDiskBlockPos &pos, bool fReadOnly) {
    return OpenDiskFile(pos, "blk", fReadOnly);
}

FILE* OpenUndoFile(const CDiskBlockPos &pos, bool fReadOnly) {
    return OpenDiskFile(pos, "rev", fReadOnly);
}

boost::filesystem::path GetBlockPosFilename(const CDiskBlockPos &pos, const char *prefix)
{
    return GetDataDir() / "blocks" / strprintf("%s%05u.dat", prefix, pos.nFile);
}

CBlockIndex * InsertBlockIndex(uint256 hash)
{
    if (hash.IsNull())
        return NULL;

    // Return existing
    BlockMap::iterator mi = mapBlockIndex.find(hash);
    if (mi != mapBlockIndex.end())
        return (*mi).second;

    // Create new
    CBlockIndex* pindexNew = new CBlockIndex();
    if (!pindexNew)
        throw runtime_error("LoadBlockIndex(): new CBlockIndex failed");
    mi = mapBlockIndex.insert(make_pair(hash, pindexNew)).first;
    pindexNew->phashBlock = &((*mi).first);

    return pindexNew;
}

bool static LoadBlockIndexDB()
{
    const CChainParams& chainparams = Params();
    if (!pblocktree->LoadBlockIndexGuts())
        return false;

    boost::this_thread::interruption_point();

    // Calculate nChainWork
    vector<pair<int, CBlockIndex*> > vSortedByHeight;
    vSortedByHeight.reserve(mapBlockIndex.size());
    BOOST_FOREACH(const PAIRTYPE(uint256, CBlockIndex*)& item, mapBlockIndex)
    {
        CBlockIndex* pindex = item.second;
        vSortedByHeight.push_back(make_pair(pindex->nHeight, pindex));
    }
    sort(vSortedByHeight.begin(), vSortedByHeight.end());
    BOOST_FOREACH(const PAIRTYPE(int, CBlockIndex*)& item, vSortedByHeight)
    {
        CBlockIndex* pindex = item.second;
        pindex->nChainWork = (pindex->pprev ? pindex->pprev->nChainWork : 0) + GetBlockProof(*pindex);
        // We can link the chain of blocks for which we've received transactions at some point.
        // Pruned nodes may have deleted the block.
        if (pindex->nTx > 0) {
            if (pindex->pprev) {
                if (pindex->pprev->nChainTx) {
                    pindex->nChainTx = pindex->pprev->nChainTx + pindex->nTx;
                } else {
                    pindex->nChainTx = 0;
                    mapBlocksUnlinked.insert(std::make_pair(pindex->pprev, pindex));
                }
            } else {
                pindex->nChainTx = pindex->nTx;
            }
        }
        if (pindex->IsValid(BLOCK_VALID_TRANSACTIONS) && (pindex->nChainTx || pindex->pprev == NULL))
            setBlockIndexCandidates.insert(pindex);
        if (pindex->nStatus & BLOCK_FAILED_MASK && (!pindexBestInvalid || pindex->nChainWork > pindexBestInvalid->nChainWork))
            pindexBestInvalid = pindex;
        if (pindex->pprev)
            pindex->BuildSkip();
        if (pindex->IsValid(BLOCK_VALID_TREE) && (pindexBestHeader == NULL || CBlockIndexWorkComparator()(pindexBestHeader, pindex)))
            pindexBestHeader = pindex;
    }

    // Load block file info
    pblocktree->ReadLastBlockFile(nLastBlockFile);
    vinfoBlockFile.resize(nLastBlockFile + 1);
    LogPrintf("%s: last block file = %i\n", __func__, nLastBlockFile);
    for (int nFile = 0; nFile <= nLastBlockFile; nFile++) {
        pblocktree->ReadBlockFileInfo(nFile, vinfoBlockFile[nFile]);
    }
    LogPrintf("%s: last block file info: %s\n", __func__, vinfoBlockFile[nLastBlockFile].ToString());
    for (int nFile = nLastBlockFile + 1; true; nFile++) {
        CBlockFileInfo info;
        if (pblocktree->ReadBlockFileInfo(nFile, info)) {
            vinfoBlockFile.push_back(info);
        } else {
            break;
        }
    }

    // Check presence of blk files
    LogPrintf("Checking all blk files are present...\n");
    set<int> setBlkDataFiles;
    BOOST_FOREACH(const PAIRTYPE(uint256, CBlockIndex*)& item, mapBlockIndex)
    {
        CBlockIndex* pindex = item.second;
        if (pindex->nStatus & BLOCK_HAVE_DATA) {
            setBlkDataFiles.insert(pindex->nFile);
        }
    }
    for (std::set<int>::iterator it = setBlkDataFiles.begin(); it != setBlkDataFiles.end(); it++)
    {
        CDiskBlockPos pos(*it, 0);
        if (CAutoFile(OpenBlockFile(pos, true), SER_DISK, CLIENT_VERSION).IsNull()) {
            return false;
        }
    }

    // Check whether we have ever pruned block & undo files
    pblocktree->ReadFlag("prunedblockfiles", fHavePruned);
    if (fHavePruned)
        LogPrintf("LoadBlockIndexDB(): Block files have previously been pruned\n");

    // Check whether we need to continue reindexing
    bool fReindexing = false;
    pblocktree->ReadReindexing(fReindexing);
    fReindex |= fReindexing;

    // Check whether we have a transaction index
    pblocktree->ReadFlag("txindex", fTxIndex);
    LogPrintf("%s: transaction index %s\n", __func__, fTxIndex ? "enabled" : "disabled");

    // Check whether we have the name history
    pblocktree->ReadFlag("namehistory", fNameHistory);
    LogPrintf("LoadBlockIndexDB(): name history %s\n", fNameHistory ? "enabled" : "disabled");

    // Load pointer to end of best chain
    BlockMap::iterator it = mapBlockIndex.find(pcoinsTip->GetBestBlock());
    if (it == mapBlockIndex.end())
        return true;
    chainActive.SetTip(it->second);

    PruneBlockIndexCandidates();

    LogPrintf("%s: hashBestChain=%s height=%d date=%s progress=%f\n", __func__,
        chainActive.Tip()->GetBlockHash().ToString(), chainActive.Height(),
        DateTimeStrFormat("%Y-%m-%d %H:%M:%S", chainActive.Tip()->GetBlockTime()),
        Checkpoints::GuessVerificationProgress(chainparams.Checkpoints(), chainActive.Tip()));

    return true;
}

CVerifyDB::CVerifyDB()
{
    uiInterface.ShowProgress(_("Verifying blocks..."), 0);
}

CVerifyDB::~CVerifyDB()
{
    uiInterface.ShowProgress("", 100);
}

bool CVerifyDB::VerifyDB(const CChainParams& chainparams, CCoinsView *coinsview, int nCheckLevel, int nCheckDepth)
{
    LOCK(cs_main);
    if (chainActive.Tip() == NULL || chainActive.Tip()->pprev == NULL)
        return true;

    // Verify blocks in the best chain
    if (nCheckDepth <= 0)
        nCheckDepth = 1000000000; // suffices until the year 19000
    if (nCheckDepth > chainActive.Height())
        nCheckDepth = chainActive.Height();
    nCheckLevel = std::max(0, std::min(4, nCheckLevel));
    LogPrintf("Verifying last %i blocks at level %i\n", nCheckDepth, nCheckLevel);
    CCoinsViewCache coins(coinsview);
    std::set<valtype> dummyNames;
    CBlockIndex* pindexState = chainActive.Tip();
    CBlockIndex* pindexFailure = NULL;
    int nGoodTransactions = 0;
    CValidationState state;
    for (CBlockIndex* pindex = chainActive.Tip(); pindex && pindex->pprev; pindex = pindex->pprev)
    {
        boost::this_thread::interruption_point();
        uiInterface.ShowProgress(_("Verifying blocks..."), std::max(1, std::min(99, (int)(((double)(chainActive.Height() - pindex->nHeight)) / (double)nCheckDepth * (nCheckLevel >= 4 ? 50 : 100)))));
        if (pindex->nHeight < chainActive.Height()-nCheckDepth)
            break;
        CBlock block;
        // check level 0: read from disk
        if (!ReadBlockFromDisk(block, pindex, chainparams.GetConsensus()))
            return error("VerifyDB(): *** ReadBlockFromDisk failed at %d, hash=%s", pindex->nHeight, pindex->GetBlockHash().ToString());
        // check level 1: verify block validity
        if (nCheckLevel >= 1 && !CheckBlock(block, state))
            return error("%s: *** found bad block at %d, hash=%s (%s)\n", __func__, 
                         pindex->nHeight, pindex->GetBlockHash().ToString(), FormatStateMessage(state));
        // check level 2: verify undo validity
        if (nCheckLevel >= 2 && pindex) {
            CBlockUndo undo;
            CDiskBlockPos pos = pindex->GetUndoPos();
            if (!pos.IsNull()) {
                if (!UndoReadFromDisk(undo, pos, pindex->pprev->GetBlockHash()))
                    return error("VerifyDB(): *** found bad undo data at %d, hash=%s\n", pindex->nHeight, pindex->GetBlockHash().ToString());
            }
        }
        // check level 3: check for inconsistencies during memory-only disconnect of tip blocks
        if (nCheckLevel >= 3 && pindex == pindexState && (coins.DynamicMemoryUsage() + pcoinsTip->DynamicMemoryUsage()) <= nCoinCacheUsage) {
            bool fClean = true;
            if (!DisconnectBlock(block, state, pindex, coins, dummyNames, &fClean))
                return error("VerifyDB(): *** irrecoverable inconsistency in block data at %d, hash=%s", pindex->nHeight, pindex->GetBlockHash().ToString());
            pindexState = pindex->pprev;
            if (!fClean) {
                nGoodTransactions = 0;
                pindexFailure = pindex;
            } else
                nGoodTransactions += block.vtx.size();
        }
        if (ShutdownRequested())
            return true;
    }
    if (pindexFailure)
        return error("VerifyDB(): *** coin database inconsistencies found (last %i blocks, %i good transactions before that)\n", chainActive.Height() - pindexFailure->nHeight + 1, nGoodTransactions);

    // check level 4: try reconnecting blocks
    if (nCheckLevel >= 4) {
        CBlockIndex *pindex = pindexState;
        while (pindex != chainActive.Tip()) {
            boost::this_thread::interruption_point();
            uiInterface.ShowProgress(_("Verifying blocks..."), std::max(1, std::min(99, 100 - (int)(((double)(chainActive.Height() - pindex->nHeight)) / (double)nCheckDepth * 50))));
            pindex = chainActive.Next(pindex);
            CBlock block;
            if (!ReadBlockFromDisk(block, pindex, chainparams.GetConsensus()))
                return error("VerifyDB(): *** ReadBlockFromDisk failed at %d, hash=%s", pindex->nHeight, pindex->GetBlockHash().ToString());
<<<<<<< HEAD
            if (!ConnectBlock(block, state, pindex, coins, dummyNames))
=======
            if (!ConnectBlock(block, state, pindex, coins, chainparams))
>>>>>>> a4132591
                return error("VerifyDB(): *** found unconnectable block at %d, hash=%s", pindex->nHeight, pindex->GetBlockHash().ToString());
        }
    }

    LogPrintf("No coin database inconsistencies in last %i blocks (%i transactions)\n", chainActive.Height() - pindexState->nHeight, nGoodTransactions);

    return true;
}

void UnloadBlockIndex()
{
    LOCK(cs_main);
    setBlockIndexCandidates.clear();
    chainActive.SetTip(NULL);
    pindexBestInvalid = NULL;
    pindexBestHeader = NULL;
    mempool.clear();
    mapOrphanTransactions.clear();
    mapOrphanTransactionsByPrev.clear();
    nSyncStarted = 0;
    mapBlocksUnlinked.clear();
    vinfoBlockFile.clear();
    nLastBlockFile = 0;
    nBlockSequenceId = 1;
    mapBlockSource.clear();
    mapBlocksInFlight.clear();
    nPreferredDownload = 0;
    setDirtyBlockIndex.clear();
    setDirtyFileInfo.clear();
    mapNodeState.clear();
    recentRejects.reset(NULL);
    versionbitscache.Clear();
    for (int b = 0; b < VERSIONBITS_NUM_BITS; b++) {
        warningcache[b].clear();
    }

    BOOST_FOREACH(BlockMap::value_type& entry, mapBlockIndex) {
        delete entry.second;
    }
    mapBlockIndex.clear();
    fHavePruned = false;
}

bool LoadBlockIndex()
{
    // Load block index from databases
    if (!fReindex && !LoadBlockIndexDB())
        return false;
    return true;
}

bool InitBlockIndex(const CChainParams& chainparams) 
{
    LOCK(cs_main);

    // Initialize global variables that cannot be constructed at startup.
    recentRejects.reset(new CRollingBloomFilter(120000, 0.000001));

    // Check whether we're already initialized
    if (chainActive.Genesis() != NULL)
        return true;

    // Use the provided setting for -txindex in the new database
    fTxIndex = GetBoolArg("-txindex", DEFAULT_TXINDEX);
    pblocktree->WriteFlag("txindex", fTxIndex);
    fNameHistory = GetBoolArg("-namehistory", false);
    pblocktree->WriteFlag("namehistory", fNameHistory);
    LogPrintf("Initializing databases...\n");

    // Only add the genesis block if not reindexing (in which case we reuse the one already on disk)
    if (!fReindex) {
        try {
            CBlock &block = const_cast<CBlock&>(chainparams.GenesisBlock());
            // Start new block file
            unsigned int nBlockSize = ::GetSerializeSize(block, SER_DISK, CLIENT_VERSION);
            CDiskBlockPos blockPos;
            CValidationState state;
            if (!FindBlockPos(state, blockPos, nBlockSize+8, 0, block.GetBlockTime()))
                return error("LoadBlockIndex(): FindBlockPos failed");
            if (!WriteBlockToDisk(block, blockPos, chainparams.MessageStart()))
                return error("LoadBlockIndex(): writing genesis block to disk failed");
            CBlockIndex *pindex = AddToBlockIndex(block);
            if (!ReceivedBlockTransactions(block, state, pindex, blockPos))
                return error("LoadBlockIndex(): genesis block not accepted");
            if (!ActivateBestChain(state, chainparams, &block))
                return error("LoadBlockIndex(): genesis block cannot be activated");
            // Force a chainstate write so that when we VerifyDB in a moment, it doesn't check stale data
            return FlushStateToDisk(state, FLUSH_STATE_ALWAYS);
        } catch (const std::runtime_error& e) {
            return error("LoadBlockIndex(): failed to initialize block database: %s", e.what());
        }
    }

    return true;
}

bool LoadExternalBlockFile(const CChainParams& chainparams, FILE* fileIn, CDiskBlockPos *dbp)
{
    // Map of disk positions for blocks with unknown parent (only used for reindex)
    static std::multimap<uint256, CDiskBlockPos> mapBlocksUnknownParent;
    int64_t nStart = GetTimeMillis();

    int nLoaded = 0;
    try {
        // This takes over fileIn and calls fclose() on it in the CBufferedFile destructor
        CBufferedFile blkdat(fileIn, 2*MAX_BLOCK_SIZE, MAX_BLOCK_SIZE+8, SER_DISK, CLIENT_VERSION);
        uint64_t nRewind = blkdat.GetPos();
        while (!blkdat.eof()) {
            boost::this_thread::interruption_point();

            blkdat.SetPos(nRewind);
            nRewind++; // start one byte further next time, in case of failure
            blkdat.SetLimit(); // remove former limit
            unsigned int nSize = 0;
            try {
                // locate a header
                unsigned char buf[MESSAGE_START_SIZE];
                blkdat.FindByte(chainparams.MessageStart()[0]);
                nRewind = blkdat.GetPos()+1;
                blkdat >> FLATDATA(buf);
                if (memcmp(buf, chainparams.MessageStart(), MESSAGE_START_SIZE))
                    continue;
                // read size
                blkdat >> nSize;
                if (nSize < 80 || nSize > MAX_BLOCK_SIZE)
                    continue;
            } catch (const std::exception&) {
                // no valid block header found; don't complain
                break;
            }
            try {
                // read block
                uint64_t nBlockPos = blkdat.GetPos();
                if (dbp)
                    dbp->nPos = nBlockPos;
                blkdat.SetLimit(nBlockPos + nSize);
                blkdat.SetPos(nBlockPos);
                CBlock block;
                blkdat >> block;
                nRewind = blkdat.GetPos();

                // detect out of order blocks, and store them for later
                uint256 hash = block.GetHash();
                if (hash != chainparams.GetConsensus().hashGenesisBlock && mapBlockIndex.find(block.hashPrevBlock) == mapBlockIndex.end()) {
                    LogPrint("reindex", "%s: Out of order block %s, parent %s not known\n", __func__, hash.ToString(),
                            block.hashPrevBlock.ToString());
                    if (dbp)
                        mapBlocksUnknownParent.insert(std::make_pair(block.hashPrevBlock, *dbp));
                    continue;
                }

                // process in case the block isn't known yet
                if (mapBlockIndex.count(hash) == 0 || (mapBlockIndex[hash]->nStatus & BLOCK_HAVE_DATA) == 0) {
                    CValidationState state;
                    if (ProcessNewBlock(state, chainparams, NULL, &block, true, dbp))
                        nLoaded++;
                    if (state.IsError())
                        break;
                } else if (hash != chainparams.GetConsensus().hashGenesisBlock && mapBlockIndex[hash]->nHeight % 1000 == 0) {
                    LogPrintf("Block Import: already had block %s at height %d\n", hash.ToString(), mapBlockIndex[hash]->nHeight);
                }

                // Recursively process earlier encountered successors of this block
                deque<uint256> queue;
                queue.push_back(hash);
                while (!queue.empty()) {
                    uint256 head = queue.front();
                    queue.pop_front();
                    std::pair<std::multimap<uint256, CDiskBlockPos>::iterator, std::multimap<uint256, CDiskBlockPos>::iterator> range = mapBlocksUnknownParent.equal_range(head);
                    while (range.first != range.second) {
                        std::multimap<uint256, CDiskBlockPos>::iterator it = range.first;
                        if (ReadBlockFromDisk(block, it->second, chainparams.GetConsensus()))
                        {
                            LogPrintf("%s: Processing out of order child %s of %s\n", __func__, block.GetHash().ToString(),
                                    head.ToString());
                            CValidationState dummy;
                            if (ProcessNewBlock(dummy, chainparams, NULL, &block, true, &it->second))
                            {
                                nLoaded++;
                                queue.push_back(block.GetHash());
                            }
                        }
                        range.first++;
                        mapBlocksUnknownParent.erase(it);
                    }
                }
            } catch (const std::exception& e) {
                LogPrintf("%s: Deserialize or I/O error - %s\n", __func__, e.what());
            }
        }
    } catch (const std::runtime_error& e) {
        AbortNode(std::string("System error: ") + e.what());
    }
    if (nLoaded > 0)
        LogPrintf("Loaded %i blocks from external file in %dms\n", nLoaded, GetTimeMillis() - nStart);
    return nLoaded > 0;
}

void static CheckBlockIndex(const Consensus::Params& consensusParams)
{
    if (!fCheckBlockIndex) {
        return;
    }

    LOCK(cs_main);

    // During a reindex, we read the genesis block and call CheckBlockIndex before ActivateBestChain,
    // so we have the genesis block in mapBlockIndex but no active chain.  (A few of the tests when
    // iterating the block tree require that chainActive has been initialized.)
    if (chainActive.Height() < 0) {
        assert(mapBlockIndex.size() <= 1);
        return;
    }

    // Build forward-pointing map of the entire block tree.
    std::multimap<CBlockIndex*,CBlockIndex*> forward;
    for (BlockMap::iterator it = mapBlockIndex.begin(); it != mapBlockIndex.end(); it++) {
        forward.insert(std::make_pair(it->second->pprev, it->second));
    }

    assert(forward.size() == mapBlockIndex.size());

    std::pair<std::multimap<CBlockIndex*,CBlockIndex*>::iterator,std::multimap<CBlockIndex*,CBlockIndex*>::iterator> rangeGenesis = forward.equal_range(NULL);
    CBlockIndex *pindex = rangeGenesis.first->second;
    rangeGenesis.first++;
    assert(rangeGenesis.first == rangeGenesis.second); // There is only one index entry with parent NULL.

    // Iterate over the entire block tree, using depth-first search.
    // Along the way, remember whether there are blocks on the path from genesis
    // block being explored which are the first to have certain properties.
    size_t nNodes = 0;
    int nHeight = 0;
    CBlockIndex* pindexFirstInvalid = NULL; // Oldest ancestor of pindex which is invalid.
    CBlockIndex* pindexFirstMissing = NULL; // Oldest ancestor of pindex which does not have BLOCK_HAVE_DATA.
    CBlockIndex* pindexFirstNeverProcessed = NULL; // Oldest ancestor of pindex for which nTx == 0.
    CBlockIndex* pindexFirstNotTreeValid = NULL; // Oldest ancestor of pindex which does not have BLOCK_VALID_TREE (regardless of being valid or not).
    CBlockIndex* pindexFirstNotTransactionsValid = NULL; // Oldest ancestor of pindex which does not have BLOCK_VALID_TRANSACTIONS (regardless of being valid or not).
    CBlockIndex* pindexFirstNotChainValid = NULL; // Oldest ancestor of pindex which does not have BLOCK_VALID_CHAIN (regardless of being valid or not).
    CBlockIndex* pindexFirstNotScriptsValid = NULL; // Oldest ancestor of pindex which does not have BLOCK_VALID_SCRIPTS (regardless of being valid or not).
    while (pindex != NULL) {
        nNodes++;
        if (pindexFirstInvalid == NULL && pindex->nStatus & BLOCK_FAILED_VALID) pindexFirstInvalid = pindex;
        if (pindexFirstMissing == NULL && !(pindex->nStatus & BLOCK_HAVE_DATA)) pindexFirstMissing = pindex;
        if (pindexFirstNeverProcessed == NULL && pindex->nTx == 0) pindexFirstNeverProcessed = pindex;
        if (pindex->pprev != NULL && pindexFirstNotTreeValid == NULL && (pindex->nStatus & BLOCK_VALID_MASK) < BLOCK_VALID_TREE) pindexFirstNotTreeValid = pindex;
        if (pindex->pprev != NULL && pindexFirstNotTransactionsValid == NULL && (pindex->nStatus & BLOCK_VALID_MASK) < BLOCK_VALID_TRANSACTIONS) pindexFirstNotTransactionsValid = pindex;
        if (pindex->pprev != NULL && pindexFirstNotChainValid == NULL && (pindex->nStatus & BLOCK_VALID_MASK) < BLOCK_VALID_CHAIN) pindexFirstNotChainValid = pindex;
        if (pindex->pprev != NULL && pindexFirstNotScriptsValid == NULL && (pindex->nStatus & BLOCK_VALID_MASK) < BLOCK_VALID_SCRIPTS) pindexFirstNotScriptsValid = pindex;

        // Begin: actual consistency checks.
        if (pindex->pprev == NULL) {
            // Genesis block checks.
            assert(pindex->GetBlockHash() == consensusParams.hashGenesisBlock); // Genesis block's hash must match.
            assert(pindex == chainActive.Genesis()); // The current active chain's genesis block must be this block.
        }
        if (pindex->nChainTx == 0) assert(pindex->nSequenceId == 0);  // nSequenceId can't be set for blocks that aren't linked
        // VALID_TRANSACTIONS is equivalent to nTx > 0 for all nodes (whether or not pruning has occurred).
        // HAVE_DATA is only equivalent to nTx > 0 (or VALID_TRANSACTIONS) if no pruning has occurred.
        if (!fHavePruned) {
            // If we've never pruned, then HAVE_DATA should be equivalent to nTx > 0
            assert(!(pindex->nStatus & BLOCK_HAVE_DATA) == (pindex->nTx == 0));
            assert(pindexFirstMissing == pindexFirstNeverProcessed);
        } else {
            // If we have pruned, then we can only say that HAVE_DATA implies nTx > 0
            if (pindex->nStatus & BLOCK_HAVE_DATA) assert(pindex->nTx > 0);
        }
        if (pindex->nStatus & BLOCK_HAVE_UNDO) assert(pindex->nStatus & BLOCK_HAVE_DATA);
        assert(((pindex->nStatus & BLOCK_VALID_MASK) >= BLOCK_VALID_TRANSACTIONS) == (pindex->nTx > 0)); // This is pruning-independent.
        // All parents having had data (at some point) is equivalent to all parents being VALID_TRANSACTIONS, which is equivalent to nChainTx being set.
        assert((pindexFirstNeverProcessed != NULL) == (pindex->nChainTx == 0)); // nChainTx != 0 is used to signal that all parent blocks have been processed (but may have been pruned).
        assert((pindexFirstNotTransactionsValid != NULL) == (pindex->nChainTx == 0));
        assert(pindex->nHeight == nHeight); // nHeight must be consistent.
        assert(pindex->pprev == NULL || pindex->nChainWork >= pindex->pprev->nChainWork); // For every block except the genesis block, the chainwork must be larger than the parent's.
        assert(nHeight < 2 || (pindex->pskip && (pindex->pskip->nHeight < nHeight))); // The pskip pointer must point back for all but the first 2 blocks.
        assert(pindexFirstNotTreeValid == NULL); // All mapBlockIndex entries must at least be TREE valid
        if ((pindex->nStatus & BLOCK_VALID_MASK) >= BLOCK_VALID_TREE) assert(pindexFirstNotTreeValid == NULL); // TREE valid implies all parents are TREE valid
        if ((pindex->nStatus & BLOCK_VALID_MASK) >= BLOCK_VALID_CHAIN) assert(pindexFirstNotChainValid == NULL); // CHAIN valid implies all parents are CHAIN valid
        if ((pindex->nStatus & BLOCK_VALID_MASK) >= BLOCK_VALID_SCRIPTS) assert(pindexFirstNotScriptsValid == NULL); // SCRIPTS valid implies all parents are SCRIPTS valid
        if (pindexFirstInvalid == NULL) {
            // Checks for not-invalid blocks.
            assert((pindex->nStatus & BLOCK_FAILED_MASK) == 0); // The failed mask cannot be set for blocks without invalid parents.
        }
        if (!CBlockIndexWorkComparator()(pindex, chainActive.Tip()) && pindexFirstNeverProcessed == NULL) {
            if (pindexFirstInvalid == NULL) {
                // If this block sorts at least as good as the current tip and
                // is valid and we have all data for its parents, it must be in
                // setBlockIndexCandidates.  chainActive.Tip() must also be there
                // even if some data has been pruned.
                if (pindexFirstMissing == NULL || pindex == chainActive.Tip()) {
                    assert(setBlockIndexCandidates.count(pindex));
                }
                // If some parent is missing, then it could be that this block was in
                // setBlockIndexCandidates but had to be removed because of the missing data.
                // In this case it must be in mapBlocksUnlinked -- see test below.
            }
        } else { // If this block sorts worse than the current tip or some ancestor's block has never been seen, it cannot be in setBlockIndexCandidates.
            assert(setBlockIndexCandidates.count(pindex) == 0);
        }
        // Check whether this block is in mapBlocksUnlinked.
        std::pair<std::multimap<CBlockIndex*,CBlockIndex*>::iterator,std::multimap<CBlockIndex*,CBlockIndex*>::iterator> rangeUnlinked = mapBlocksUnlinked.equal_range(pindex->pprev);
        bool foundInUnlinked = false;
        while (rangeUnlinked.first != rangeUnlinked.second) {
            assert(rangeUnlinked.first->first == pindex->pprev);
            if (rangeUnlinked.first->second == pindex) {
                foundInUnlinked = true;
                break;
            }
            rangeUnlinked.first++;
        }
        if (pindex->pprev && (pindex->nStatus & BLOCK_HAVE_DATA) && pindexFirstNeverProcessed != NULL && pindexFirstInvalid == NULL) {
            // If this block has block data available, some parent was never received, and has no invalid parents, it must be in mapBlocksUnlinked.
            assert(foundInUnlinked);
        }
        if (!(pindex->nStatus & BLOCK_HAVE_DATA)) assert(!foundInUnlinked); // Can't be in mapBlocksUnlinked if we don't HAVE_DATA
        if (pindexFirstMissing == NULL) assert(!foundInUnlinked); // We aren't missing data for any parent -- cannot be in mapBlocksUnlinked.
        if (pindex->pprev && (pindex->nStatus & BLOCK_HAVE_DATA) && pindexFirstNeverProcessed == NULL && pindexFirstMissing != NULL) {
            // We HAVE_DATA for this block, have received data for all parents at some point, but we're currently missing data for some parent.
            assert(fHavePruned); // We must have pruned.
            // This block may have entered mapBlocksUnlinked if:
            //  - it has a descendant that at some point had more work than the
            //    tip, and
            //  - we tried switching to that descendant but were missing
            //    data for some intermediate block between chainActive and the
            //    tip.
            // So if this block is itself better than chainActive.Tip() and it wasn't in
            // setBlockIndexCandidates, then it must be in mapBlocksUnlinked.
            if (!CBlockIndexWorkComparator()(pindex, chainActive.Tip()) && setBlockIndexCandidates.count(pindex) == 0) {
                if (pindexFirstInvalid == NULL) {
                    assert(foundInUnlinked);
                }
            }
        }
        // assert(pindex->GetBlockHash() == pindex->GetBlockHeader().GetHash()); // Perhaps too slow
        // End: actual consistency checks.

        // Try descending into the first subnode.
        std::pair<std::multimap<CBlockIndex*,CBlockIndex*>::iterator,std::multimap<CBlockIndex*,CBlockIndex*>::iterator> range = forward.equal_range(pindex);
        if (range.first != range.second) {
            // A subnode was found.
            pindex = range.first->second;
            nHeight++;
            continue;
        }
        // This is a leaf node.
        // Move upwards until we reach a node of which we have not yet visited the last child.
        while (pindex) {
            // We are going to either move to a parent or a sibling of pindex.
            // If pindex was the first with a certain property, unset the corresponding variable.
            if (pindex == pindexFirstInvalid) pindexFirstInvalid = NULL;
            if (pindex == pindexFirstMissing) pindexFirstMissing = NULL;
            if (pindex == pindexFirstNeverProcessed) pindexFirstNeverProcessed = NULL;
            if (pindex == pindexFirstNotTreeValid) pindexFirstNotTreeValid = NULL;
            if (pindex == pindexFirstNotTransactionsValid) pindexFirstNotTransactionsValid = NULL;
            if (pindex == pindexFirstNotChainValid) pindexFirstNotChainValid = NULL;
            if (pindex == pindexFirstNotScriptsValid) pindexFirstNotScriptsValid = NULL;
            // Find our parent.
            CBlockIndex* pindexPar = pindex->pprev;
            // Find which child we just visited.
            std::pair<std::multimap<CBlockIndex*,CBlockIndex*>::iterator,std::multimap<CBlockIndex*,CBlockIndex*>::iterator> rangePar = forward.equal_range(pindexPar);
            while (rangePar.first->second != pindex) {
                assert(rangePar.first != rangePar.second); // Our parent must have at least the node we're coming from as child.
                rangePar.first++;
            }
            // Proceed to the next one.
            rangePar.first++;
            if (rangePar.first != rangePar.second) {
                // Move to the sibling.
                pindex = rangePar.first->second;
                break;
            } else {
                // Move up further.
                pindex = pindexPar;
                nHeight--;
                continue;
            }
        }
    }

    // Check that we actually traversed the entire map.
    assert(nNodes == forward.size());
}

std::string GetWarnings(const std::string& strFor)
{
    string strStatusBar;
    string strRPC;
    string strGUI;

    if (!CLIENT_VERSION_IS_RELEASE) {
        strStatusBar = "This is a pre-release test build - use at your own risk - do not use for mining or merchant applications";
        strGUI = _("This is a pre-release test build - use at your own risk - do not use for mining or merchant applications");
    }

    if (GetBoolArg("-testsafemode", DEFAULT_TESTSAFEMODE))
        strStatusBar = strRPC = strGUI = "testsafemode enabled";

    // Misc warnings like out of disk space and clock is wrong
    if (strMiscWarning != "")
    {
        strStatusBar = strGUI = strMiscWarning;
    }

    if (fLargeWorkForkFound)
    {
        strStatusBar = strRPC = "Warning: The network does not appear to fully agree! Some miners appear to be experiencing issues.";
        strGUI = _("Warning: The network does not appear to fully agree! Some miners appear to be experiencing issues.");
    }
    else if (fLargeWorkInvalidChainFound)
    {
        strStatusBar = strRPC = "Warning: We do not appear to fully agree with our peers! You may need to upgrade, or other nodes may need to upgrade.";
        strGUI = _("Warning: We do not appear to fully agree with our peers! You may need to upgrade, or other nodes may need to upgrade.");
    }

    if (strFor == "gui")
        return strGUI;
    else if (strFor == "statusbar")
        return strStatusBar;
    else if (strFor == "rpc")
        return strRPC;
    assert(!"GetWarnings(): invalid parameter");
    return "error";
}








//////////////////////////////////////////////////////////////////////////////
//
// Messages
//


bool static AlreadyHave(const CInv& inv) EXCLUSIVE_LOCKS_REQUIRED(cs_main)
{
    switch (inv.type)
    {
    case MSG_TX:
        {
            assert(recentRejects);
            if (chainActive.Tip()->GetBlockHash() != hashRecentRejectsChainTip)
            {
                // If the chain tip has changed previously rejected transactions
                // might be now valid, e.g. due to a nLockTime'd tx becoming valid,
                // or a double-spend. Reset the rejects filter and give those
                // txs a second chance.
                hashRecentRejectsChainTip = chainActive.Tip()->GetBlockHash();
                recentRejects->reset();
            }

            // Use pcoinsTip->HaveCoinsInCache as a quick approximation to exclude
            // requesting or processing some txs which have already been included in a block
            return recentRejects->contains(inv.hash) ||
                   mempool.exists(inv.hash) ||
                   mapOrphanTransactions.count(inv.hash) ||
                   pcoinsTip->HaveCoinsInCache(inv.hash);
        }
    case MSG_BLOCK:
        return mapBlockIndex.count(inv.hash);
    }
    // Don't know what it is, just say we already got one
    return true;
}

void static ProcessGetData(CNode* pfrom, const Consensus::Params& consensusParams)
{
    std::deque<CInv>::iterator it = pfrom->vRecvGetData.begin();

    vector<CInv> vNotFound;

    LOCK(cs_main);

    while (it != pfrom->vRecvGetData.end()) {
        // Don't bother if send buffer is too full to respond anyway
        if (pfrom->nSendSize >= SendBufferSize())
            break;

        const CInv &inv = *it;
        {
            boost::this_thread::interruption_point();
            it++;

            if (inv.type == MSG_BLOCK || inv.type == MSG_FILTERED_BLOCK)
            {
                bool send = false;
                BlockMap::iterator mi = mapBlockIndex.find(inv.hash);
                if (mi != mapBlockIndex.end())
                {
                    if (chainActive.Contains(mi->second)) {
                        send = true;
                    } else {
                        static const int nOneMonth = 30 * 24 * 60 * 60;
                        // To prevent fingerprinting attacks, only send blocks outside of the active
                        // chain if they are valid, and no more than a month older (both in time, and in
                        // best equivalent proof of work) than the best header chain we know about.
                        send = mi->second->IsValid(BLOCK_VALID_SCRIPTS) && (pindexBestHeader != NULL) &&
                            (pindexBestHeader->GetBlockTime() - mi->second->GetBlockTime() < nOneMonth) &&
                            (GetBlockProofEquivalentTime(*pindexBestHeader, *mi->second, *pindexBestHeader, consensusParams) < nOneMonth);
                        if (!send) {
                            LogPrintf("%s: ignoring request from peer=%i for old block that isn't in the main chain\n", __func__, pfrom->GetId());
                        }
                    }
                }
                // disconnect node in case we have reached the outbound limit for serving historical blocks
                // never disconnect whitelisted nodes
                static const int nOneWeek = 7 * 24 * 60 * 60; // assume > 1 week = historical
                if (send && CNode::OutboundTargetReached(true) && ( ((pindexBestHeader != NULL) && (pindexBestHeader->GetBlockTime() - mi->second->GetBlockTime() > nOneWeek)) || inv.type == MSG_FILTERED_BLOCK) && !pfrom->fWhitelisted)
                {
                    LogPrint("net", "historical block serving limit reached, disconnect peer=%d\n", pfrom->GetId());

                    //disconnect node
                    pfrom->fDisconnect = true;
                    send = false;
                }
                // Pruned nodes may have deleted the block, so check whether
                // it's available before trying to send.
                if (send && (mi->second->nStatus & BLOCK_HAVE_DATA))
                {
                    // Send block from disk
                    CBlock block;
                    if (!ReadBlockFromDisk(block, (*mi).second, consensusParams))
                        assert(!"cannot load block from disk");
                    if (inv.type == MSG_BLOCK)
                        pfrom->PushMessage(NetMsgType::BLOCK, block);
                    else // MSG_FILTERED_BLOCK)
                    {
                        LOCK(pfrom->cs_filter);
                        if (pfrom->pfilter)
                        {
                            CMerkleBlock merkleBlock(block, *pfrom->pfilter);
                            pfrom->PushMessage(NetMsgType::MERKLEBLOCK, merkleBlock);
                            // CMerkleBlock just contains hashes, so also push any transactions in the block the client did not see
                            // This avoids hurting performance by pointlessly requiring a round-trip
                            // Note that there is currently no way for a node to request any single transactions we didn't send here -
                            // they must either disconnect and retry or request the full block.
                            // Thus, the protocol spec specified allows for us to provide duplicate txn here,
                            // however we MUST always provide at least what the remote peer needs
                            typedef std::pair<unsigned int, uint256> PairType;
                            BOOST_FOREACH(PairType& pair, merkleBlock.vMatchedTxn)
                                pfrom->PushMessage(NetMsgType::TX, block.vtx[pair.first]);
                        }
                        // else
                            // no response
                    }

                    // Trigger the peer node to send a getblocks request for the next batch of inventory
                    if (inv.hash == pfrom->hashContinue)
                    {
                        // Bypass PushInventory, this must send even if redundant,
                        // and we want it right after the last block so they don't
                        // wait for other stuff first.
                        vector<CInv> vInv;
                        vInv.push_back(CInv(MSG_BLOCK, chainActive.Tip()->GetBlockHash()));
                        pfrom->PushMessage(NetMsgType::INV, vInv);
                        pfrom->hashContinue.SetNull();
                    }
                }
            }
            else if (inv.IsKnownType())
            {
                // Send stream from relay memory
                bool pushed = false;
                {
                    LOCK(cs_mapRelay);
                    map<uint256, CTransaction>::iterator mi = mapRelay.find(inv.hash);
                    if (mi != mapRelay.end()) {
                        pfrom->PushMessage(inv.GetCommand(), (*mi).second);
                        pushed = true;
                    }
                }
                if (!pushed && inv.type == MSG_TX) {
                    CTransaction tx;
                    if (mempool.lookup(inv.hash, tx)) {
                        pfrom->PushMessage(NetMsgType::TX, tx);
                        pushed = true;
                    }
                }
                if (!pushed) {
                    vNotFound.push_back(inv);
                }
            }

            // Track requests for our stuff.
            GetMainSignals().Inventory(inv.hash);

            if (inv.type == MSG_BLOCK || inv.type == MSG_FILTERED_BLOCK)
                break;
        }
    }

    pfrom->vRecvGetData.erase(pfrom->vRecvGetData.begin(), it);

    if (!vNotFound.empty()) {
        // Let the peer know that we didn't find what it asked for, so it doesn't
        // have to wait around forever. Currently only SPV clients actually care
        // about this message: it's needed when they are recursively walking the
        // dependencies of relevant unconfirmed transactions. SPV clients want to
        // do that because they want to know about (and store and rebroadcast and
        // risk analyze) the dependencies of transactions relevant to them, without
        // having to download the entire memory pool.
        pfrom->PushMessage(NetMsgType::NOTFOUND, vNotFound);
    }
}

bool static ProcessMessage(CNode* pfrom, string strCommand, CDataStream& vRecv, int64_t nTimeReceived, const CChainParams& chainparams)
{
    RandAddSeedPerfmon();
    LogPrint("net", "received: %s (%u bytes) peer=%d\n", SanitizeString(strCommand), vRecv.size(), pfrom->id);
    if (mapArgs.count("-dropmessagestest") && GetRand(atoi(mapArgs["-dropmessagestest"])) == 0)
    {
        LogPrintf("dropmessagestest DROPPING RECV MESSAGE\n");
        return true;
    }


    if (!(nLocalServices & NODE_BLOOM) &&
              (strCommand == NetMsgType::FILTERLOAD ||
               strCommand == NetMsgType::FILTERADD ||
               strCommand == NetMsgType::FILTERCLEAR))
    {
        if (pfrom->nVersion >= NO_BLOOM_VERSION) {
            Misbehaving(pfrom->GetId(), 100);
            return false;
        } else {
            pfrom->fDisconnect = true;
            return false;
        }
    }


    if (strCommand == NetMsgType::VERSION)
    {
        // Each connection can only send one version message
        if (pfrom->nVersion != 0)
        {
            pfrom->PushMessage(NetMsgType::REJECT, strCommand, REJECT_DUPLICATE, string("Duplicate version message"));
            Misbehaving(pfrom->GetId(), 1);
            return false;
        }

        int64_t nTime;
        CAddress addrMe;
        CAddress addrFrom;
        uint64_t nNonce = 1;
        vRecv >> pfrom->nVersion >> pfrom->nServices >> nTime >> addrMe;
        if (pfrom->nVersion < MIN_PEER_PROTO_VERSION)
        {
            // disconnect from peers older than this proto version
            LogPrintf("peer=%d using obsolete version %i; disconnecting\n", pfrom->id, pfrom->nVersion);
            pfrom->PushMessage(NetMsgType::REJECT, strCommand, REJECT_OBSOLETE,
                               strprintf("Version must be %d or greater", MIN_PEER_PROTO_VERSION));
            pfrom->fDisconnect = true;
            return false;
        }

        if (pfrom->nVersion == 10300)
            pfrom->nVersion = 300;
        if (!vRecv.empty())
            vRecv >> addrFrom >> nNonce;
        if (!vRecv.empty()) {
            vRecv >> LIMITED_STRING(pfrom->strSubVer, MAX_SUBVERSION_LENGTH);
            pfrom->cleanSubVer = SanitizeString(pfrom->strSubVer);
        }
        if (!vRecv.empty())
            vRecv >> pfrom->nStartingHeight;
        if (!vRecv.empty())
            vRecv >> pfrom->fRelayTxes; // set to true after we get the first filter* message
        else
            pfrom->fRelayTxes = true;

        // Disconnect if we connected to ourself
        if (nNonce == nLocalHostNonce && nNonce > 1)
        {
            LogPrintf("connected to self at %s, disconnecting\n", pfrom->addr.ToString());
            pfrom->fDisconnect = true;
            return true;
        }

        pfrom->addrLocal = addrMe;
        if (pfrom->fInbound && addrMe.IsRoutable())
        {
            SeenLocal(addrMe);
        }

        // Be shy and don't send version until we hear
        if (pfrom->fInbound)
            pfrom->PushVersion();

        pfrom->fClient = !(pfrom->nServices & NODE_NETWORK);

        // Potentially mark this peer as a preferred download peer.
        UpdatePreferredDownload(pfrom, State(pfrom->GetId()));

        // Change version
        pfrom->PushMessage(NetMsgType::VERACK);
        pfrom->ssSend.SetVersion(min(pfrom->nVersion, PROTOCOL_VERSION));

        if (!pfrom->fInbound)
        {
            // Advertise our address
            if (fListen && !IsInitialBlockDownload())
            {
                CAddress addr = GetLocalAddress(&pfrom->addr);
                if (addr.IsRoutable())
                {
                    LogPrintf("ProcessMessages: advertising address %s\n", addr.ToString());
                    pfrom->PushAddress(addr);
                } else if (IsPeerAddrLocalGood(pfrom)) {
                    addr.SetIP(pfrom->addrLocal);
                    LogPrintf("ProcessMessages: advertising address %s\n", addr.ToString());
                    pfrom->PushAddress(addr);
                }
            }

            // Get recent addresses
            if (pfrom->fOneShot || pfrom->nVersion >= CADDR_TIME_VERSION || addrman.size() < 1000)
            {
                pfrom->PushMessage(NetMsgType::GETADDR);
                pfrom->fGetAddr = true;
            }
            addrman.Good(pfrom->addr);
        } else {
            if (((CNetAddr)pfrom->addr) == (CNetAddr)addrFrom)
            {
                addrman.Add(addrFrom, addrFrom);
                addrman.Good(addrFrom);
            }
        }

        pfrom->fSuccessfullyConnected = true;

        string remoteAddr;
        if (fLogIPs)
            remoteAddr = ", peeraddr=" + pfrom->addr.ToString();

        LogPrintf("receive version message: %s: version %d, blocks=%d, us=%s, peer=%d%s\n",
                  pfrom->cleanSubVer, pfrom->nVersion,
                  pfrom->nStartingHeight, addrMe.ToString(), pfrom->id,
                  remoteAddr);

        int64_t nTimeOffset = nTime - GetTime();
        pfrom->nTimeOffset = nTimeOffset;
        AddTimeData(pfrom->addr, nTimeOffset);
    }


    else if (pfrom->nVersion == 0)
    {
        // Must have a version message before anything else
        Misbehaving(pfrom->GetId(), 1);
        return false;
    }


    else if (strCommand == NetMsgType::VERACK)
    {
        pfrom->SetRecvVersion(min(pfrom->nVersion, PROTOCOL_VERSION));

        // Mark this node as currently connected, so we update its timestamp later.
        if (pfrom->fNetworkNode) {
            LOCK(cs_main);
            State(pfrom->GetId())->fCurrentlyConnected = true;
        }

        if (pfrom->nVersion >= SENDHEADERS_VERSION) {
            // Tell our peer we prefer to receive headers rather than inv's
            // We send this to non-NODE NETWORK peers as well, because even
            // non-NODE NETWORK peers can announce blocks (such as pruning
            // nodes)
            pfrom->PushMessage(NetMsgType::SENDHEADERS);
        }
    }


    else if (strCommand == NetMsgType::ADDR)
    {
        vector<CAddress> vAddr;
        vRecv >> vAddr;

        // Don't want addr from older versions unless seeding
        if (pfrom->nVersion < CADDR_TIME_VERSION && addrman.size() > 1000)
            return true;
        if (vAddr.size() > 1000)
        {
            Misbehaving(pfrom->GetId(), 20);
            return error("message addr size() = %u", vAddr.size());
        }

        // Store the new addresses
        vector<CAddress> vAddrOk;
        int64_t nNow = GetAdjustedTime();
        int64_t nSince = nNow - 10 * 60;
        BOOST_FOREACH(CAddress& addr, vAddr)
        {
            boost::this_thread::interruption_point();

            if (addr.nTime <= 100000000 || addr.nTime > nNow + 10 * 60)
                addr.nTime = nNow - 5 * 24 * 60 * 60;
            pfrom->AddAddressKnown(addr);
            bool fReachable = IsReachable(addr);
            if (addr.nTime > nSince && !pfrom->fGetAddr && vAddr.size() <= 10 && addr.IsRoutable())
            {
                // Relay to a limited number of other nodes
                {
                    LOCK(cs_vNodes);
                    // Use deterministic randomness to send to the same nodes for 24 hours
                    // at a time so the addrKnowns of the chosen nodes prevent repeats
                    static uint256 hashSalt;
                    if (hashSalt.IsNull())
                        hashSalt = GetRandHash();
                    uint64_t hashAddr = addr.GetHash();
                    uint256 hashRand = ArithToUint256(UintToArith256(hashSalt) ^ (hashAddr<<32) ^ ((GetTime()+hashAddr)/(24*60*60)));
                    hashRand = Hash(BEGIN(hashRand), END(hashRand));
                    multimap<uint256, CNode*> mapMix;
                    BOOST_FOREACH(CNode* pnode, vNodes)
                    {
                        if (pnode->nVersion < CADDR_TIME_VERSION)
                            continue;
                        unsigned int nPointer;
                        memcpy(&nPointer, &pnode, sizeof(nPointer));
                        uint256 hashKey = ArithToUint256(UintToArith256(hashRand) ^ nPointer);
                        hashKey = Hash(BEGIN(hashKey), END(hashKey));
                        mapMix.insert(make_pair(hashKey, pnode));
                    }
                    int nRelayNodes = fReachable ? 2 : 1; // limited relaying of addresses outside our network(s)
                    for (multimap<uint256, CNode*>::iterator mi = mapMix.begin(); mi != mapMix.end() && nRelayNodes-- > 0; ++mi)
                        ((*mi).second)->PushAddress(addr);
                }
            }
            // Do not store addresses outside our network
            if (fReachable)
                vAddrOk.push_back(addr);
        }
        addrman.Add(vAddrOk, pfrom->addr, 2 * 60 * 60);
        if (vAddr.size() < 1000)
            pfrom->fGetAddr = false;
        if (pfrom->fOneShot)
            pfrom->fDisconnect = true;
    }

    else if (strCommand == NetMsgType::SENDHEADERS)
    {
        LOCK(cs_main);
        State(pfrom->GetId())->fPreferHeaders = true;
    }


    else if (strCommand == NetMsgType::INV)
    {
        vector<CInv> vInv;
        vRecv >> vInv;
        if (vInv.size() > MAX_INV_SZ)
        {
            Misbehaving(pfrom->GetId(), 20);
            return error("message inv size() = %u", vInv.size());
        }

        bool fBlocksOnly = GetBoolArg("-blocksonly", DEFAULT_BLOCKSONLY);

        // Allow whitelisted peers to send data other than blocks in blocks only mode if whitelistrelay is true
        if (pfrom->fWhitelisted && GetBoolArg("-whitelistrelay", DEFAULT_WHITELISTRELAY))
            fBlocksOnly = false;

        LOCK(cs_main);

        std::vector<CInv> vToFetch;

        for (unsigned int nInv = 0; nInv < vInv.size(); nInv++)
        {
            const CInv &inv = vInv[nInv];

            boost::this_thread::interruption_point();
            pfrom->AddInventoryKnown(inv);

            bool fAlreadyHave = AlreadyHave(inv);
            LogPrint("net", "got inv: %s  %s peer=%d\n", inv.ToString(), fAlreadyHave ? "have" : "new", pfrom->id);

            if (inv.type == MSG_BLOCK) {
                UpdateBlockAvailability(pfrom->GetId(), inv.hash);
                if (!fAlreadyHave && !fImporting && !fReindex && !mapBlocksInFlight.count(inv.hash)) {
                    // First request the headers preceding the announced block. In the normal fully-synced
                    // case where a new block is announced that succeeds the current tip (no reorganization),
                    // there are no such headers.
                    // Secondly, and only when we are close to being synced, we request the announced block directly,
                    // to avoid an extra round-trip. Note that we must *first* ask for the headers, so by the
                    // time the block arrives, the header chain leading up to it is already validated. Not
                    // doing this will result in the received block being rejected as an orphan in case it is
                    // not a direct successor.
                    pfrom->PushMessage(NetMsgType::GETHEADERS, chainActive.GetLocator(pindexBestHeader), inv.hash);
                    CNodeState *nodestate = State(pfrom->GetId());
                    if (CanDirectFetch(chainparams.GetConsensus()) &&
                        nodestate->nBlocksInFlight < MAX_BLOCKS_IN_TRANSIT_PER_PEER) {
                        vToFetch.push_back(inv);
                        // Mark block as in flight already, even though the actual "getdata" message only goes out
                        // later (within the same cs_main lock, though).
                        MarkBlockAsInFlight(pfrom->GetId(), inv.hash, chainparams.GetConsensus());
                    }
                    LogPrint("net", "getheaders (%d) %s to peer=%d\n", pindexBestHeader->nHeight, inv.hash.ToString(), pfrom->id);
                }
            }
            else
            {
                if (fBlocksOnly)
                    LogPrint("net", "transaction (%s) inv sent in violation of protocol peer=%d\n", inv.hash.ToString(), pfrom->id);
                else if (!fAlreadyHave && !fImporting && !fReindex && !IsInitialBlockDownload())
                    pfrom->AskFor(inv);
            }

            // Track requests for our stuff
            GetMainSignals().Inventory(inv.hash);

            if (pfrom->nSendSize > (SendBufferSize() * 2)) {
                Misbehaving(pfrom->GetId(), 50);
                return error("send buffer size() = %u", pfrom->nSendSize);
            }
        }

        if (!vToFetch.empty())
            pfrom->PushMessage(NetMsgType::GETDATA, vToFetch);
    }


    else if (strCommand == NetMsgType::GETDATA)
    {
        vector<CInv> vInv;
        vRecv >> vInv;
        if (vInv.size() > MAX_INV_SZ)
        {
            Misbehaving(pfrom->GetId(), 20);
            return error("message getdata size() = %u", vInv.size());
        }

        if (fDebug || (vInv.size() != 1))
            LogPrint("net", "received getdata (%u invsz) peer=%d\n", vInv.size(), pfrom->id);

        if ((fDebug && vInv.size() > 0) || (vInv.size() == 1))
            LogPrint("net", "received getdata for: %s peer=%d\n", vInv[0].ToString(), pfrom->id);

        pfrom->vRecvGetData.insert(pfrom->vRecvGetData.end(), vInv.begin(), vInv.end());
        ProcessGetData(pfrom, chainparams.GetConsensus());
    }


    else if (strCommand == NetMsgType::GETBLOCKS)
    {
        CBlockLocator locator;
        uint256 hashStop;
        vRecv >> locator >> hashStop;

        LOCK(cs_main);

        // Find the last block the caller has in the main chain
        CBlockIndex* pindex = FindForkInGlobalIndex(chainActive, locator);

        // Send the rest of the chain
        if (pindex)
            pindex = chainActive.Next(pindex);
        int nLimit = 500;
        LogPrint("net", "getblocks %d to %s limit %d from peer=%d\n", (pindex ? pindex->nHeight : -1), hashStop.IsNull() ? "end" : hashStop.ToString(), nLimit, pfrom->id);
        for (; pindex; pindex = chainActive.Next(pindex))
        {
            if (pindex->GetBlockHash() == hashStop)
            {
                LogPrint("net", "  getblocks stopping at %d %s\n", pindex->nHeight, pindex->GetBlockHash().ToString());
                break;
            }
            // If pruning, don't inv blocks unless we have on disk and are likely to still have
            // for some reasonable time window (1 hour) that block relay might require.
            const int nPrunedBlocksLikelyToHave = MIN_BLOCKS_TO_KEEP - 3600 / chainparams.GetConsensus().nPowTargetSpacing;
            if (fPruneMode && (!(pindex->nStatus & BLOCK_HAVE_DATA) || pindex->nHeight <= chainActive.Tip()->nHeight - nPrunedBlocksLikelyToHave))
            {
                LogPrint("net", " getblocks stopping, pruned or too old block at %d %s\n", pindex->nHeight, pindex->GetBlockHash().ToString());
                break;
            }
            pfrom->PushInventory(CInv(MSG_BLOCK, pindex->GetBlockHash()));
            if (--nLimit <= 0)
            {
                // When this block is requested, we'll send an inv that'll
                // trigger the peer to getblocks the next batch of inventory.
                LogPrint("net", "  getblocks stopping at limit %d %s\n", pindex->nHeight, pindex->GetBlockHash().ToString());
                pfrom->hashContinue = pindex->GetBlockHash();
                break;
            }
        }
    }


    else if (strCommand == NetMsgType::GETHEADERS)
    {
        CBlockLocator locator;
        uint256 hashStop;
        vRecv >> locator >> hashStop;

        LOCK(cs_main);
        if (IsInitialBlockDownload() && !pfrom->fWhitelisted) {
            LogPrint("net", "Ignoring getheaders from peer=%d because node is in initial block download\n", pfrom->id);
            return true;
        }

        CNodeState *nodestate = State(pfrom->GetId());
        CBlockIndex* pindex = NULL;
        if (locator.IsNull())
        {
            // If locator is null, return the hashStop block
            BlockMap::iterator mi = mapBlockIndex.find(hashStop);
            if (mi == mapBlockIndex.end())
                return true;
            pindex = (*mi).second;
        }
        else
        {
            // Find the last block the caller has in the main chain
            pindex = FindForkInGlobalIndex(chainActive, locator);
            if (pindex)
                pindex = chainActive.Next(pindex);
        }

        // we must use CBlocks, as CBlockHeaders won't include the 0x00 nTx count at the end
        vector<CBlock> vHeaders;
        unsigned nCount = 0;
        unsigned nSize = 0;
        LogPrint("net", "getheaders %d to %s from peer=%d\n", (pindex ? pindex->nHeight : -1), hashStop.ToString(), pfrom->id);
        for (; pindex; pindex = chainActive.Next(pindex))
        {
            const CBlockHeader header = pindex->GetBlockHeader(chainparams.GetConsensus());
            ++nCount;
            nSize += GetSerializeSize(header, SER_NETWORK, PROTOCOL_VERSION);
            vHeaders.push_back(header);
            if (nCount >= MAX_HEADERS_RESULTS
                  || pindex->GetBlockHash() == hashStop)
                break;
            if (pfrom->nVersion >= SIZE_HEADERS_LIMIT_VERSION
                  && nSize >= THRESHOLD_HEADERS_SIZE)
                break;
        }

        /* Check maximum headers size before pushing the message
           if the peer enforces it.  This should not fail since we
           break above in the loop at the threshold and the threshold
           should be small enough in comparison to the hard max size.
           Do it nevertheless to be sure.  */
        if (pfrom->nVersion >= SIZE_HEADERS_LIMIT_VERSION
              && nSize > MAX_HEADERS_SIZE)
            LogPrintf("ERROR: not pushing 'headers', too large\n");
        else
        {
            LogPrint("net", "pushing %u headers, %u bytes\n", nCount, nSize);
            // pindex can be NULL either if we sent chainActive.Tip() OR
            // if our peer has chainActive.Tip() (and thus we are sending an empty
            // headers message). In both cases it's safe to update
            // pindexBestHeaderSent to be our tip.
            nodestate->pindexBestHeaderSent = pindex ? pindex : chainActive.Tip();
            pfrom->PushMessage(NetMsgType::HEADERS, vHeaders);
        }
    }


    else if (strCommand == NetMsgType::TX)
    {
        // Stop processing the transaction early if
        // We are in blocks only mode and peer is either not whitelisted or whitelistrelay is off
        if (GetBoolArg("-blocksonly", DEFAULT_BLOCKSONLY) && (!pfrom->fWhitelisted || !GetBoolArg("-whitelistrelay", DEFAULT_WHITELISTRELAY)))
        {
            LogPrint("net", "transaction sent in violation of protocol peer=%d\n", pfrom->id);
            return true;
        }

        vector<uint256> vWorkQueue;
        vector<uint256> vEraseQueue;
        CTransaction tx;
        vRecv >> tx;

        CInv inv(MSG_TX, tx.GetHash());
        pfrom->AddInventoryKnown(inv);

        LOCK(cs_main);

        bool fMissingInputs = false;
        CValidationState state;

        pfrom->setAskFor.erase(inv.hash);
        mapAlreadyAskedFor.erase(inv.hash);

        CFeeRate txFeeRate = CFeeRate(0);
        if (!AlreadyHave(inv) && AcceptToMemoryPool(mempool, state, tx, true, &fMissingInputs, &txFeeRate)) {
            mempool.check(pcoinsTip);
            RelayTransaction(tx, txFeeRate);
            vWorkQueue.push_back(inv.hash);

            LogPrint("mempool", "AcceptToMemoryPool: peer=%d: accepted %s (poolsz %u txn, %u kB)\n",
                pfrom->id,
                tx.GetHash().ToString(),
                mempool.size(), mempool.DynamicMemoryUsage() / 1000);

            // Recursively process any orphan transactions that depended on this one
            set<NodeId> setMisbehaving;
            for (unsigned int i = 0; i < vWorkQueue.size(); i++)
            {
                map<uint256, set<uint256> >::iterator itByPrev = mapOrphanTransactionsByPrev.find(vWorkQueue[i]);
                if (itByPrev == mapOrphanTransactionsByPrev.end())
                    continue;
                for (set<uint256>::iterator mi = itByPrev->second.begin();
                     mi != itByPrev->second.end();
                     ++mi)
                {
                    const uint256& orphanHash = *mi;
                    const CTransaction& orphanTx = mapOrphanTransactions[orphanHash].tx;
                    NodeId fromPeer = mapOrphanTransactions[orphanHash].fromPeer;
                    bool fMissingInputs2 = false;
                    // Use a dummy CValidationState so someone can't setup nodes to counter-DoS based on orphan
                    // resolution (that is, feeding people an invalid transaction based on LegitTxX in order to get
                    // anyone relaying LegitTxX banned)
                    CValidationState stateDummy;


                    if (setMisbehaving.count(fromPeer))
                        continue;
                    CFeeRate orphanFeeRate = CFeeRate(0);
                    if (AcceptToMemoryPool(mempool, stateDummy, orphanTx, true, &fMissingInputs2, &orphanFeeRate)) {
                        LogPrint("mempool", "   accepted orphan tx %s\n", orphanHash.ToString());
                        RelayTransaction(orphanTx, orphanFeeRate);
                        vWorkQueue.push_back(orphanHash);
                        vEraseQueue.push_back(orphanHash);
                    }
                    else if (!fMissingInputs2)
                    {
                        int nDos = 0;
                        if (stateDummy.IsInvalid(nDos) && nDos > 0)
                        {
                            // Punish peer that gave us an invalid orphan tx
                            Misbehaving(fromPeer, nDos);
                            setMisbehaving.insert(fromPeer);
                            LogPrint("mempool", "   invalid orphan tx %s\n", orphanHash.ToString());
                        }
                        // Has inputs but not accepted to mempool
                        // Probably non-standard or insufficient fee/priority
                        LogPrint("mempool", "   removed orphan tx %s\n", orphanHash.ToString());
                        vEraseQueue.push_back(orphanHash);
                        assert(recentRejects);
                        recentRejects->insert(orphanHash);
                    }
                    mempool.check(pcoinsTip);
                }
            }

            BOOST_FOREACH(uint256 hash, vEraseQueue)
                EraseOrphanTx(hash);
        }
        else if (fMissingInputs)
        {
            AddOrphanTx(tx, pfrom->GetId());

            // DoS prevention: do not allow mapOrphanTransactions to grow unbounded
            unsigned int nMaxOrphanTx = (unsigned int)std::max((int64_t)0, GetArg("-maxorphantx", DEFAULT_MAX_ORPHAN_TRANSACTIONS));
            unsigned int nEvicted = LimitOrphanTxSize(nMaxOrphanTx);
            if (nEvicted > 0)
                LogPrint("mempool", "mapOrphan overflow, removed %u tx\n", nEvicted);
        } else {
            assert(recentRejects);
            recentRejects->insert(tx.GetHash());

            if (pfrom->fWhitelisted && GetBoolArg("-whitelistforcerelay", DEFAULT_WHITELISTFORCERELAY)) {
                // Always relay transactions received from whitelisted peers, even
                // if they were already in the mempool or rejected from it due
                // to policy, allowing the node to function as a gateway for
                // nodes hidden behind it.
                //
                // Never relay transactions that we would assign a non-zero DoS
                // score for, as we expect peers to do the same with us in that
                // case.
                int nDoS = 0;
                if (!state.IsInvalid(nDoS) || nDoS == 0) {
                    LogPrintf("Force relaying tx %s from whitelisted peer=%d\n", tx.GetHash().ToString(), pfrom->id);
                    RelayTransaction(tx, txFeeRate);
                } else {
                    LogPrintf("Not relaying invalid transaction %s from whitelisted peer=%d (%s)\n", tx.GetHash().ToString(), pfrom->id, FormatStateMessage(state));
                }
            }
        }
        int nDoS = 0;
        if (state.IsInvalid(nDoS))
        {
            LogPrint("mempoolrej", "%s from peer=%d was not accepted: %s\n", tx.GetHash().ToString(),
                pfrom->id,
                FormatStateMessage(state));
            if (state.GetRejectCode() < REJECT_INTERNAL) // Never send AcceptToMemoryPool's internal codes over P2P
                pfrom->PushMessage(NetMsgType::REJECT, strCommand, (unsigned char)state.GetRejectCode(),
                                   state.GetRejectReason().substr(0, MAX_REJECT_MESSAGE_LENGTH), inv.hash);
            if (nDoS > 0)
                Misbehaving(pfrom->GetId(), nDoS);
        }
        FlushStateToDisk(state, FLUSH_STATE_PERIODIC);
    }


    else if (strCommand == NetMsgType::HEADERS && !fImporting && !fReindex) // Ignore headers received while importing
    {
        std::vector<CBlockHeader> headers;

        // Bypass the normal CBlock deserialization, as we don't want to risk deserializing 2000 full blocks.
        unsigned int nCount = ReadCompactSize(vRecv);
        if (nCount > MAX_HEADERS_RESULTS) {
            Misbehaving(pfrom->GetId(), 20);
            return error("headers message count = %u", nCount);
        }
        headers.resize(nCount);
        unsigned nSize = 0;
        for (unsigned int n = 0; n < nCount; n++) {
            vRecv >> headers[n];
            ReadCompactSize(vRecv); // ignore tx count; assume it is 0.

            nSize += GetSerializeSize(headers[n], SER_NETWORK, PROTOCOL_VERSION);
            if (pfrom->nVersion >= SIZE_HEADERS_LIMIT_VERSION
                  && nSize > MAX_HEADERS_SIZE) {
                Misbehaving(pfrom->GetId(), 20);
                return error("headers message size = %u", nSize);
            }
        }

        LOCK(cs_main);

        if (nCount == 0) {
            // Nothing interesting. Stop asking this peers for more headers.
            return true;
        }

        CBlockIndex *pindexLast = NULL;
        BOOST_FOREACH(const CBlockHeader& header, headers) {
            CValidationState state;
            if (pindexLast != NULL && header.hashPrevBlock != pindexLast->GetBlockHash()) {
                Misbehaving(pfrom->GetId(), 20);
                return error("non-continuous headers sequence");
            }
            if (!AcceptBlockHeader(header, state, chainparams, &pindexLast)) {
                int nDoS;
                if (state.IsInvalid(nDoS)) {
                    if (nDoS > 0)
                        Misbehaving(pfrom->GetId(), nDoS);
                    return error("invalid header received");
                }
            }
        }

        if (pindexLast)
            UpdateBlockAvailability(pfrom->GetId(), pindexLast->GetBlockHash());

        bool maxSize = (nCount == MAX_HEADERS_RESULTS);
        if (pfrom->nVersion >= SIZE_HEADERS_LIMIT_VERSION
              && nSize >= THRESHOLD_HEADERS_SIZE)
            maxSize = true;
        if (maxSize && pindexLast) {
            // Headers message had its maximum size; the peer may have more headers.
            // TODO: optimize: if pindexLast is an ancestor of chainActive.Tip or pindexBestHeader, continue
            // from there instead.
            LogPrint("net", "more getheaders (%d) to end to peer=%d (startheight:%d)\n", pindexLast->nHeight, pfrom->id, pfrom->nStartingHeight);
            pfrom->PushMessage(NetMsgType::GETHEADERS, chainActive.GetLocator(pindexLast), uint256());
        }

        bool fCanDirectFetch = CanDirectFetch(chainparams.GetConsensus());
        CNodeState *nodestate = State(pfrom->GetId());
        // If this set of headers is valid and ends in a block with at least as
        // much work as our tip, download as much as possible.
        if (fCanDirectFetch && pindexLast->IsValid(BLOCK_VALID_TREE) && chainActive.Tip()->nChainWork <= pindexLast->nChainWork) {
            vector<CBlockIndex *> vToFetch;
            CBlockIndex *pindexWalk = pindexLast;
            // Calculate all the blocks we'd need to switch to pindexLast, up to a limit.
            while (pindexWalk && !chainActive.Contains(pindexWalk) && vToFetch.size() <= MAX_BLOCKS_IN_TRANSIT_PER_PEER) {
                if (!(pindexWalk->nStatus & BLOCK_HAVE_DATA) &&
                        !mapBlocksInFlight.count(pindexWalk->GetBlockHash())) {
                    // We don't have this block, and it's not yet in flight.
                    vToFetch.push_back(pindexWalk);
                }
                pindexWalk = pindexWalk->pprev;
            }
            // If pindexWalk still isn't on our main chain, we're looking at a
            // very large reorg at a time we think we're close to caught up to
            // the main chain -- this shouldn't really happen.  Bail out on the
            // direct fetch and rely on parallel download instead.
            if (!chainActive.Contains(pindexWalk)) {
                LogPrint("net", "Large reorg, won't direct fetch to %s (%d)\n",
                        pindexLast->GetBlockHash().ToString(),
                        pindexLast->nHeight);
            } else {
                vector<CInv> vGetData;
                // Download as much as possible, from earliest to latest.
                BOOST_REVERSE_FOREACH(CBlockIndex *pindex, vToFetch) {
                    if (nodestate->nBlocksInFlight >= MAX_BLOCKS_IN_TRANSIT_PER_PEER) {
                        // Can't download any more from this peer
                        break;
                    }
                    vGetData.push_back(CInv(MSG_BLOCK, pindex->GetBlockHash()));
                    MarkBlockAsInFlight(pfrom->GetId(), pindex->GetBlockHash(), chainparams.GetConsensus(), pindex);
                    LogPrint("net", "Requesting block %s from  peer=%d\n",
                            pindex->GetBlockHash().ToString(), pfrom->id);
                }
                if (vGetData.size() > 1) {
                    LogPrint("net", "Downloading blocks toward %s (%d) via headers direct fetch\n",
                            pindexLast->GetBlockHash().ToString(), pindexLast->nHeight);
                }
                if (vGetData.size() > 0) {
                    pfrom->PushMessage(NetMsgType::GETDATA, vGetData);
                }
            }
        }

        CheckBlockIndex(chainparams.GetConsensus());
    }

    else if (strCommand == NetMsgType::BLOCK && !fImporting && !fReindex) // Ignore blocks received while importing
    {
        CBlock block;
        vRecv >> block;

        CInv inv(MSG_BLOCK, block.GetHash());
        LogPrint("net", "received block %s peer=%d\n", inv.hash.ToString(), pfrom->id);

        pfrom->AddInventoryKnown(inv);

        CValidationState state;
        // Process all blocks from whitelisted peers, even if not requested,
        // unless we're still syncing with the network.
        // Such an unrequested block may still be processed, subject to the
        // conditions in AcceptBlock().
        bool forceProcessing = pfrom->fWhitelisted && !IsInitialBlockDownload();
        ProcessNewBlock(state, chainparams, pfrom, &block, forceProcessing, NULL);
        int nDoS;
        if (state.IsInvalid(nDoS)) {
            assert (state.GetRejectCode() < REJECT_INTERNAL); // Blocks are never rejected with internal reject codes
            pfrom->PushMessage(NetMsgType::REJECT, strCommand, (unsigned char)state.GetRejectCode(),
                               state.GetRejectReason().substr(0, MAX_REJECT_MESSAGE_LENGTH), inv.hash);
            if (nDoS > 0) {
                LOCK(cs_main);
                Misbehaving(pfrom->GetId(), nDoS);
            }
        }

    }


    else if (strCommand == NetMsgType::GETADDR)
    {
        // This asymmetric behavior for inbound and outbound connections was introduced
        // to prevent a fingerprinting attack: an attacker can send specific fake addresses
        // to users' AddrMan and later request them by sending getaddr messages.
        // Making nodes which are behind NAT and can only make outgoing connections ignore
        // the getaddr message mitigates the attack.
        if (!pfrom->fInbound) {
            LogPrint("net", "Ignoring \"getaddr\" from outbound connection. peer=%d\n", pfrom->id);
            return true;
        }

        // Only send one GetAddr response per connection to reduce resource waste
        //  and discourage addr stamping of INV announcements.
        if (pfrom->fSentAddr) {
            LogPrint("net", "Ignoring repeated \"getaddr\". peer=%d\n", pfrom->id);
            return true;
        }
        pfrom->fSentAddr = true;

        pfrom->vAddrToSend.clear();
        vector<CAddress> vAddr = addrman.GetAddr();
        BOOST_FOREACH(const CAddress &addr, vAddr)
            pfrom->PushAddress(addr);
    }


    else if (strCommand == NetMsgType::MEMPOOL)
    {
        if (CNode::OutboundTargetReached(false) && !pfrom->fWhitelisted)
        {
            LogPrint("net", "mempool request with bandwidth limit reached, disconnect peer=%d\n", pfrom->GetId());
            pfrom->fDisconnect = true;
            return true;
        }
        LOCK2(cs_main, pfrom->cs_filter);

        std::vector<uint256> vtxid;
        mempool.queryHashes(vtxid);
        vector<CInv> vInv;
        BOOST_FOREACH(uint256& hash, vtxid) {
            CInv inv(MSG_TX, hash);
            if (pfrom->pfilter) {
                CTransaction tx;
                bool fInMemPool = mempool.lookup(hash, tx);
                if (!fInMemPool) continue; // another thread removed since queryHashes, maybe...
                if (!pfrom->pfilter->IsRelevantAndUpdate(tx)) continue;
            }
            if (pfrom->minFeeFilter) {
                CFeeRate feeRate;
                mempool.lookupFeeRate(hash, feeRate);
                LOCK(pfrom->cs_feeFilter);
                if (feeRate.GetFeePerK() < pfrom->minFeeFilter)
                    continue;
            }
            vInv.push_back(inv);
            if (vInv.size() == MAX_INV_SZ) {
                pfrom->PushMessage(NetMsgType::INV, vInv);
                vInv.clear();
            }
        }
        if (vInv.size() > 0)
            pfrom->PushMessage(NetMsgType::INV, vInv);
    }


    else if (strCommand == NetMsgType::PING)
    {
        if (pfrom->nVersion > BIP0031_VERSION)
        {
            uint64_t nonce = 0;
            vRecv >> nonce;
            // Echo the message back with the nonce. This allows for two useful features:
            //
            // 1) A remote node can quickly check if the connection is operational
            // 2) Remote nodes can measure the latency of the network thread. If this node
            //    is overloaded it won't respond to pings quickly and the remote node can
            //    avoid sending us more work, like chain download requests.
            //
            // The nonce stops the remote getting confused between different pings: without
            // it, if the remote node sends a ping once per second and this node takes 5
            // seconds to respond to each, the 5th ping the remote sends would appear to
            // return very quickly.
            pfrom->PushMessage(NetMsgType::PONG, nonce);
        }
    }


    else if (strCommand == NetMsgType::PONG)
    {
        int64_t pingUsecEnd = nTimeReceived;
        uint64_t nonce = 0;
        size_t nAvail = vRecv.in_avail();
        bool bPingFinished = false;
        std::string sProblem;

        if (nAvail >= sizeof(nonce)) {
            vRecv >> nonce;

            // Only process pong message if there is an outstanding ping (old ping without nonce should never pong)
            if (pfrom->nPingNonceSent != 0) {
                if (nonce == pfrom->nPingNonceSent) {
                    // Matching pong received, this ping is no longer outstanding
                    bPingFinished = true;
                    int64_t pingUsecTime = pingUsecEnd - pfrom->nPingUsecStart;
                    if (pingUsecTime > 0) {
                        // Successful ping time measurement, replace previous
                        pfrom->nPingUsecTime = pingUsecTime;
                        pfrom->nMinPingUsecTime = std::min(pfrom->nMinPingUsecTime, pingUsecTime);
                    } else {
                        // This should never happen
                        sProblem = "Timing mishap";
                    }
                } else {
                    // Nonce mismatches are normal when pings are overlapping
                    sProblem = "Nonce mismatch";
                    if (nonce == 0) {
                        // This is most likely a bug in another implementation somewhere; cancel this ping
                        bPingFinished = true;
                        sProblem = "Nonce zero";
                    }
                }
            } else {
                sProblem = "Unsolicited pong without ping";
            }
        } else {
            // This is most likely a bug in another implementation somewhere; cancel this ping
            bPingFinished = true;
            sProblem = "Short payload";
        }

        if (!(sProblem.empty())) {
            LogPrint("net", "pong peer=%d: %s, %x expected, %x received, %u bytes\n",
                pfrom->id,
                sProblem,
                pfrom->nPingNonceSent,
                nonce,
                nAvail);
        }
        if (bPingFinished) {
            pfrom->nPingNonceSent = 0;
        }
    }


    else if (strCommand == NetMsgType::FILTERLOAD)
    {
        CBloomFilter filter;
        vRecv >> filter;

        if (!filter.IsWithinSizeConstraints())
            // There is no excuse for sending a too-large filter
            Misbehaving(pfrom->GetId(), 100);
        else
        {
            LOCK(pfrom->cs_filter);
            delete pfrom->pfilter;
            pfrom->pfilter = new CBloomFilter(filter);
            pfrom->pfilter->UpdateEmptyFull();
        }
        pfrom->fRelayTxes = true;
    }


    else if (strCommand == NetMsgType::FILTERADD)
    {
        vector<unsigned char> vData;
        vRecv >> vData;

        // Nodes must NEVER send a data item > 520 bytes (the max size for a script data object,
        // and thus, the maximum size any matched object can have) in a filteradd message
        if (vData.size() > MAX_SCRIPT_ELEMENT_SIZE)
        {
            Misbehaving(pfrom->GetId(), 100);
        } else {
            LOCK(pfrom->cs_filter);
            if (pfrom->pfilter)
                pfrom->pfilter->insert(vData);
            else
                Misbehaving(pfrom->GetId(), 100);
        }
    }


    else if (strCommand == NetMsgType::FILTERCLEAR)
    {
        LOCK(pfrom->cs_filter);
        delete pfrom->pfilter;
        pfrom->pfilter = new CBloomFilter();
        pfrom->fRelayTxes = true;
    }


    else if (strCommand == NetMsgType::REJECT)
    {
        if (fDebug) {
            try {
                string strMsg; unsigned char ccode; string strReason;
                vRecv >> LIMITED_STRING(strMsg, CMessageHeader::COMMAND_SIZE) >> ccode >> LIMITED_STRING(strReason, MAX_REJECT_MESSAGE_LENGTH);

                ostringstream ss;
                ss << strMsg << " code " << itostr(ccode) << ": " << strReason;

                if (strMsg == NetMsgType::BLOCK || strMsg == NetMsgType::TX)
                {
                    uint256 hash;
                    vRecv >> hash;
                    ss << ": hash " << hash.ToString();
                }
                LogPrint("net", "Reject %s\n", SanitizeString(ss.str()));
            } catch (const std::ios_base::failure&) {
                // Avoid feedback loops by preventing reject messages from triggering a new reject message.
                LogPrint("net", "Unparseable reject message received\n");
            }
        }
    }

    else if (strCommand == NetMsgType::FEEFILTER) {
        CAmount newFeeFilter = 0;
        vRecv >> newFeeFilter;
        if (MoneyRange(newFeeFilter)) {
            {
                LOCK(pfrom->cs_feeFilter);
                pfrom->minFeeFilter = newFeeFilter;
            }
            LogPrint("net", "received: feefilter of %s from peer=%d\n", CFeeRate(newFeeFilter).ToString(), pfrom->id);
        }
    }

    else {
        // Ignore unknown commands for extensibility
        LogPrint("net", "Unknown command \"%s\" from peer=%d\n", SanitizeString(strCommand), pfrom->id);
    }



    return true;
}

// requires LOCK(cs_vRecvMsg)
bool ProcessMessages(CNode* pfrom)
{
    const CChainParams& chainparams = Params();
    //if (fDebug)
    //    LogPrintf("%s(%u messages)\n", __func__, pfrom->vRecvMsg.size());

    //
    // Message format
    //  (4) message start
    //  (12) command
    //  (4) size
    //  (4) checksum
    //  (x) data
    //
    bool fOk = true;

    if (!pfrom->vRecvGetData.empty())
        ProcessGetData(pfrom, chainparams.GetConsensus());

    // this maintains the order of responses
    if (!pfrom->vRecvGetData.empty()) return fOk;

    std::deque<CNetMessage>::iterator it = pfrom->vRecvMsg.begin();
    while (!pfrom->fDisconnect && it != pfrom->vRecvMsg.end()) {
        // Don't bother if send buffer is too full to respond anyway
        if (pfrom->nSendSize >= SendBufferSize())
            break;

        // get next message
        CNetMessage& msg = *it;

        //if (fDebug)
        //    LogPrintf("%s(message %u msgsz, %u bytes, complete:%s)\n", __func__,
        //            msg.hdr.nMessageSize, msg.vRecv.size(),
        //            msg.complete() ? "Y" : "N");

        // end, if an incomplete message is found
        if (!msg.complete())
            break;

        // at this point, any failure means we can delete the current message
        it++;

        // Scan for message start
        if (memcmp(msg.hdr.pchMessageStart, chainparams.MessageStart(), MESSAGE_START_SIZE) != 0) {
            LogPrintf("PROCESSMESSAGE: INVALID MESSAGESTART %s peer=%d\n", SanitizeString(msg.hdr.GetCommand()), pfrom->id);
            fOk = false;
            break;
        }

        // Read header
        CMessageHeader& hdr = msg.hdr;
        if (!hdr.IsValid(chainparams.MessageStart()))
        {
            LogPrintf("PROCESSMESSAGE: ERRORS IN HEADER %s peer=%d\n", SanitizeString(hdr.GetCommand()), pfrom->id);
            continue;
        }
        string strCommand = hdr.GetCommand();

        // Message size
        unsigned int nMessageSize = hdr.nMessageSize;

        // Checksum
        CDataStream& vRecv = msg.vRecv;
        uint256 hash = Hash(vRecv.begin(), vRecv.begin() + nMessageSize);
        unsigned int nChecksum = ReadLE32((unsigned char*)&hash);
        if (nChecksum != hdr.nChecksum)
        {
            LogPrintf("%s(%s, %u bytes): CHECKSUM ERROR nChecksum=%08x hdr.nChecksum=%08x\n", __func__,
               SanitizeString(strCommand), nMessageSize, nChecksum, hdr.nChecksum);
            continue;
        }

        // Process message
        bool fRet = false;
        try
        {
            fRet = ProcessMessage(pfrom, strCommand, vRecv, msg.nTime, chainparams);
            boost::this_thread::interruption_point();
        }
        catch (const std::ios_base::failure& e)
        {
            pfrom->PushMessage(NetMsgType::REJECT, strCommand, REJECT_MALFORMED, string("error parsing message"));
            if (strstr(e.what(), "end of data"))
            {
                // Allow exceptions from under-length message on vRecv
                LogPrintf("%s(%s, %u bytes): Exception '%s' caught, normally caused by a message being shorter than its stated length\n", __func__, SanitizeString(strCommand), nMessageSize, e.what());
            }
            else if (strstr(e.what(), "size too large"))
            {
                // Allow exceptions from over-long size
                LogPrintf("%s(%s, %u bytes): Exception '%s' caught\n", __func__, SanitizeString(strCommand), nMessageSize, e.what());
            }
            else
            {
                PrintExceptionContinue(&e, "ProcessMessages()");
            }
        }
        catch (const boost::thread_interrupted&) {
            throw;
        }
        catch (const std::exception& e) {
            PrintExceptionContinue(&e, "ProcessMessages()");
        } catch (...) {
            PrintExceptionContinue(NULL, "ProcessMessages()");
        }

        if (!fRet)
            LogPrintf("%s(%s, %u bytes) FAILED peer=%d\n", __func__, SanitizeString(strCommand), nMessageSize, pfrom->id);

        break;
    }

    // In case the connection got shut down, its receive buffer was wiped
    if (!pfrom->fDisconnect)
        pfrom->vRecvMsg.erase(pfrom->vRecvMsg.begin(), it);

    return fOk;
}


bool SendMessages(CNode* pto)
{
    const Consensus::Params& consensusParams = Params().GetConsensus();
    {
        // Don't send anything until we get its version message
        if (pto->nVersion == 0)
            return true;

        //
        // Message: ping
        //
        bool pingSend = false;
        if (pto->fPingQueued) {
            // RPC ping request by user
            pingSend = true;
        }
        if (pto->nPingNonceSent == 0 && pto->nPingUsecStart + PING_INTERVAL * 1000000 < GetTimeMicros()) {
            // Ping automatically sent as a latency probe & keepalive.
            pingSend = true;
        }
        if (pingSend) {
            uint64_t nonce = 0;
            while (nonce == 0) {
                GetRandBytes((unsigned char*)&nonce, sizeof(nonce));
            }
            pto->fPingQueued = false;
            pto->nPingUsecStart = GetTimeMicros();
            if (pto->nVersion > BIP0031_VERSION) {
                pto->nPingNonceSent = nonce;
                pto->PushMessage(NetMsgType::PING, nonce);
            } else {
                // Peer is too old to support ping command with nonce, pong will never arrive.
                pto->nPingNonceSent = 0;
                pto->PushMessage(NetMsgType::PING);
            }
        }

        TRY_LOCK(cs_main, lockMain); // Acquire cs_main for IsInitialBlockDownload() and CNodeState()
        if (!lockMain)
            return true;

        // Address refresh broadcast
        int64_t nNow = GetTimeMicros();
        if (!IsInitialBlockDownload() && pto->nNextLocalAddrSend < nNow) {
            AdvertiseLocal(pto);
            pto->nNextLocalAddrSend = PoissonNextSend(nNow, AVG_LOCAL_ADDRESS_BROADCAST_INTERVAL);
        }

        //
        // Message: addr
        //
        if (pto->nNextAddrSend < nNow) {
            pto->nNextAddrSend = PoissonNextSend(nNow, AVG_ADDRESS_BROADCAST_INTERVAL);
            vector<CAddress> vAddr;
            vAddr.reserve(pto->vAddrToSend.size());
            BOOST_FOREACH(const CAddress& addr, pto->vAddrToSend)
            {
                if (!pto->addrKnown.contains(addr.GetKey()))
                {
                    pto->addrKnown.insert(addr.GetKey());
                    vAddr.push_back(addr);
                    // receiver rejects addr messages larger than 1000
                    if (vAddr.size() >= 1000)
                    {
                        pto->PushMessage(NetMsgType::ADDR, vAddr);
                        vAddr.clear();
                    }
                }
            }
            pto->vAddrToSend.clear();
            if (!vAddr.empty())
                pto->PushMessage(NetMsgType::ADDR, vAddr);
        }

        CNodeState &state = *State(pto->GetId());
        if (state.fShouldBan) {
            if (pto->fWhitelisted)
                LogPrintf("Warning: not punishing whitelisted peer %s!\n", pto->addr.ToString());
            else {
                pto->fDisconnect = true;
                if (pto->addr.IsLocal())
                    LogPrintf("Warning: not banning local peer %s!\n", pto->addr.ToString());
                else
                {
                    CNode::Ban(pto->addr, BanReasonNodeMisbehaving);
                }
            }
            state.fShouldBan = false;
        }

        BOOST_FOREACH(const CBlockReject& reject, state.rejects)
            pto->PushMessage(NetMsgType::REJECT, (string)NetMsgType::BLOCK, reject.chRejectCode, reject.strRejectReason, reject.hashBlock);
        state.rejects.clear();

        // Start block sync
        if (pindexBestHeader == NULL)
            pindexBestHeader = chainActive.Tip();
        bool fFetch = state.fPreferredDownload || (nPreferredDownload == 0 && !pto->fClient && !pto->fOneShot); // Download if this is a nice peer, or we have no nice peers and this one might do.
        if (!state.fSyncStarted && !pto->fClient && !fImporting && !fReindex) {
            // Only actively request headers from a single peer, unless we're close to today.
            if ((nSyncStarted == 0 && fFetch) || pindexBestHeader->GetBlockTime() > GetAdjustedTime() - 24 * 60 * 60) {
                state.fSyncStarted = true;
                nSyncStarted++;
                const CBlockIndex *pindexStart = pindexBestHeader;
                /* If possible, start at the block preceding the currently
                   best known header.  This ensures that we always get a
                   non-empty list of headers back as long as the peer
                   is up-to-date.  With a non-empty response, we can initialise
                   the peer's known best block.  This wouldn't be possible
                   if we requested starting at pindexBestHeader and
                   got back an empty response.  */
                if (pindexStart->pprev)
                    pindexStart = pindexStart->pprev;
                LogPrint("net", "initial getheaders (%d) to peer=%d (startheight:%d)\n", pindexStart->nHeight, pto->id, pto->nStartingHeight);
                pto->PushMessage(NetMsgType::GETHEADERS, chainActive.GetLocator(pindexStart), uint256());
            }
        }

        // Resend wallet transactions that haven't gotten in a block yet
        // Except during reindex, importing and IBD, when old wallet
        // transactions become unconfirmed and spams other nodes.
        if (!fReindex && !fImporting && !IsInitialBlockDownload())
        {
            GetMainSignals().Broadcast(nTimeBestReceived);
        }

        //
        // Try sending block announcements via headers
        //
        {
            // If we have less than MAX_BLOCKS_TO_ANNOUNCE in our
            // list of block hashes we're relaying, and our peer wants
            // headers announcements, then find the first header
            // not yet known to our peer but would connect, and send.
            // If no header would connect, or if we have too many
            // blocks, or if the peer doesn't want headers, just
            // add all to the inv queue.
            LOCK(pto->cs_inventory);
            vector<CBlock> vHeaders;
            bool fRevertToInv = (!state.fPreferHeaders || pto->vBlockHashesToAnnounce.size() > MAX_BLOCKS_TO_ANNOUNCE);
            CBlockIndex *pBestIndex = NULL; // last header queued for delivery
            ProcessBlockAvailability(pto->id); // ensure pindexBestKnownBlock is up-to-date

            if (!fRevertToInv) {
                bool fFoundStartingHeader = false;
                // Try to find first header that our peer doesn't have, and
                // then send all headers past that one.  If we come across any
                // headers that aren't on chainActive, give up.
                BOOST_FOREACH(const uint256 &hash, pto->vBlockHashesToAnnounce) {
                    BlockMap::iterator mi = mapBlockIndex.find(hash);
                    assert(mi != mapBlockIndex.end());
                    CBlockIndex *pindex = mi->second;
                    if (chainActive[pindex->nHeight] != pindex) {
                        // Bail out if we reorged away from this block
                        fRevertToInv = true;
                        break;
                    }
                    if (pBestIndex != NULL && pindex->pprev != pBestIndex) {
                        // This means that the list of blocks to announce don't
                        // connect to each other.
                        // This shouldn't really be possible to hit during
                        // regular operation (because reorgs should take us to
                        // a chain that has some block not on the prior chain,
                        // which should be caught by the prior check), but one
                        // way this could happen is by using invalidateblock /
                        // reconsiderblock repeatedly on the tip, causing it to
                        // be added multiple times to vBlockHashesToAnnounce.
                        // Robustly deal with this rare situation by reverting
                        // to an inv.
                        fRevertToInv = true;
                        break;
                    }
                    pBestIndex = pindex;
                    if (fFoundStartingHeader) {
                        // add this to the headers message
                        vHeaders.push_back(pindex->GetBlockHeader(consensusParams));
                    } else if (PeerHasHeader(&state, pindex)) {
                        continue; // keep looking for the first new block
                    } else if (pindex->pprev == NULL || PeerHasHeader(&state, pindex->pprev)) {
                        // Peer doesn't have this header but they do have the prior one.
                        // Start sending headers.
                        fFoundStartingHeader = true;
                        vHeaders.push_back(pindex->GetBlockHeader(consensusParams));
                    } else {
                        // Peer doesn't have this header or the prior one -- nothing will
                        // connect, so bail out.
                        fRevertToInv = true;
                        break;
                    }
                }
            }
            if (fRevertToInv) {
                // If falling back to using an inv, just try to inv the tip.
                // The last entry in vBlockHashesToAnnounce was our tip at some point
                // in the past.
                if (!pto->vBlockHashesToAnnounce.empty()) {
                    const uint256 &hashToAnnounce = pto->vBlockHashesToAnnounce.back();
                    BlockMap::iterator mi = mapBlockIndex.find(hashToAnnounce);
                    assert(mi != mapBlockIndex.end());
                    CBlockIndex *pindex = mi->second;

                    // Warn if we're announcing a block that is not on the main chain.
                    // This should be very rare and could be optimized out.
                    // Just log for now.
                    if (chainActive[pindex->nHeight] != pindex) {
                        LogPrint("net", "Announcing block %s not on main chain (tip=%s)\n",
                            hashToAnnounce.ToString(), chainActive.Tip()->GetBlockHash().ToString());
                    }

                    // If the peer announced this block to us, don't inv it back.
                    // (Since block announcements may not be via inv's, we can't solely rely on
                    // setInventoryKnown to track this.)
                    if (!PeerHasHeader(&state, pindex)) {
                        pto->PushInventory(CInv(MSG_BLOCK, hashToAnnounce));
                        LogPrint("net", "%s: sending inv peer=%d hash=%s\n", __func__,
                            pto->id, hashToAnnounce.ToString());
                    }
                }
            } else if (!vHeaders.empty()) {
                if (vHeaders.size() > 1) {
                    LogPrint("net", "%s: %u headers, range (%s, %s), to peer=%d\n", __func__,
                            vHeaders.size(),
                            vHeaders.front().GetHash().ToString(),
                            vHeaders.back().GetHash().ToString(), pto->id);
                } else {
                    LogPrint("net", "%s: sending header %s to peer=%d\n", __func__,
                            vHeaders.front().GetHash().ToString(), pto->id);
                }
                pto->PushMessage(NetMsgType::HEADERS, vHeaders);
                state.pindexBestHeaderSent = pBestIndex;
            }
            pto->vBlockHashesToAnnounce.clear();
        }

        //
        // Message: inventory
        //
        vector<CInv> vInv;
        vector<CInv> vInvWait;
        {
            bool fSendTrickle = pto->fWhitelisted;
            if (pto->nNextInvSend < nNow) {
                fSendTrickle = true;
                pto->nNextInvSend = PoissonNextSend(nNow, AVG_INVENTORY_BROADCAST_INTERVAL);
            }
            LOCK(pto->cs_inventory);
            vInv.reserve(std::min<size_t>(1000, pto->vInventoryToSend.size()));
            vInvWait.reserve(pto->vInventoryToSend.size());
            BOOST_FOREACH(const CInv& inv, pto->vInventoryToSend)
            {
                if (inv.type == MSG_TX && pto->filterInventoryKnown.contains(inv.hash))
                    continue;

                // trickle out tx inv to protect privacy
                if (inv.type == MSG_TX && !fSendTrickle)
                {
                    // 1/4 of tx invs blast to all immediately
                    static uint256 hashSalt;
                    if (hashSalt.IsNull())
                        hashSalt = GetRandHash();
                    uint256 hashRand = ArithToUint256(UintToArith256(inv.hash) ^ UintToArith256(hashSalt));
                    hashRand = Hash(BEGIN(hashRand), END(hashRand));
                    bool fTrickleWait = ((UintToArith256(hashRand) & 3) != 0);

                    if (fTrickleWait)
                    {
                        vInvWait.push_back(inv);
                        continue;
                    }
                }

                pto->filterInventoryKnown.insert(inv.hash);

                vInv.push_back(inv);
                if (vInv.size() >= 1000)
                {
                    pto->PushMessage(NetMsgType::INV, vInv);
                    vInv.clear();
                }
            }
            pto->vInventoryToSend = vInvWait;
        }
        if (!vInv.empty())
            pto->PushMessage(NetMsgType::INV, vInv);

        // Detect whether we're stalling
        nNow = GetTimeMicros();
        if (!pto->fDisconnect && state.nStallingSince && state.nStallingSince < nNow - 1000000 * BLOCK_STALLING_TIMEOUT) {
            // Stalling only triggers when the block download window cannot move. During normal steady state,
            // the download window should be much larger than the to-be-downloaded set of blocks, so disconnection
            // should only happen during initial block download.
            LogPrintf("Peer=%d is stalling block download, disconnecting\n", pto->id);
            pto->fDisconnect = true;
        }
        // In case there is a block that has been in flight from this peer for 2 + 0.5 * N times the block interval
        // (with N the number of peers from which we're downloading validated blocks), disconnect due to timeout.
        // We compensate for other peers to prevent killing off peers due to our own downstream link
        // being saturated. We only count validated in-flight blocks so peers can't advertise non-existing block hashes
        // to unreasonably increase our timeout.
        if (!pto->fDisconnect && state.vBlocksInFlight.size() > 0) {
            QueuedBlock &queuedBlock = state.vBlocksInFlight.front();
            int nOtherPeersWithValidatedDownloads = nPeersWithValidatedDownloads - (state.nBlocksInFlightValidHeaders > 0);
            if (nNow > state.nDownloadingSince + consensusParams.nPowTargetSpacing * (BLOCK_DOWNLOAD_TIMEOUT_BASE + BLOCK_DOWNLOAD_TIMEOUT_PER_PEER * nOtherPeersWithValidatedDownloads)) {
                LogPrintf("Timeout downloading block %s from peer=%d, disconnecting\n", queuedBlock.hash.ToString(), pto->id);
                pto->fDisconnect = true;
            }
        }

        //
        // Message: getdata (blocks)
        //
        vector<CInv> vGetData;
        if (!pto->fDisconnect && !pto->fClient && (fFetch || !IsInitialBlockDownload()) && state.nBlocksInFlight < MAX_BLOCKS_IN_TRANSIT_PER_PEER) {
            vector<CBlockIndex*> vToDownload;
            NodeId staller = -1;
            FindNextBlocksToDownload(pto->GetId(), MAX_BLOCKS_IN_TRANSIT_PER_PEER - state.nBlocksInFlight, vToDownload, staller);
            BOOST_FOREACH(CBlockIndex *pindex, vToDownload) {
                vGetData.push_back(CInv(MSG_BLOCK, pindex->GetBlockHash()));
                MarkBlockAsInFlight(pto->GetId(), pindex->GetBlockHash(), consensusParams, pindex);
                LogPrint("net", "Requesting block %s (%d) peer=%d\n", pindex->GetBlockHash().ToString(),
                    pindex->nHeight, pto->id);
            }
            if (state.nBlocksInFlight == 0 && staller != -1) {
                if (State(staller)->nStallingSince == 0) {
                    State(staller)->nStallingSince = nNow;
                    LogPrint("net", "Stall started peer=%d\n", staller);
                }
            }
        }

        //
        // Message: getdata (non-blocks)
        //
        while (!pto->fDisconnect && !pto->mapAskFor.empty() && (*pto->mapAskFor.begin()).first <= nNow)
        {
            const CInv& inv = (*pto->mapAskFor.begin()).second;
            if (!AlreadyHave(inv))
            {
                if (fDebug)
                    LogPrint("net", "Requesting %s peer=%d\n", inv.ToString(), pto->id);
                vGetData.push_back(inv);
                if (vGetData.size() >= 1000)
                {
                    pto->PushMessage(NetMsgType::GETDATA, vGetData);
                    vGetData.clear();
                }
            } else {
                //If we're not going to ask, don't expect a response.
                pto->setAskFor.erase(inv.hash);
            }
            pto->mapAskFor.erase(pto->mapAskFor.begin());
        }
        if (!vGetData.empty())
            pto->PushMessage(NetMsgType::GETDATA, vGetData);

        //
        // Message: feefilter
        //
        // We don't want white listed peers to filter txs to us if we have -whitelistforcerelay
        if (pto->nVersion >= FEEFILTER_VERSION && GetBoolArg("-feefilter", DEFAULT_FEEFILTER) &&
            !(pto->fWhitelisted && GetBoolArg("-whitelistforcerelay", DEFAULT_WHITELISTFORCERELAY))) {
            CAmount currentFilter = mempool.GetMinFee(GetArg("-maxmempool", DEFAULT_MAX_MEMPOOL_SIZE) * 1000000).GetFeePerK();
            int64_t timeNow = GetTimeMicros();
            if (timeNow > pto->nextSendTimeFeeFilter) {
                CAmount filterToSend = filterRounder.round(currentFilter);
                if (filterToSend != pto->lastSentFeeFilter) {
                    pto->PushMessage(NetMsgType::FEEFILTER, filterToSend);
                    pto->lastSentFeeFilter = filterToSend;
                }
                pto->nextSendTimeFeeFilter = PoissonNextSend(timeNow, AVG_FEEFILTER_BROADCAST_INTERVAL);
            }
            // If the fee filter has changed substantially and it's still more than MAX_FEEFILTER_CHANGE_DELAY
            // until scheduled broadcast, then move the broadcast to within MAX_FEEFILTER_CHANGE_DELAY.
            else if (timeNow + MAX_FEEFILTER_CHANGE_DELAY * 1000000 < pto->nextSendTimeFeeFilter &&
                     (currentFilter < 3 * pto->lastSentFeeFilter / 4 || currentFilter > 4 * pto->lastSentFeeFilter / 3)) {
                pto->nextSendTimeFeeFilter = timeNow + (insecure_rand() % MAX_FEEFILTER_CHANGE_DELAY) * 1000000;
            }
        }
    }
    return true;
}

 std::string CBlockFileInfo::ToString() const {
     return strprintf("CBlockFileInfo(blocks=%u, size=%u, heights=%u...%u, time=%s...%s)", nBlocks, nSize, nHeightFirst, nHeightLast, DateTimeStrFormat("%Y-%m-%d", nTimeFirst), DateTimeStrFormat("%Y-%m-%d", nTimeLast));
 }

ThresholdState VersionBitsTipState(const Consensus::Params& params, Consensus::DeploymentPos pos)
{
    LOCK(cs_main);
    return VersionBitsState(chainActive.Tip(), params, pos, versionbitscache);
}

class CMainCleanup
{
public:
    CMainCleanup() {}
    ~CMainCleanup() {
        // block headers
        BlockMap::iterator it1 = mapBlockIndex.begin();
        for (; it1 != mapBlockIndex.end(); it1++)
            delete (*it1).second;
        mapBlockIndex.clear();

        // orphan transactions
        mapOrphanTransactions.clear();
        mapOrphanTransactionsByPrev.clear();
    }
} instance_of_cmaincleanup;<|MERGE_RESOLUTION|>--- conflicted
+++ resolved
@@ -2342,12 +2342,9 @@
 static int64_t nTimeCallbacks = 0;
 static int64_t nTimeTotal = 0;
 
-<<<<<<< HEAD
-bool ConnectBlock(const CBlock& block, CValidationState& state, CBlockIndex* pindex, CCoinsViewCache& view, std::set<valtype>& expiredNames, bool fJustCheck)
-=======
-bool ConnectBlock(const CBlock& block, CValidationState& state, CBlockIndex* pindex,
-                  CCoinsViewCache& view, const CChainParams& chainparams, bool fJustCheck)
->>>>>>> a4132591
+bool ConnectBlock(const CBlock& block, CValidationState& state, CBlockIndex* pindex, CCoinsViewCache& view,
+                  std::set<valtype>& expiredNames,
+                  const CChainParams& chainparams, bool fJustCheck)
 {
     AssertLockHeld(cs_main);
 
@@ -2804,8 +2801,7 @@
     mempool.removeUnexpireConflicts(unexpiredNames, txNameConflicts);
     mempool.check(pcoinsTip);
     // Update chainActive and related variables.
-<<<<<<< HEAD
-    UpdateTip(pindexDelete->pprev);
+    UpdateTip(pindexDelete->pprev, chainparams);
     CheckNameDB (true);
     // Tell wallet about transactions that went from mempool
     // to conflicted:
@@ -2813,9 +2809,6 @@
         SyncWithWallets(tx, NULL);
         NameConflict(tx, *pindexDelete->pprev->phashBlock);
     }
-=======
-    UpdateTip(pindexDelete->pprev, chainparams);
->>>>>>> a4132591
     // Let wallets know transactions went from 1-confirmed to
     // 0-confirmed or conflicted:
     BOOST_FOREACH(const CTransaction &tx, block.vtx) {
@@ -2854,11 +2847,7 @@
     LogPrint("bench", "  - Load block from disk: %.2fms [%.2fs]\n", (nTime2 - nTime1) * 0.001, nTimeReadFromDisk * 0.000001);
     {
         CCoinsViewCache view(pcoinsTip);
-<<<<<<< HEAD
-        bool rv = ConnectBlock(*pblock, state, pindexNew, view, expiredNames);
-=======
-        bool rv = ConnectBlock(*pblock, state, pindexNew, view, chainparams);
->>>>>>> a4132591
+        bool rv = ConnectBlock(*pblock, state, pindexNew, view, expiredNames, chainparams);
         GetMainSignals().BlockChecked(*pblock, state);
         if (!rv) {
             if (state.IsInvalid())
@@ -2885,12 +2874,8 @@
     mempool.removeExpireConflicts(expiredNames, txNameConflicts);
     mempool.check(pcoinsTip);
     // Update chainActive & related variables.
-<<<<<<< HEAD
-    UpdateTip(pindexNew);
+    UpdateTip(pindexNew, chainparams);
     CheckNameDB (false);
-=======
-    UpdateTip(pindexNew, chainparams);
->>>>>>> a4132591
     // Tell wallet about transactions that went from mempool
     // to conflicted:
     BOOST_FOREACH(const CTransaction &tx, txConflicted) {
@@ -3743,11 +3728,7 @@
         return error("%s: Consensus::CheckBlock: %s", __func__, FormatStateMessage(state));
     if (!ContextualCheckBlock(block, state, pindexPrev))
         return error("%s: Consensus::ContextualCheckBlock: %s", __func__, FormatStateMessage(state));
-<<<<<<< HEAD
-    if (!ConnectBlock(block, state, &indexDummy, viewNew, namesDummy, true))
-=======
-    if (!ConnectBlock(block, state, &indexDummy, viewNew, chainparams, true))
->>>>>>> a4132591
+    if (!ConnectBlock(block, state, &indexDummy, viewNew, namesDummy, chainparams, true))
         return false;
     assert(state.IsValid());
 
@@ -4120,11 +4101,7 @@
             CBlock block;
             if (!ReadBlockFromDisk(block, pindex, chainparams.GetConsensus()))
                 return error("VerifyDB(): *** ReadBlockFromDisk failed at %d, hash=%s", pindex->nHeight, pindex->GetBlockHash().ToString());
-<<<<<<< HEAD
-            if (!ConnectBlock(block, state, pindex, coins, dummyNames))
-=======
-            if (!ConnectBlock(block, state, pindex, coins, chainparams))
->>>>>>> a4132591
+            if (!ConnectBlock(block, state, pindex, coins, dummyNames, chainparams))
                 return error("VerifyDB(): *** found unconnectable block at %d, hash=%s", pindex->nHeight, pindex->GetBlockHash().ToString());
         }
     }
