--- conflicted
+++ resolved
@@ -76,11 +76,7 @@
     /** Consider evicting an outbound peer based on the amount of time they've been behind our tip */
     void ConsiderEviction(CNode& pto, int64_t time_in_seconds) EXCLUSIVE_LOCKS_REQUIRED(cs_main);
     /** Evict extra outbound peers. If we think our tip may be stale, connect to an extra outbound */
-<<<<<<< HEAD
-    void CheckForStaleTipAndEvictPeers(const Consensus::Params *consensusParams);
-=======
     void CheckForStaleTipAndEvictPeers();
->>>>>>> 6c51335b
     /** If we have extra outbound peers, try to disconnect the one with the oldest block announcement */
     void EvictExtraOutboundPeers(int64_t time_in_seconds) EXCLUSIVE_LOCKS_REQUIRED(cs_main);
     /** Retrieve unbroadcast transactions from the mempool and reattempt sending to peers */
