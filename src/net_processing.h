--- conflicted
+++ resolved
@@ -42,17 +42,13 @@
 public:
     explicit PeerLogicValidation(CConnman* connman, CScheduler &scheduler);
 
-<<<<<<< HEAD
-    void BlockConnected(const std::shared_ptr<const CBlock>& pblock, const CBlockIndex* pindexConnected, const std::vector<CTransactionRef>& vtxConflicted, const std::vector<CTransactionRef>& vNameConflicts) override;
-=======
     /**
      * Overridden from CValidationInterface.
      */
-    void BlockConnected(const std::shared_ptr<const CBlock>& pblock, const CBlockIndex* pindexConnected, const std::vector<CTransactionRef>& vtxConflicted) override;
+    void BlockConnected(const std::shared_ptr<const CBlock>& pblock, const CBlockIndex* pindexConnected, const std::vector<CTransactionRef>& vtxConflicted, const std::vector<CTransactionRef>& vNameConflicts) override;
     /**
      * Overridden from CValidationInterface.
      */
->>>>>>> 6d4d7867
     void UpdatedBlockTip(const CBlockIndex *pindexNew, const CBlockIndex *pindexFork, bool fInitialDownload) override;
     /**
      * Overridden from CValidationInterface.
@@ -80,13 +76,9 @@
 
     /** Consider evicting an outbound peer based on the amount of time they've been behind our tip */
     void ConsiderEviction(CNode *pto, int64_t time_in_seconds);
-<<<<<<< HEAD
+    /** Evict extra outbound peers. If we think our tip may be stale, connect to an extra outbound */
     void CheckForStaleTipAndEvictPeers(const Consensus::Params *consensusParams);
-=======
-    /** Evict extra outbound peers. If we think our tip may be stale, connect to an extra outbound */
-    void CheckForStaleTipAndEvictPeers(const Consensus::Params &consensusParams);
     /** If we have extra outbound peers, try to disconnect the one with the oldest block announcement */
->>>>>>> 6d4d7867
     void EvictExtraOutboundPeers(int64_t time_in_seconds);
 
 private:
