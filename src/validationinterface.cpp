// Copyright (c) 2009-2010 Satoshi Nakamoto
// Copyright (c) 2009-2019 The Bitcoin Core developers
// Distributed under the MIT software license, see the accompanying
// file COPYING or http://www.opensource.org/licenses/mit-license.php.

#include <validationinterface.h>

#include <chain.h>
#include <consensus/validation.h>
#include <logging.h>
#include <primitives/block.h>
#include <primitives/transaction.h>
#include <scheduler.h>
#include <util/validation.h>

#include <future>
#include <unordered_map>
#include <utility>

#include <boost/signals2/signal.hpp>

struct ValidationInterfaceConnections {
    boost::signals2::scoped_connection UpdatedBlockTip;
    boost::signals2::scoped_connection TransactionAddedToMempool;
    boost::signals2::scoped_connection BlockConnected;
    boost::signals2::scoped_connection BlockDisconnected;
    boost::signals2::scoped_connection TransactionRemovedFromMempool;
    boost::signals2::scoped_connection ChainStateFlushed;
    boost::signals2::scoped_connection BlockChecked;
    boost::signals2::scoped_connection NewPoWValidBlock;
};

struct MainSignalsInstance {
    boost::signals2::signal<void (const CBlockIndex *, const CBlockIndex *, bool fInitialDownload)> UpdatedBlockTip;
    boost::signals2::signal<void (const CTransactionRef &)> TransactionAddedToMempool;
    boost::signals2::signal<void (const std::shared_ptr<const CBlock> &, const CBlockIndex *pindex, const std::vector<CTransactionRef>&, const std::vector<CTransactionRef>&)> BlockConnected;
    boost::signals2::signal<void (const std::shared_ptr<const CBlock> &, const CBlockIndex* pindex, const std::vector<CTransactionRef>&)> BlockDisconnected;
    boost::signals2::signal<void (const CTransactionRef &)> TransactionRemovedFromMempool;
    boost::signals2::signal<void (const CBlockLocator &)> ChainStateFlushed;
    boost::signals2::signal<void (const CBlock&, const BlockValidationState&)> BlockChecked;
    boost::signals2::signal<void (const CBlockIndex *, const std::shared_ptr<const CBlock>&)> NewPoWValidBlock;

    // We are not allowed to assume the scheduler only runs in one thread,
    // but must ensure all callbacks happen in-order, so we end up creating
    // our own queue here :(
    SingleThreadedSchedulerClient m_schedulerClient;
    std::unordered_map<CValidationInterface*, ValidationInterfaceConnections> m_connMainSignals;

    explicit MainSignalsInstance(CScheduler *pscheduler) : m_schedulerClient(pscheduler) {}
};

static CMainSignals g_signals;

void CMainSignals::RegisterBackgroundSignalScheduler(CScheduler& scheduler) {
    assert(!m_internals);
    m_internals.reset(new MainSignalsInstance(&scheduler));
}

void CMainSignals::UnregisterBackgroundSignalScheduler() {
    m_internals.reset(nullptr);
}

void CMainSignals::FlushBackgroundCallbacks() {
    if (m_internals) {
        m_internals->m_schedulerClient.EmptyQueue();
    }
}

size_t CMainSignals::CallbacksPending() {
    if (!m_internals) return 0;
    return m_internals->m_schedulerClient.CallbacksPending();
}

CMainSignals& GetMainSignals()
{
    return g_signals;
}

void RegisterValidationInterface(CValidationInterface* pwalletIn) {
    ValidationInterfaceConnections& conns = g_signals.m_internals->m_connMainSignals[pwalletIn];
    conns.UpdatedBlockTip = g_signals.m_internals->UpdatedBlockTip.connect(std::bind(&CValidationInterface::UpdatedBlockTip, pwalletIn, std::placeholders::_1, std::placeholders::_2, std::placeholders::_3));
    conns.TransactionAddedToMempool = g_signals.m_internals->TransactionAddedToMempool.connect(std::bind(&CValidationInterface::TransactionAddedToMempool, pwalletIn, std::placeholders::_1));
    conns.BlockConnected = g_signals.m_internals->BlockConnected.connect(std::bind(&CValidationInterface::BlockConnected, pwalletIn, std::placeholders::_1, std::placeholders::_2, std::placeholders::_3, std::placeholders::_4));
    conns.BlockDisconnected = g_signals.m_internals->BlockDisconnected.connect(std::bind(&CValidationInterface::BlockDisconnected, pwalletIn, std::placeholders::_1, std::placeholders::_2, std::placeholders::_3));
    conns.TransactionRemovedFromMempool = g_signals.m_internals->TransactionRemovedFromMempool.connect(std::bind(&CValidationInterface::TransactionRemovedFromMempool, pwalletIn, std::placeholders::_1));
    conns.ChainStateFlushed = g_signals.m_internals->ChainStateFlushed.connect(std::bind(&CValidationInterface::ChainStateFlushed, pwalletIn, std::placeholders::_1));
    conns.BlockChecked = g_signals.m_internals->BlockChecked.connect(std::bind(&CValidationInterface::BlockChecked, pwalletIn, std::placeholders::_1, std::placeholders::_2));
    conns.NewPoWValidBlock = g_signals.m_internals->NewPoWValidBlock.connect(std::bind(&CValidationInterface::NewPoWValidBlock, pwalletIn, std::placeholders::_1, std::placeholders::_2));
}

void UnregisterValidationInterface(CValidationInterface* pwalletIn) {
    if (g_signals.m_internals) {
        g_signals.m_internals->m_connMainSignals.erase(pwalletIn);
    }
}

void UnregisterAllValidationInterfaces() {
    if (!g_signals.m_internals) {
        return;
    }
    g_signals.m_internals->m_connMainSignals.clear();
}

void CallFunctionInValidationInterfaceQueue(std::function<void ()> func) {
    g_signals.m_internals->m_schedulerClient.AddToProcessQueue(std::move(func));
}

void SyncWithValidationInterfaceQueue() {
    AssertLockNotHeld(cs_main);
    // Block until the validation queue drains
    std::promise<void> promise;
    CallFunctionInValidationInterfaceQueue([&promise] {
        promise.set_value();
    });
    promise.get_future().wait();
}

// Use a macro instead of a function for conditional logging to prevent
// evaluating arguments when logging is not enabled.
//
// NOTE: The lambda captures all local variables by value.
#define ENQUEUE_AND_LOG_EVENT(event, fmt, name, ...)           \
    do {                                                       \
        auto local_name = (name);                              \
        LOG_EVENT("Enqueuing " fmt, local_name, __VA_ARGS__);  \
        m_internals->m_schedulerClient.AddToProcessQueue([=] { \
            LOG_EVENT(fmt, local_name, __VA_ARGS__);           \
            event();                                           \
        });                                                    \
    } while (0)

#define LOG_EVENT(fmt, ...) \
    LogPrint(BCLog::VALIDATION, fmt "\n", __VA_ARGS__)

void CMainSignals::UpdatedBlockTip(const CBlockIndex *pindexNew, const CBlockIndex *pindexFork, bool fInitialDownload) {
    // Dependencies exist that require UpdatedBlockTip events to be delivered in the order in which
    // the chain actually updates. One way to ensure this is for the caller to invoke this signal
    // in the same critical section where the chain is updated

    auto event = [pindexNew, pindexFork, fInitialDownload, this] {
        m_internals->UpdatedBlockTip(pindexNew, pindexFork, fInitialDownload);
    };
    ENQUEUE_AND_LOG_EVENT(event, "%s: new block hash=%s fork block hash=%s (in IBD=%s)", __func__,
                          pindexNew->GetBlockHash().ToString(),
                          pindexFork ? pindexFork->GetBlockHash().ToString() : "null",
                          fInitialDownload);
}

void CMainSignals::TransactionAddedToMempool(const CTransactionRef &ptx) {
    auto event = [ptx, this] {
        m_internals->TransactionAddedToMempool(ptx);
    };
    ENQUEUE_AND_LOG_EVENT(event, "%s: txid=%s wtxid=%s", __func__,
                          ptx->GetHash().ToString(),
                          ptx->GetWitnessHash().ToString());
}

void CMainSignals::TransactionRemovedFromMempool(const CTransactionRef &ptx) {
    auto event = [ptx, this] {
        m_internals->TransactionRemovedFromMempool(ptx);
    };
    ENQUEUE_AND_LOG_EVENT(event, "%s: txid=%s wtxid=%s", __func__,
                          ptx->GetHash().ToString(),
                          ptx->GetWitnessHash().ToString());
}

<<<<<<< HEAD
void CMainSignals::BlockConnected(const std::shared_ptr<const CBlock> &pblock, const CBlockIndex *pindex, const std::shared_ptr<const std::vector<CTransactionRef>>& pvtxConflicted, const std::shared_ptr<const std::vector<CTransactionRef>> &pvNameConflicts) {
    m_internals->m_schedulerClient.AddToProcessQueue([pblock, pindex, pvtxConflicted, pvNameConflicts, this] {
        m_internals->BlockConnected(pblock, pindex, *pvtxConflicted, *pvNameConflicts);
    });
}

void CMainSignals::BlockDisconnected(const std::shared_ptr<const CBlock> &pblock, const CBlockIndex* pindex, const std::shared_ptr<const std::vector<CTransactionRef>> &pvNameConflicts) {
    m_internals->m_schedulerClient.AddToProcessQueue([pblock, pindex, pvNameConflicts, this] {
        m_internals->BlockDisconnected(pblock, pindex, *pvNameConflicts);
    });
=======
void CMainSignals::BlockConnected(const std::shared_ptr<const CBlock> &pblock, const CBlockIndex *pindex, const std::shared_ptr<const std::vector<CTransactionRef>>& pvtxConflicted) {
    auto event = [pblock, pindex, pvtxConflicted, this] {
        m_internals->BlockConnected(pblock, pindex, *pvtxConflicted);
    };
    ENQUEUE_AND_LOG_EVENT(event, "%s: block hash=%s block height=%d", __func__,
                          pblock->GetHash().ToString(),
                          pindex->nHeight);
}

void CMainSignals::BlockDisconnected(const std::shared_ptr<const CBlock>& pblock, const CBlockIndex* pindex)
{
    auto event = [pblock, pindex, this] {
        m_internals->BlockDisconnected(pblock, pindex);
    };
    ENQUEUE_AND_LOG_EVENT(event, "%s: block hash=%s block height=%d", __func__,
                          pblock->GetHash().ToString(),
                          pindex->nHeight);
>>>>>>> 232d1389
}

void CMainSignals::ChainStateFlushed(const CBlockLocator &locator) {
    auto event = [locator, this] {
        m_internals->ChainStateFlushed(locator);
    };
    ENQUEUE_AND_LOG_EVENT(event, "%s: block hash=%s", __func__,
                          locator.IsNull() ? "null" : locator.vHave.front().ToString());
}

void CMainSignals::BlockChecked(const CBlock& block, const BlockValidationState& state) {
    LOG_EVENT("%s: block hash=%s state=%s", __func__,
              block.GetHash().ToString(), FormatStateMessage(state));
    m_internals->BlockChecked(block, state);
}

void CMainSignals::NewPoWValidBlock(const CBlockIndex *pindex, const std::shared_ptr<const CBlock> &block) {
    LOG_EVENT("%s: block hash=%s", __func__, block->GetHash().ToString());
    m_internals->NewPoWValidBlock(pindex, block);
}<|MERGE_RESOLUTION|>--- conflicted
+++ resolved
@@ -164,36 +164,22 @@
                           ptx->GetWitnessHash().ToString());
 }
 
-<<<<<<< HEAD
 void CMainSignals::BlockConnected(const std::shared_ptr<const CBlock> &pblock, const CBlockIndex *pindex, const std::shared_ptr<const std::vector<CTransactionRef>>& pvtxConflicted, const std::shared_ptr<const std::vector<CTransactionRef>> &pvNameConflicts) {
-    m_internals->m_schedulerClient.AddToProcessQueue([pblock, pindex, pvtxConflicted, pvNameConflicts, this] {
+    auto event = [pblock, pindex, pvtxConflicted, pvNameConflicts, this] {
         m_internals->BlockConnected(pblock, pindex, *pvtxConflicted, *pvNameConflicts);
-    });
-}
-
-void CMainSignals::BlockDisconnected(const std::shared_ptr<const CBlock> &pblock, const CBlockIndex* pindex, const std::shared_ptr<const std::vector<CTransactionRef>> &pvNameConflicts) {
-    m_internals->m_schedulerClient.AddToProcessQueue([pblock, pindex, pvNameConflicts, this] {
-        m_internals->BlockDisconnected(pblock, pindex, *pvNameConflicts);
-    });
-=======
-void CMainSignals::BlockConnected(const std::shared_ptr<const CBlock> &pblock, const CBlockIndex *pindex, const std::shared_ptr<const std::vector<CTransactionRef>>& pvtxConflicted) {
-    auto event = [pblock, pindex, pvtxConflicted, this] {
-        m_internals->BlockConnected(pblock, pindex, *pvtxConflicted);
     };
     ENQUEUE_AND_LOG_EVENT(event, "%s: block hash=%s block height=%d", __func__,
                           pblock->GetHash().ToString(),
                           pindex->nHeight);
 }
 
-void CMainSignals::BlockDisconnected(const std::shared_ptr<const CBlock>& pblock, const CBlockIndex* pindex)
-{
-    auto event = [pblock, pindex, this] {
-        m_internals->BlockDisconnected(pblock, pindex);
+void CMainSignals::BlockDisconnected(const std::shared_ptr<const CBlock> &pblock, const CBlockIndex* pindex, const std::shared_ptr<const std::vector<CTransactionRef>> &pvNameConflicts) {
+    auto event = [pblock, pindex, pvNameConflicts, this] {
+        m_internals->BlockDisconnected(pblock, pindex, *pvNameConflicts);
     };
     ENQUEUE_AND_LOG_EVENT(event, "%s: block hash=%s block height=%d", __func__,
                           pblock->GetHash().ToString(),
                           pindex->nHeight);
->>>>>>> 232d1389
 }
 
 void CMainSignals::ChainStateFlushed(const CBlockLocator &locator) {
