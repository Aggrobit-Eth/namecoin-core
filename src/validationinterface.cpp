// Copyright (c) 2009-2010 Satoshi Nakamoto
// Copyright (c) 2009-2018 The Bitcoin Core developers
// Distributed under the MIT software license, see the accompanying
// file COPYING or http://www.opensource.org/licenses/mit-license.php.

#include <validationinterface.h>

#include <primitives/block.h>
#include <scheduler.h>

#include <future>
#include <unordered_map>
#include <utility>

#include <boost/signals2/signal.hpp>

struct ValidationInterfaceConnections {
    boost::signals2::scoped_connection UpdatedBlockTip;
    boost::signals2::scoped_connection TransactionAddedToMempool;
    boost::signals2::scoped_connection BlockConnected;
    boost::signals2::scoped_connection BlockDisconnected;
    boost::signals2::scoped_connection TransactionRemovedFromMempool;
    boost::signals2::scoped_connection ChainStateFlushed;
    boost::signals2::scoped_connection BlockChecked;
    boost::signals2::scoped_connection NewPoWValidBlock;
};

struct MainSignalsInstance {
    boost::signals2::signal<void (const CBlockIndex *, const CBlockIndex *, bool fInitialDownload)> UpdatedBlockTip;
    boost::signals2::signal<void (const CTransactionRef &)> TransactionAddedToMempool;
    boost::signals2::signal<void (const std::shared_ptr<const CBlock> &, const CBlockIndex *pindex, const std::vector<CTransactionRef>&, const std::vector<CTransactionRef>&)> BlockConnected;
    boost::signals2::signal<void (const std::shared_ptr<const CBlock> &, const CBlockIndex* pindex, const std::vector<CTransactionRef>&)> BlockDisconnected;
    boost::signals2::signal<void (const CTransactionRef &)> TransactionRemovedFromMempool;
    boost::signals2::signal<void (const CBlockLocator &)> ChainStateFlushed;
    boost::signals2::signal<void (const CBlock&, const BlockValidationState&)> BlockChecked;
    boost::signals2::signal<void (const CBlockIndex *, const std::shared_ptr<const CBlock>&)> NewPoWValidBlock;

    // We are not allowed to assume the scheduler only runs in one thread,
    // but must ensure all callbacks happen in-order, so we end up creating
    // our own queue here :(
    SingleThreadedSchedulerClient m_schedulerClient;
    std::unordered_map<CValidationInterface*, ValidationInterfaceConnections> m_connMainSignals;

    explicit MainSignalsInstance(CScheduler *pscheduler) : m_schedulerClient(pscheduler) {}
};

static CMainSignals g_signals;

void CMainSignals::RegisterBackgroundSignalScheduler(CScheduler& scheduler) {
    assert(!m_internals);
    m_internals.reset(new MainSignalsInstance(&scheduler));
}

void CMainSignals::UnregisterBackgroundSignalScheduler() {
    m_internals.reset(nullptr);
}

void CMainSignals::FlushBackgroundCallbacks() {
    if (m_internals) {
        m_internals->m_schedulerClient.EmptyQueue();
    }
}

size_t CMainSignals::CallbacksPending() {
    if (!m_internals) return 0;
    return m_internals->m_schedulerClient.CallbacksPending();
}

CMainSignals& GetMainSignals()
{
    return g_signals;
}

void RegisterValidationInterface(CValidationInterface* pwalletIn) {
    ValidationInterfaceConnections& conns = g_signals.m_internals->m_connMainSignals[pwalletIn];
    conns.UpdatedBlockTip = g_signals.m_internals->UpdatedBlockTip.connect(std::bind(&CValidationInterface::UpdatedBlockTip, pwalletIn, std::placeholders::_1, std::placeholders::_2, std::placeholders::_3));
    conns.TransactionAddedToMempool = g_signals.m_internals->TransactionAddedToMempool.connect(std::bind(&CValidationInterface::TransactionAddedToMempool, pwalletIn, std::placeholders::_1));
    conns.BlockConnected = g_signals.m_internals->BlockConnected.connect(std::bind(&CValidationInterface::BlockConnected, pwalletIn, std::placeholders::_1, std::placeholders::_2, std::placeholders::_3, std::placeholders::_4));
    conns.BlockDisconnected = g_signals.m_internals->BlockDisconnected.connect(std::bind(&CValidationInterface::BlockDisconnected, pwalletIn, std::placeholders::_1, std::placeholders::_2, std::placeholders::_3));
    conns.TransactionRemovedFromMempool = g_signals.m_internals->TransactionRemovedFromMempool.connect(std::bind(&CValidationInterface::TransactionRemovedFromMempool, pwalletIn, std::placeholders::_1));
    conns.ChainStateFlushed = g_signals.m_internals->ChainStateFlushed.connect(std::bind(&CValidationInterface::ChainStateFlushed, pwalletIn, std::placeholders::_1));
    conns.BlockChecked = g_signals.m_internals->BlockChecked.connect(std::bind(&CValidationInterface::BlockChecked, pwalletIn, std::placeholders::_1, std::placeholders::_2));
    conns.NewPoWValidBlock = g_signals.m_internals->NewPoWValidBlock.connect(std::bind(&CValidationInterface::NewPoWValidBlock, pwalletIn, std::placeholders::_1, std::placeholders::_2));
}

void UnregisterValidationInterface(CValidationInterface* pwalletIn) {
    if (g_signals.m_internals) {
        g_signals.m_internals->m_connMainSignals.erase(pwalletIn);
    }
}

void UnregisterAllValidationInterfaces() {
    if (!g_signals.m_internals) {
        return;
    }
    g_signals.m_internals->m_connMainSignals.clear();
}

void CallFunctionInValidationInterfaceQueue(std::function<void ()> func) {
    g_signals.m_internals->m_schedulerClient.AddToProcessQueue(std::move(func));
}

void SyncWithValidationInterfaceQueue() {
    AssertLockNotHeld(cs_main);
    // Block until the validation queue drains
    std::promise<void> promise;
    CallFunctionInValidationInterfaceQueue([&promise] {
        promise.set_value();
    });
    promise.get_future().wait();
}


void CMainSignals::UpdatedBlockTip(const CBlockIndex *pindexNew, const CBlockIndex *pindexFork, bool fInitialDownload) {
    // Dependencies exist that require UpdatedBlockTip events to be delivered in the order in which
    // the chain actually updates. One way to ensure this is for the caller to invoke this signal
    // in the same critical section where the chain is updated

    m_internals->m_schedulerClient.AddToProcessQueue([pindexNew, pindexFork, fInitialDownload, this] {
        m_internals->UpdatedBlockTip(pindexNew, pindexFork, fInitialDownload);
    });
}

void CMainSignals::TransactionAddedToMempool(const CTransactionRef &ptx) {
    m_internals->m_schedulerClient.AddToProcessQueue([ptx, this] {
        m_internals->TransactionAddedToMempool(ptx);
    });
}

<<<<<<< HEAD
void CMainSignals::BlockConnected(const std::shared_ptr<const CBlock> &pblock, const CBlockIndex *pindex, const std::shared_ptr<const std::vector<CTransactionRef>>& pvtxConflicted, const std::shared_ptr<const std::vector<CTransactionRef>> &pvNameConflicts) {
    m_internals->m_schedulerClient.AddToProcessQueue([pblock, pindex, pvtxConflicted, pvNameConflicts, this] {
        m_internals->BlockConnected(pblock, pindex, *pvtxConflicted, *pvNameConflicts);
=======
void CMainSignals::TransactionRemovedFromMempool(const CTransactionRef &ptx) {
    m_internals->m_schedulerClient.AddToProcessQueue([ptx, this] {
        m_internals->TransactionRemovedFromMempool(ptx);
    });
}

void CMainSignals::BlockConnected(const std::shared_ptr<const CBlock> &pblock, const CBlockIndex *pindex, const std::shared_ptr<const std::vector<CTransactionRef>>& pvtxConflicted) {
    m_internals->m_schedulerClient.AddToProcessQueue([pblock, pindex, pvtxConflicted, this] {
        m_internals->BlockConnected(pblock, pindex, *pvtxConflicted);
>>>>>>> 7cc219f9
    });
}

void CMainSignals::BlockDisconnected(const std::shared_ptr<const CBlock> &pblock, const CBlockIndex* pindex, const std::shared_ptr<const std::vector<CTransactionRef>> &pvNameConflicts) {
    m_internals->m_schedulerClient.AddToProcessQueue([pblock, pindex, pvNameConflicts, this] {
        m_internals->BlockDisconnected(pblock, pindex, *pvNameConflicts);
    });
}

void CMainSignals::ChainStateFlushed(const CBlockLocator &locator) {
    m_internals->m_schedulerClient.AddToProcessQueue([locator, this] {
        m_internals->ChainStateFlushed(locator);
    });
}

void CMainSignals::BlockChecked(const CBlock& block, const BlockValidationState& state) {
    m_internals->BlockChecked(block, state);
}

void CMainSignals::NewPoWValidBlock(const CBlockIndex *pindex, const std::shared_ptr<const CBlock> &block) {
    m_internals->NewPoWValidBlock(pindex, block);
}<|MERGE_RESOLUTION|>--- conflicted
+++ resolved
@@ -127,21 +127,15 @@
     });
 }
 
-<<<<<<< HEAD
-void CMainSignals::BlockConnected(const std::shared_ptr<const CBlock> &pblock, const CBlockIndex *pindex, const std::shared_ptr<const std::vector<CTransactionRef>>& pvtxConflicted, const std::shared_ptr<const std::vector<CTransactionRef>> &pvNameConflicts) {
-    m_internals->m_schedulerClient.AddToProcessQueue([pblock, pindex, pvtxConflicted, pvNameConflicts, this] {
-        m_internals->BlockConnected(pblock, pindex, *pvtxConflicted, *pvNameConflicts);
-=======
 void CMainSignals::TransactionRemovedFromMempool(const CTransactionRef &ptx) {
     m_internals->m_schedulerClient.AddToProcessQueue([ptx, this] {
         m_internals->TransactionRemovedFromMempool(ptx);
     });
 }
 
-void CMainSignals::BlockConnected(const std::shared_ptr<const CBlock> &pblock, const CBlockIndex *pindex, const std::shared_ptr<const std::vector<CTransactionRef>>& pvtxConflicted) {
-    m_internals->m_schedulerClient.AddToProcessQueue([pblock, pindex, pvtxConflicted, this] {
-        m_internals->BlockConnected(pblock, pindex, *pvtxConflicted);
->>>>>>> 7cc219f9
+void CMainSignals::BlockConnected(const std::shared_ptr<const CBlock> &pblock, const CBlockIndex *pindex, const std::shared_ptr<const std::vector<CTransactionRef>>& pvtxConflicted, const std::shared_ptr<const std::vector<CTransactionRef>> &pvNameConflicts) {
+    m_internals->m_schedulerClient.AddToProcessQueue([pblock, pindex, pvtxConflicted, pvNameConflicts, this] {
+        m_internals->BlockConnected(pblock, pindex, *pvtxConflicted, *pvNameConflicts);
     });
 }
 
