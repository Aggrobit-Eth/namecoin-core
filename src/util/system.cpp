--- conflicted
+++ resolved
@@ -73,12 +73,7 @@
 // Application startup time (used for uptime calculation)
 const int64_t nStartupTime = GetTime();
 
-<<<<<<< HEAD
 const char * const BITCOIN_CONF_FILENAME = "namecoin.conf";
-const char * const BITCOIN_PID_FILENAME = "namecoind.pid";
-=======
-const char * const BITCOIN_CONF_FILENAME = "bitcoin.conf";
->>>>>>> d294df59
 
 ArgsManager gArgs;
 
