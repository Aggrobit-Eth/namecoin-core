--- conflicted
+++ resolved
@@ -21,16 +21,10 @@
 
 CTxMemPoolEntry::CTxMemPoolEntry(const CTransactionRef& _tx, const CAmount& _nFee,
                                  int64_t _nTime, unsigned int _entryHeight,
-<<<<<<< HEAD
-                                 bool _spendsCoinbase, int64_t _sigOpsCost, LockPoints lp):
-    tx(_tx), nFee(_nFee), nTime(_nTime), entryHeight(_entryHeight),
+                                 bool _spendsCoinbase, int64_t _sigOpsCost, LockPoints lp)
+    : tx(_tx), nFee(_nFee), nTxWeight(GetTransactionWeight(*tx)), nUsageSize(RecursiveDynamicUsage(tx)), nTime(_nTime), entryHeight(_entryHeight),
     spendsCoinbase(_spendsCoinbase), sigOpCost(_sigOpsCost), lockPoints(lp),
     nameOp()
-=======
-                                 bool _spendsCoinbase, int64_t _sigOpsCost, LockPoints lp)
-    : tx(_tx), nFee(_nFee), nTxWeight(GetTransactionWeight(*tx)), nUsageSize(RecursiveDynamicUsage(tx)), nTime(_nTime), entryHeight(_entryHeight),
-    spendsCoinbase(_spendsCoinbase), sigOpCost(_sigOpsCost), lockPoints(lp)
->>>>>>> 17ad1ad8
 {
     nCountWithDescendants = 1;
     nSizeWithDescendants = GetTxSize();
@@ -427,7 +421,7 @@
     nTransactionsUpdated++;
     totalTxSize += entry.GetTxSize();
     if (minerPolicyEstimator) {minerPolicyEstimator->processTransaction(entry, validFeeEstimate);}
-    names.addUnchecked (hash, entry);
+    names.addUnchecked (entry);
 
     vTxHashes.emplace_back(tx.GetWitnessHash(), newit);
     newit->vTxHashesIdx = vTxHashes.size() - 1;
