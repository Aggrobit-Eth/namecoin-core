--- conflicted
+++ resolved
@@ -409,14 +409,7 @@
   $(QT_INCLUDES) $(PROTOBUF_CFLAGS) $(QR_CFLAGS)
 qt_namecoin_qt_CXXFLAGS = $(AM_CXXFLAGS) $(QT_PIE_FLAGS)
 
-<<<<<<< HEAD
-qt_namecoin_qt_SOURCES = qt/bitcoin.cpp
-if TARGET_DARWIN
-  qt_namecoin_qt_SOURCES += $(BITCOIN_MM)
-endif
-=======
-qt_bitcoin_qt_SOURCES = qt/main.cpp
->>>>>>> 251938da
+qt_namecoin_qt_SOURCES = qt/main.cpp
 if TARGET_WINDOWS
   qt_namecoin_qt_SOURCES += $(BITCOIN_RC)
 endif
