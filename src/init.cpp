--- conflicted
+++ resolved
@@ -413,13 +413,6 @@
         strUsage += HelpMessageOpt("-checkblockindex", strprintf("Do a full consistency check for mapBlockIndex, setBlockIndexCandidates, chainActive and mapBlocksUnlinked occasionally. Also sets -checkmempool (default: %u)", Params(CBaseChainParams::MAIN).DefaultConsistencyChecks()));
         strUsage += HelpMessageOpt("-checkmempool=<n>", strprintf("Run checks every <n> transactions (default: %u)", Params(CBaseChainParams::MAIN).DefaultConsistencyChecks()));
         strUsage += HelpMessageOpt("-checkpoints", strprintf("Disable expensive verification for known chain history (default: %u)", DEFAULT_CHECKPOINTS_ENABLED));
-<<<<<<< HEAD
-        strUsage += HelpMessageOpt("-checkpoints", strprintf("Disable expensive verification for known chain history (default: %u)", 1));
-#ifdef ENABLE_WALLET
-        strUsage += HelpMessageOpt("-dblogsize=<n>", strprintf("Flush wallet database activity from memory to disk log every <n> megabytes (default: %u)", DEFAULT_WALLET_DBLOGSIZE));
-#endif
-=======
->>>>>>> 17881c9d
         strUsage += HelpMessageOpt("-disablesafemode", strprintf("Disable safemode, override a real safe mode event (default: %u)", DEFAULT_DISABLE_SAFEMODE));
         strUsage += HelpMessageOpt("-testsafemode", strprintf("Force safe mode (default: %u)", DEFAULT_TESTSAFEMODE));
         strUsage += HelpMessageOpt("-dropmessagestest=<n>", "Randomly drop 1 of every <n> network messages");
