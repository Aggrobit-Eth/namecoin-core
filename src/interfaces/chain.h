--- conflicted
+++ resolved
@@ -262,14 +262,9 @@
         virtual ~Notifications() {}
         virtual void TransactionAddedToMempool(const CTransactionRef& tx) {}
         virtual void TransactionRemovedFromMempool(const CTransactionRef& ptx) {}
-<<<<<<< HEAD
         virtual void BlockConnected(const CBlock& block, const std::vector<CTransactionRef>& tx_conflicted, const std::vector<CTransactionRef>& vNameConflicts) {}
         virtual void BlockDisconnected(const CBlock& block, const std::vector<CTransactionRef>& vNameConflicts) {}
-=======
-        virtual void BlockConnected(const CBlock& block, const std::vector<CTransactionRef>& tx_conflicted) {}
-        virtual void BlockDisconnected(const CBlock& block) {}
         virtual void UpdatedBlockTip() {}
->>>>>>> aad5efc9
         virtual void ChainStateFlushed(const CBlockLocator& locator) {}
     };
 
