// Copyright (c) 2016-2019 The Bitcoin Core developers
// Distributed under the MIT software license, see the accompanying
// file COPYING or http://www.opensource.org/licenses/mit-license.php.

#ifndef BITCOIN_WALLET_RPCWALLET_H
#define BITCOIN_WALLET_RPCWALLET_H

#include <interfaces/chain.h>
#include <wallet/walletutil.h>

#include <memory>
#include <string>
#include <vector>

class CCoinControl;
class CRPCTable;
class CWallet;
class CWalletTx;
class JSONRPCRequest;
class UniValue;
struct PartiallySignedTransaction;
class CTransaction;

<<<<<<< HEAD
=======
namespace interfaces {
class Chain;
class Handler;
}

//! Pointer to chain interface that needs to be declared as a global to be
//! accessible loadwallet and createwallet methods. Due to limitations of the
//! RPC framework, there's currently no direct way to pass in state to RPC
//! methods without globals.
extern interfaces::Chain* g_rpc_chain;

>>>>>>> b42c91c4
void RegisterWalletRPCCommands(interfaces::Chain& chain, std::vector<std::unique_ptr<interfaces::Handler>>& handlers);

/**
 * Figures out what wallet, if any, to use for a JSONRPCRequest.
 *
 * @param[in] request JSONRPCRequest that wishes to access a wallet
 * @return nullptr if no wallet should be used, or a pointer to the CWallet
 */
std::shared_ptr<CWallet> GetWalletForJSONRPCRequest(const JSONRPCRequest& request);

std::string HelpRequiringPassphrase(const CWallet*);
void EnsureWalletIsUnlocked(const CWallet*);
bool EnsureWalletIsAvailable(const CWallet*, bool avoidException);
CTransactionRef SendMoneyToScript(interfaces::Chain::Lock& locked_chain,
                                  CWallet* pwallet, const CScript& scriptPubKey,
                                  const CTxIn* withInput, CAmount nValue,
                                  bool fSubtractFeeFromAmount,
                                  const CCoinControl& coin_control,
                                  mapValue_t mapValue);

UniValue getaddressinfo(const JSONRPCRequest& request);
UniValue signrawtransactionwithwallet(const JSONRPCRequest& request);
#endif //BITCOIN_WALLET_RPCWALLET_H<|MERGE_RESOLUTION|>--- conflicted
+++ resolved
@@ -21,20 +21,12 @@
 struct PartiallySignedTransaction;
 class CTransaction;
 
-<<<<<<< HEAD
-=======
-namespace interfaces {
-class Chain;
-class Handler;
-}
-
 //! Pointer to chain interface that needs to be declared as a global to be
 //! accessible loadwallet and createwallet methods. Due to limitations of the
 //! RPC framework, there's currently no direct way to pass in state to RPC
 //! methods without globals.
 extern interfaces::Chain* g_rpc_chain;
 
->>>>>>> b42c91c4
 void RegisterWalletRPCCommands(interfaces::Chain& chain, std::vector<std::unique_ptr<interfaces::Handler>>& handlers);
 
 /**
