// Copyright (c) 2010 Satoshi Nakamoto
// Copyright (c) 2009-2019 The Bitcoin Core developers
// Distributed under the MIT software license, see the accompanying
// file COPYING or http://www.opensource.org/licenses/mit-license.php.

#include <amount.h>
#include <consensus/validation.h>
#include <core_io.h>
#include <init.h>
#include <interfaces/chain.h>
#include <key_io.h>
#include <node/transaction.h>
#include <outputtype.h>
#include <policy/feerate.h>
#include <policy/fees.h>
#include <policy/rbf.h>
#include <rpc/auxpow_miner.h>
#include <rpc/rawtransaction_util.h>
#include <rpc/server.h>
#include <rpc/util.h>
#include <script/descriptor.h>
#include <script/names.h>
#include <script/sign.h>
#include <util/bip32.h>
#include <util/fees.h>
#include <util/moneystr.h>
#include <util/system.h>
#include <util/url.h>
#include <util/validation.h>
#include <wallet/coincontrol.h>
#include <wallet/feebumper.h>
#include <wallet/psbtwallet.h>
#include <wallet/rpcwallet.h>
#include <wallet/walletdb.h>
#include <wallet/walletutil.h>

#include <stdint.h>

#include <univalue.h>

#include <functional>

static const std::string WALLET_ENDPOINT_BASE = "/wallet/";

static inline bool GetAvoidReuseFlag(CWallet * const pwallet, const UniValue& param) {
    bool can_avoid_reuse = pwallet->IsWalletFlagSet(WALLET_FLAG_AVOID_REUSE);
    bool avoid_reuse = param.isNull() ? can_avoid_reuse : param.get_bool();

    if (avoid_reuse && !can_avoid_reuse) {
        throw JSONRPCError(RPC_WALLET_ERROR, "wallet does not have the \"avoid reuse\" feature enabled");
    }

    return avoid_reuse;
}

/** Checks if a CKey is in the given CWallet compressed or otherwise*/
bool HaveKey(const CWallet& wallet, const CKey& key)
{
    CKey key2;
    key2.Set(key.begin(), key.end(), !key.IsCompressed());
    return wallet.HaveKey(key.GetPubKey().GetID()) || wallet.HaveKey(key2.GetPubKey().GetID());
}

bool GetWalletNameFromJSONRPCRequest(const JSONRPCRequest& request, std::string& wallet_name)
{
    if (request.URI.substr(0, WALLET_ENDPOINT_BASE.size()) == WALLET_ENDPOINT_BASE) {
        // wallet endpoint was used
        wallet_name = urlDecode(request.URI.substr(WALLET_ENDPOINT_BASE.size()));
        return true;
    }
    return false;
}

std::shared_ptr<CWallet> GetWalletForJSONRPCRequest(const JSONRPCRequest& request)
{
    std::string wallet_name;
    if (GetWalletNameFromJSONRPCRequest(request, wallet_name)) {
        std::shared_ptr<CWallet> pwallet = GetWallet(wallet_name);
        if (!pwallet) throw JSONRPCError(RPC_WALLET_NOT_FOUND, "Requested wallet does not exist or is not loaded");
        return pwallet;
    }

    std::vector<std::shared_ptr<CWallet>> wallets = GetWallets();
    return wallets.size() == 1 || (request.fHelp && wallets.size() > 0) ? wallets[0] : nullptr;
}

std::string HelpRequiringPassphrase(const CWallet* pwallet)
{
    return pwallet && pwallet->IsCrypted()
        ? "\nRequires wallet passphrase to be set with walletpassphrase call."
        : "";
}

bool EnsureWalletIsAvailable(const CWallet* pwallet, bool avoidException)
{
    if (pwallet) return true;
    if (avoidException) return false;
    if (!HasWallets()) {
        throw JSONRPCError(
            RPC_METHOD_NOT_FOUND, "Method not found (wallet method is disabled because no wallet is loaded)");
    }
    throw JSONRPCError(RPC_WALLET_NOT_SPECIFIED,
        "Wallet file not specified (must request wallet RPC through /wallet/<filename> uri-path).");
}

void EnsureWalletIsUnlocked(const CWallet* pwallet)
{
    if (pwallet->IsLocked()) {
        throw JSONRPCError(RPC_WALLET_UNLOCK_NEEDED, "Error: Please enter the wallet passphrase with walletpassphrase first.");
    }
}

static void WalletTxToJSON(interfaces::Chain& chain, interfaces::Chain::Lock& locked_chain, const CWalletTx& wtx, UniValue& entry)
{
    int confirms = wtx.GetDepthInMainChain(locked_chain);
    entry.pushKV("confirmations", confirms);
    if (wtx.IsCoinBase())
        entry.pushKV("generated", true);
    if (confirms > 0)
    {
        entry.pushKV("blockhash", wtx.hashBlock.GetHex());
        entry.pushKV("blockindex", wtx.nIndex);
        int64_t block_time;
        bool found_block = chain.findBlock(wtx.hashBlock, nullptr /* block */, &block_time);
        assert(found_block);
        entry.pushKV("blocktime", block_time);
    } else {
        entry.pushKV("trusted", wtx.IsTrusted(locked_chain));
    }
    uint256 hash = wtx.GetHash();
    entry.pushKV("txid", hash.GetHex());
    UniValue conflicts(UniValue::VARR);
    for (const uint256& conflict : wtx.GetConflicts())
        conflicts.push_back(conflict.GetHex());
    entry.pushKV("walletconflicts", conflicts);
    entry.pushKV("time", wtx.GetTxTime());
    entry.pushKV("timereceived", (int64_t)wtx.nTimeReceived);

    // Add opt-in RBF status
    std::string rbfStatus = "no";
    if (confirms <= 0) {
        RBFTransactionState rbfState = chain.isRBFOptIn(*wtx.tx);
        if (rbfState == RBFTransactionState::UNKNOWN)
            rbfStatus = "unknown";
        else if (rbfState == RBFTransactionState::REPLACEABLE_BIP125)
            rbfStatus = "yes";
    }
    entry.pushKV("bip125-replaceable", rbfStatus);

    for (const std::pair<const std::string, std::string>& item : wtx.mapValue)
        entry.pushKV(item.first, item.second);
}

static std::string LabelFromValue(const UniValue& value)
{
    std::string label = value.get_str();
    if (label == "*")
        throw JSONRPCError(RPC_WALLET_INVALID_LABEL_NAME, "Invalid label name");
    return label;
}

static UniValue getnewaddress(const JSONRPCRequest& request)
{
    std::shared_ptr<CWallet> const wallet = GetWalletForJSONRPCRequest(request);
    CWallet* const pwallet = wallet.get();

    if (!EnsureWalletIsAvailable(pwallet, request.fHelp)) {
        return NullUniValue;
    }

            RPCHelpMan{"getnewaddress",
                "\nReturns a new address for receiving payments.\n"
                "If 'label' is specified, it is added to the address book \n"
                "so payments received with the address will be associated with 'label'.\n",
                {
                    {"label", RPCArg::Type::STR, /* default */ "\"\"", "The label name for the address to be linked to. It can also be set to the empty string \"\" to represent the default label. The label does not need to exist, it will be created if there is no label by the given name."},
                    {"address_type", RPCArg::Type::STR, /* default */ "set by -addresstype", "The address type to use. Options are \"legacy\", \"p2sh-segwit\", and \"bech32\"."},
                },
                RPCResult{
            "\"address\"    (string) The new address\n"
                },
                RPCExamples{
                    HelpExampleCli("getnewaddress", "")
            + HelpExampleRpc("getnewaddress", "")
                },
            }.Check(request);

    LOCK(pwallet->cs_wallet);

    if (!pwallet->CanGetAddresses()) {
        throw JSONRPCError(RPC_WALLET_ERROR, "Error: This wallet has no available keys");
    }

    // Parse the label first so we don't generate a key if there's an error
    std::string label;
    if (!request.params[0].isNull())
        label = LabelFromValue(request.params[0]);

    OutputType output_type = pwallet->m_default_address_type;
    if (!request.params[1].isNull()) {
        if (!ParseOutputType(request.params[1].get_str(), output_type)) {
            throw JSONRPCError(RPC_INVALID_ADDRESS_OR_KEY, strprintf("Unknown address type '%s'", request.params[1].get_str()));
        }
    }

    CTxDestination dest;
    std::string error;
    if (!pwallet->GetNewDestination(output_type, label, dest, error)) {
        throw JSONRPCError(RPC_WALLET_KEYPOOL_RAN_OUT, error);
    }

    return EncodeDestination(dest);
}

static UniValue getrawchangeaddress(const JSONRPCRequest& request)
{
    std::shared_ptr<CWallet> const wallet = GetWalletForJSONRPCRequest(request);
    CWallet* const pwallet = wallet.get();

    if (!EnsureWalletIsAvailable(pwallet, request.fHelp)) {
        return NullUniValue;
    }

            RPCHelpMan{"getrawchangeaddress",
                "\nReturns a new address, for receiving change.\n"
                "This is for use with raw transactions, NOT normal use.\n",
                {
                    {"address_type", RPCArg::Type::STR, /* default */ "set by -changetype", "The address type to use. Options are \"legacy\", \"p2sh-segwit\", and \"bech32\"."},
                },
                RPCResult{
            "\"address\"    (string) The address\n"
                },
                RPCExamples{
                    HelpExampleCli("getrawchangeaddress", "")
            + HelpExampleRpc("getrawchangeaddress", "")
                },
            }.Check(request);

    LOCK(pwallet->cs_wallet);

    if (!pwallet->CanGetAddresses(true)) {
        throw JSONRPCError(RPC_WALLET_ERROR, "Error: This wallet has no available keys");
    }

    OutputType output_type = pwallet->m_default_change_type != OutputType::CHANGE_AUTO ? pwallet->m_default_change_type : pwallet->m_default_address_type;
    if (!request.params[0].isNull()) {
        if (!ParseOutputType(request.params[0].get_str(), output_type)) {
            throw JSONRPCError(RPC_INVALID_ADDRESS_OR_KEY, strprintf("Unknown address type '%s'", request.params[0].get_str()));
        }
    }

    CTxDestination dest;
    std::string error;
    if (!pwallet->GetNewChangeDestination(output_type, dest, error)) {
        throw JSONRPCError(RPC_WALLET_KEYPOOL_RAN_OUT, error);
    }
    return EncodeDestination(dest);
}


static UniValue setlabel(const JSONRPCRequest& request)
{
    std::shared_ptr<CWallet> const wallet = GetWalletForJSONRPCRequest(request);
    CWallet* const pwallet = wallet.get();

    if (!EnsureWalletIsAvailable(pwallet, request.fHelp)) {
        return NullUniValue;
    }

            RPCHelpMan{"setlabel",
                "\nSets the label associated with the given address.\n",
                {
                    {"address", RPCArg::Type::STR, RPCArg::Optional::NO, "The address to be associated with a label."},
                    {"label", RPCArg::Type::STR, RPCArg::Optional::NO, "The label to assign to the address."},
                },
                RPCResults{},
                RPCExamples{
                    HelpExampleCli("setlabel", "\"N2xHFZ8NWNkGuuXfDxv8iMXdQGMd3tjZXX\" \"tabby\"")
            + HelpExampleRpc("setlabel", "\"N2xHFZ8NWNkGuuXfDxv8iMXdQGMd3tjZXX\", \"tabby\"")
                },
            }.Check(request);

    LOCK(pwallet->cs_wallet);

    CTxDestination dest = DecodeDestination(request.params[0].get_str());
    if (!IsValidDestination(dest)) {
        throw JSONRPCError(RPC_INVALID_ADDRESS_OR_KEY, "Invalid Namecoin address");
    }

    std::string label = LabelFromValue(request.params[1]);

    if (IsMine(*pwallet, dest)) {
        pwallet->SetAddressBook(dest, label, "receive");
    } else {
        pwallet->SetAddressBook(dest, label, "send");
    }

    return NullUniValue;
}


static CTransactionRef SendMoney(interfaces::Chain::Lock& locked_chain, CWallet * const pwallet, const CTxDestination &address, CAmount nValue, bool fSubtractFeeFromAmount, const CCoinControl& coin_control, mapValue_t mapValue)
{
    // Parse Bitcoin address
    CScript scriptPubKey = GetScriptForDestination(address);

    return SendMoneyToScript(locked_chain, pwallet, scriptPubKey, nullptr, nValue, fSubtractFeeFromAmount, coin_control, std::move(mapValue));
}

CTransactionRef SendMoneyToScript(
    interfaces::Chain::Lock& locked_chain,
    CWallet* const pwallet, const CScript &scriptPubKey,
    const CTxIn* withInput, CAmount nValue, bool fSubtractFeeFromAmount,
    const CCoinControl& coin_control, mapValue_t mapValue)
{
    CAmount curBalance = pwallet->GetBalance(0, coin_control.m_avoid_address_reuse).m_mine_trusted;

    // Check amount
    if (nValue <= 0)
        throw JSONRPCError(RPC_INVALID_PARAMETER, "Invalid amount");

    /* If we have an additional input that is a name, we have to take this
       name's value into account as well for the balance check.  Otherwise one
       sees spurious "Insufficient funds" errors when updating names when the
       wallet's balance it smaller than the amount locked in the name.  */
    CAmount lockedValue = 0;
    std::string strError;
    if (withInput)
      {
        const CWalletTx* dummyWalletTx;
        if (!pwallet->FindValueInNameInput (*withInput, lockedValue,
                                            dummyWalletTx, strError))
          throw JSONRPCError(RPC_WALLET_ERROR, strError);
      }

    if (nValue > curBalance + lockedValue)
        throw JSONRPCError(RPC_WALLET_INSUFFICIENT_FUNDS, "Insufficient funds");

    if (pwallet->GetBroadcastTransactions() && !pwallet->chain().p2pEnabled()) {
        throw JSONRPCError(RPC_CLIENT_P2P_DISABLED, "Error: Peer-to-peer functionality missing or disabled");
    }

    // Create and send the transaction
    CAmount nFeeRequired;
    std::vector<CRecipient> vecSend;
    int nChangePosRet = -1;
    CRecipient recipient = {scriptPubKey, nValue, fSubtractFeeFromAmount};
    vecSend.push_back(recipient);
    CTransactionRef tx;
    if (!pwallet->CreateTransaction(locked_chain, vecSend, withInput, tx, nFeeRequired, nChangePosRet, strError, coin_control)) {
        if (!fSubtractFeeFromAmount && nValue + nFeeRequired > curBalance)
            strError = strprintf("Error: This transaction requires a transaction fee of at least %s", FormatMoney(nFeeRequired));
        throw JSONRPCError(RPC_WALLET_ERROR, strError);
    }
    CValidationState state;
    if (!pwallet->CommitTransaction(tx, std::move(mapValue), {} /* orderForm */, state)) {
        strError = strprintf("Error: The transaction was rejected! Reason given: %s", FormatStateMessage(state));
        throw JSONRPCError(RPC_WALLET_ERROR, strError);
    }
    return tx;
}

static UniValue sendtoaddress(const JSONRPCRequest& request)
{
    std::shared_ptr<CWallet> const wallet = GetWalletForJSONRPCRequest(request);
    CWallet* const pwallet = wallet.get();

    if (!EnsureWalletIsAvailable(pwallet, request.fHelp)) {
        return NullUniValue;
    }

            RPCHelpMan{"sendtoaddress",
                "\nSend an amount to a given address." +
                    HelpRequiringPassphrase(pwallet) + "\n",
                {
                    {"address", RPCArg::Type::STR, RPCArg::Optional::NO, "The address to send to."},
                    {"amount", RPCArg::Type::AMOUNT, RPCArg::Optional::NO, "The amount in " + CURRENCY_UNIT + " to send. eg 0.1"},
                    {"comment", RPCArg::Type::STR, RPCArg::Optional::OMITTED_NAMED_ARG, "A comment used to store what the transaction is for.\n"
            "                             This is not part of the transaction, just kept in your wallet."},
                    {"comment_to", RPCArg::Type::STR, RPCArg::Optional::OMITTED_NAMED_ARG, "A comment to store the name of the person or organization\n"
            "                             to which you're sending the transaction. This is not part of the \n"
            "                             transaction, just kept in your wallet."},
                    {"subtractfeefromamount", RPCArg::Type::BOOL, /* default */ "false", "The fee will be deducted from the amount being sent.\n"
<<<<<<< HEAD
            "                             The recipient will receive less coins than you enter in the amount field."},
                    {"replaceable", RPCArg::Type::BOOL, /* default */ "fallback to wallet's default", "Allow this transaction to be replaced by a transaction with higher fees via BIP 125"},
                    {"conf_target", RPCArg::Type::NUM, /* default */ "fallback to wallet's default", "Confirmation target (in blocks)"},
=======
            "                             The recipient will receive less bitcoins than you enter in the amount field."},
                    {"replaceable", RPCArg::Type::BOOL, /* default */ "wallet default", "Allow this transaction to be replaced by a transaction with higher fees via BIP 125"},
                    {"conf_target", RPCArg::Type::NUM, /* default */ "wallet default", "Confirmation target (in blocks)"},
>>>>>>> 9628efd6
                    {"estimate_mode", RPCArg::Type::STR, /* default */ "UNSET", "The fee estimate mode, must be one of:\n"
            "       \"UNSET\"\n"
            "       \"ECONOMICAL\"\n"
            "       \"CONSERVATIVE\""},
                    {"avoid_reuse", RPCArg::Type::BOOL, /* default */ "true", "(only available if avoid_reuse wallet flag is set) Avoid spending from dirty addresses; addresses are considered\n"
            "                             dirty if they have previously been used in a transaction."},
                },
                RPCResult{
            "\"txid\"                  (string) The transaction id.\n"
                },
                RPCExamples{
                    HelpExampleCli("sendtoaddress", "\"1M72Sfpbz1BPpXFHz9m3CdqATR44Jvaydd\" 0.1")
            + HelpExampleCli("sendtoaddress", "\"1M72Sfpbz1BPpXFHz9m3CdqATR44Jvaydd\" 0.1 \"donation\" \"seans outpost\"")
            + HelpExampleCli("sendtoaddress", "\"1M72Sfpbz1BPpXFHz9m3CdqATR44Jvaydd\" 0.1 \"\" \"\" true")
            + HelpExampleRpc("sendtoaddress", "\"1M72Sfpbz1BPpXFHz9m3CdqATR44Jvaydd\", 0.1, \"donation\", \"seans outpost\"")
                },
            }.Check(request);

    // Make sure the results are valid at least up to the most recent block
    // the user could have gotten from another RPC command prior to now
    pwallet->BlockUntilSyncedToCurrentChain();

    auto locked_chain = pwallet->chain().lock();
    LOCK(pwallet->cs_wallet);

    CTxDestination dest = DecodeDestination(request.params[0].get_str());
    if (!IsValidDestination(dest)) {
        throw JSONRPCError(RPC_INVALID_ADDRESS_OR_KEY, "Invalid address");
    }

    /* Note that the code below is duplicated in sendtoname.  Make sure
       to update it accordingly with changes made here.  */

    // Amount
    CAmount nAmount = AmountFromValue(request.params[1]);
    if (nAmount <= 0)
        throw JSONRPCError(RPC_TYPE_ERROR, "Invalid amount for send");

    // Wallet comments
    mapValue_t mapValue;
    if (!request.params[2].isNull() && !request.params[2].get_str().empty())
        mapValue["comment"] = request.params[2].get_str();
    if (!request.params[3].isNull() && !request.params[3].get_str().empty())
        mapValue["to"] = request.params[3].get_str();

    bool fSubtractFeeFromAmount = false;
    if (!request.params[4].isNull()) {
        fSubtractFeeFromAmount = request.params[4].get_bool();
    }

    CCoinControl coin_control;
    if (!request.params[5].isNull()) {
        coin_control.m_signal_bip125_rbf = request.params[5].get_bool();
    }

    if (!request.params[6].isNull()) {
        coin_control.m_confirm_target = ParseConfirmTarget(request.params[6], pwallet->chain().estimateMaxBlocks());
    }

    if (!request.params[7].isNull()) {
        if (!FeeModeFromString(request.params[7].get_str(), coin_control.m_fee_mode)) {
            throw JSONRPCError(RPC_INVALID_PARAMETER, "Invalid estimate_mode parameter");
        }
    }

    coin_control.m_avoid_address_reuse = GetAvoidReuseFlag(pwallet, request.params[8]);
    // We also enable partial spend avoidance if reuse avoidance is set.
    coin_control.m_avoid_partial_spends |= coin_control.m_avoid_address_reuse;

    EnsureWalletIsUnlocked(pwallet);

    CTransactionRef tx = SendMoney(*locked_chain, pwallet, dest, nAmount, fSubtractFeeFromAmount, coin_control, std::move(mapValue));
    return tx->GetHash().GetHex();
}

static UniValue listaddressgroupings(const JSONRPCRequest& request)
{
    std::shared_ptr<CWallet> const wallet = GetWalletForJSONRPCRequest(request);
    CWallet* const pwallet = wallet.get();

    if (!EnsureWalletIsAvailable(pwallet, request.fHelp)) {
        return NullUniValue;
    }

            RPCHelpMan{"listaddressgroupings",
                "\nLists groups of addresses which have had their common ownership\n"
                "made public by common use as inputs or as the resulting change\n"
                "in past transactions\n",
                {},
                RPCResult{
            "[\n"
            "  [\n"
            "    [\n"
            "      \"address\",            (string) The namecoin address\n"
            "      amount,                 (numeric) The amount in " + CURRENCY_UNIT + "\n"
            "      \"label\"               (string, optional) The label\n"
            "    ]\n"
            "    ,...\n"
            "  ]\n"
            "  ,...\n"
            "]\n"
                },
                RPCExamples{
                    HelpExampleCli("listaddressgroupings", "")
            + HelpExampleRpc("listaddressgroupings", "")
                },
            }.Check(request);

    // Make sure the results are valid at least up to the most recent block
    // the user could have gotten from another RPC command prior to now
    pwallet->BlockUntilSyncedToCurrentChain();

    auto locked_chain = pwallet->chain().lock();
    LOCK(pwallet->cs_wallet);

    UniValue jsonGroupings(UniValue::VARR);
    std::map<CTxDestination, CAmount> balances = pwallet->GetAddressBalances(*locked_chain);
    for (const std::set<CTxDestination>& grouping : pwallet->GetAddressGroupings()) {
        UniValue jsonGrouping(UniValue::VARR);
        for (const CTxDestination& address : grouping)
        {
            UniValue addressInfo(UniValue::VARR);
            addressInfo.push_back(EncodeDestination(address));
            addressInfo.push_back(ValueFromAmount(balances[address]));
            {
                if (pwallet->mapAddressBook.find(address) != pwallet->mapAddressBook.end()) {
                    addressInfo.push_back(pwallet->mapAddressBook.find(address)->second.name);
                }
            }
            jsonGrouping.push_back(addressInfo);
        }
        jsonGroupings.push_back(jsonGrouping);
    }
    return jsonGroupings;
}

static UniValue signmessage(const JSONRPCRequest& request)
{
    std::shared_ptr<CWallet> const wallet = GetWalletForJSONRPCRequest(request);
    CWallet* const pwallet = wallet.get();

    if (!EnsureWalletIsAvailable(pwallet, request.fHelp)) {
        return NullUniValue;
    }

            RPCHelpMan{"signmessage",
                "\nSign a message with the private key of an address" +
                    HelpRequiringPassphrase(pwallet) + "\n",
                {
                    {"address", RPCArg::Type::STR, RPCArg::Optional::NO, "The address to use for the private key."},
                    {"message", RPCArg::Type::STR, RPCArg::Optional::NO, "The message to create a signature of."},
                },
                RPCResult{
            "\"signature\"          (string) The signature of the message encoded in base 64\n"
                },
                RPCExamples{
            "\nUnlock the wallet for 30 seconds\n"
            + HelpExampleCli("walletpassphrase", "\"mypassphrase\" 30") +
            "\nCreate the signature\n"
            + HelpExampleCli("signmessage", "\"N2xHFZ8NWNkGuuXfDxv8iMXdQGMd3tjZXX\" \"my message\"") +
            "\nVerify the signature\n"
            + HelpExampleCli("verifymessage", "\"N2xHFZ8NWNkGuuXfDxv8iMXdQGMd3tjZXX\" \"signature\" \"my message\"") +
            "\nAs a JSON-RPC call\n"
            + HelpExampleRpc("signmessage", "\"N2xHFZ8NWNkGuuXfDxv8iMXdQGMd3tjZXX\", \"my message\"")
                },
            }.Check(request);

    auto locked_chain = pwallet->chain().lock();
    LOCK(pwallet->cs_wallet);

    EnsureWalletIsUnlocked(pwallet);

    std::string strAddress = request.params[0].get_str();
    std::string strMessage = request.params[1].get_str();

    CTxDestination dest = DecodeDestination(strAddress);
    if (!IsValidDestination(dest)) {
        throw JSONRPCError(RPC_TYPE_ERROR, "Invalid address");
    }

    const PKHash *pkhash = boost::get<PKHash>(&dest);
    if (!pkhash) {
        throw JSONRPCError(RPC_TYPE_ERROR, "Address does not refer to key");
    }

    CKey key;
    CKeyID keyID(*pkhash);
    if (!pwallet->GetKey(keyID, key)) {
        throw JSONRPCError(RPC_WALLET_ERROR, "Private key not available");
    }

    CHashWriter ss(SER_GETHASH, 0);
    ss << strMessageMagic;
    ss << strMessage;

    std::vector<unsigned char> vchSig;
    if (!key.SignCompact(ss.GetHash(), vchSig))
        throw JSONRPCError(RPC_INVALID_ADDRESS_OR_KEY, "Sign failed");

    return EncodeBase64(vchSig.data(), vchSig.size());
}

static UniValue getreceivedbyaddress(const JSONRPCRequest& request)
{
    std::shared_ptr<CWallet> const wallet = GetWalletForJSONRPCRequest(request);
    CWallet* const pwallet = wallet.get();

    if (!EnsureWalletIsAvailable(pwallet, request.fHelp)) {
        return NullUniValue;
    }

            RPCHelpMan{"getreceivedbyaddress",
                "\nReturns the total amount received by the given address in transactions with at least minconf confirmations.\n",
                {
                    {"address", RPCArg::Type::STR, RPCArg::Optional::NO, "The address for transactions."},
                    {"minconf", RPCArg::Type::NUM, /* default */ "1", "Only include transactions confirmed at least this many times."},
                },
                RPCResult{
            "amount   (numeric) The total amount in " + CURRENCY_UNIT + " received at this address.\n"
                },
                RPCExamples{
            "\nThe amount from transactions with at least 1 confirmation\n"
            + HelpExampleCli("getreceivedbyaddress", "\"N2xHFZ8NWNkGuuXfDxv8iMXdQGMd3tjZXX\"") +
            "\nThe amount including unconfirmed transactions, zero confirmations\n"
            + HelpExampleCli("getreceivedbyaddress", "\"N2xHFZ8NWNkGuuXfDxv8iMXdQGMd3tjZXX\" 0") +
            "\nThe amount with at least 6 confirmations\n"
            + HelpExampleCli("getreceivedbyaddress", "\"N2xHFZ8NWNkGuuXfDxv8iMXdQGMd3tjZXX\" 6") +
            "\nAs a JSON-RPC call\n"
            + HelpExampleRpc("getreceivedbyaddress", "\"N2xHFZ8NWNkGuuXfDxv8iMXdQGMd3tjZXX\", 6")
                },
            }.Check(request);

    // Make sure the results are valid at least up to the most recent block
    // the user could have gotten from another RPC command prior to now
    pwallet->BlockUntilSyncedToCurrentChain();

    auto locked_chain = pwallet->chain().lock();
    LOCK(pwallet->cs_wallet);

    // Bitcoin address
    CTxDestination dest = DecodeDestination(request.params[0].get_str());
    if (!IsValidDestination(dest)) {
        throw JSONRPCError(RPC_INVALID_ADDRESS_OR_KEY, "Invalid Namecoin address");
    }
    CScript scriptPubKey = GetScriptForDestination(dest);
    if (!IsMine(*pwallet, scriptPubKey)) {
        throw JSONRPCError(RPC_WALLET_ERROR, "Address not found in wallet");
    }

    // Minimum confirmations
    int nMinDepth = 1;
    if (!request.params[1].isNull())
        nMinDepth = request.params[1].get_int();

    // Tally
    CAmount nAmount = 0;
    for (const std::pair<const uint256, CWalletTx>& pairWtx : pwallet->mapWallet) {
        const CWalletTx& wtx = pairWtx.second;
        if (wtx.IsCoinBase() || !locked_chain->checkFinalTx(*wtx.tx)) {
            continue;
        }

        for (const CTxOut& txout : wtx.tx->vout)
            if (txout.scriptPubKey == scriptPubKey)
                if (wtx.GetDepthInMainChain(*locked_chain) >= nMinDepth)
                    nAmount += txout.nValue;
    }

    return  ValueFromAmount(nAmount);
}


static UniValue getreceivedbylabel(const JSONRPCRequest& request)
{
    std::shared_ptr<CWallet> const wallet = GetWalletForJSONRPCRequest(request);
    CWallet* const pwallet = wallet.get();

    if (!EnsureWalletIsAvailable(pwallet, request.fHelp)) {
        return NullUniValue;
    }

            RPCHelpMan{"getreceivedbylabel",
                "\nReturns the total amount received by addresses with <label> in transactions with at least [minconf] confirmations.\n",
                {
                    {"label", RPCArg::Type::STR, RPCArg::Optional::NO, "The selected label, may be the default label using \"\"."},
                    {"minconf", RPCArg::Type::NUM, /* default */ "1", "Only include transactions confirmed at least this many times."},
                },
                RPCResult{
            "amount              (numeric) The total amount in " + CURRENCY_UNIT + " received for this label.\n"
                },
                RPCExamples{
            "\nAmount received by the default label with at least 1 confirmation\n"
            + HelpExampleCli("getreceivedbylabel", "\"\"") +
            "\nAmount received at the tabby label including unconfirmed amounts with zero confirmations\n"
            + HelpExampleCli("getreceivedbylabel", "\"tabby\" 0") +
            "\nThe amount with at least 6 confirmations\n"
            + HelpExampleCli("getreceivedbylabel", "\"tabby\" 6") +
            "\nAs a JSON-RPC call\n"
            + HelpExampleRpc("getreceivedbylabel", "\"tabby\", 6")
                },
            }.Check(request);

    // Make sure the results are valid at least up to the most recent block
    // the user could have gotten from another RPC command prior to now
    pwallet->BlockUntilSyncedToCurrentChain();

    auto locked_chain = pwallet->chain().lock();
    LOCK(pwallet->cs_wallet);

    // Minimum confirmations
    int nMinDepth = 1;
    if (!request.params[1].isNull())
        nMinDepth = request.params[1].get_int();

    // Get the set of pub keys assigned to label
    std::string label = LabelFromValue(request.params[0]);
    std::set<CTxDestination> setAddress = pwallet->GetLabelAddresses(label);

    // Tally
    CAmount nAmount = 0;
    for (const std::pair<const uint256, CWalletTx>& pairWtx : pwallet->mapWallet) {
        const CWalletTx& wtx = pairWtx.second;
        if (wtx.IsCoinBase() || !locked_chain->checkFinalTx(*wtx.tx)) {
            continue;
        }

        for (const CTxOut& txout : wtx.tx->vout)
        {
            CTxDestination address;
            if (ExtractDestination(txout.scriptPubKey, address) && IsMine(*pwallet, address) && setAddress.count(address)) {
                if (wtx.GetDepthInMainChain(*locked_chain) >= nMinDepth)
                    nAmount += txout.nValue;
            }
        }
    }

    return ValueFromAmount(nAmount);
}


static UniValue getbalance(const JSONRPCRequest& request)
{
    std::shared_ptr<CWallet> const wallet = GetWalletForJSONRPCRequest(request);
    CWallet* const pwallet = wallet.get();

    if (!EnsureWalletIsAvailable(pwallet, request.fHelp)) {
        return NullUniValue;
    }

            RPCHelpMan{"getbalance",
                "\nReturns the total available balance.\n"
                "The available balance is what the wallet considers currently spendable, and is\n"
                "thus affected by options which limit spendability such as -spendzeroconfchange.\n",
                {
                    {"dummy", RPCArg::Type::STR, RPCArg::Optional::OMITTED_NAMED_ARG, "Remains for backward compatibility. Must be excluded or set to \"*\"."},
                    {"minconf", RPCArg::Type::NUM, /* default */ "0", "Only include transactions confirmed at least this many times."},
                    {"include_watchonly", RPCArg::Type::BOOL, /* default */ "false", "Also include balance in watch-only addresses (see 'importaddress')"},
                    {"avoid_reuse", RPCArg::Type::BOOL, /* default */ "true", "(only available if avoid_reuse wallet flag is set) Do not include balance in dirty outputs; addresses are considered dirty if they have previously been used in a transaction."},
                },
                RPCResult{
            "amount              (numeric) The total amount in " + CURRENCY_UNIT + " received for this wallet.\n"
                },
                RPCExamples{
            "\nThe total amount in the wallet with 1 or more confirmations\n"
            + HelpExampleCli("getbalance", "") +
            "\nThe total amount in the wallet at least 6 blocks confirmed\n"
            + HelpExampleCli("getbalance", "\"*\" 6") +
            "\nAs a JSON-RPC call\n"
            + HelpExampleRpc("getbalance", "\"*\", 6")
                },
            }.Check(request);

    // Make sure the results are valid at least up to the most recent block
    // the user could have gotten from another RPC command prior to now
    pwallet->BlockUntilSyncedToCurrentChain();

    auto locked_chain = pwallet->chain().lock();
    LOCK(pwallet->cs_wallet);

    const UniValue& dummy_value = request.params[0];
    if (!dummy_value.isNull() && dummy_value.get_str() != "*") {
        throw JSONRPCError(RPC_METHOD_DEPRECATED, "dummy first argument must be excluded or set to \"*\".");
    }

    int min_depth = 0;
    if (!request.params[1].isNull()) {
        min_depth = request.params[1].get_int();
    }

    bool include_watchonly = false;
    if (!request.params[2].isNull() && request.params[2].get_bool()) {
        include_watchonly = true;
    }

    bool avoid_reuse = GetAvoidReuseFlag(pwallet, request.params[3]);

    const auto bal = pwallet->GetBalance(min_depth, avoid_reuse);

    return ValueFromAmount(bal.m_mine_trusted + (include_watchonly ? bal.m_watchonly_trusted : 0));
}

static UniValue getunconfirmedbalance(const JSONRPCRequest &request)
{
    std::shared_ptr<CWallet> const wallet = GetWalletForJSONRPCRequest(request);
    CWallet* const pwallet = wallet.get();

    if (!EnsureWalletIsAvailable(pwallet, request.fHelp)) {
        return NullUniValue;
    }

            RPCHelpMan{"getunconfirmedbalance",
                "DEPRECATED\nIdentical to getbalances().mine.untrusted_pending\n",
                {},
                RPCResults{},
                RPCExamples{""},
            }.Check(request);

    // Make sure the results are valid at least up to the most recent block
    // the user could have gotten from another RPC command prior to now
    pwallet->BlockUntilSyncedToCurrentChain();

    auto locked_chain = pwallet->chain().lock();
    LOCK(pwallet->cs_wallet);

    return ValueFromAmount(pwallet->GetBalance().m_mine_untrusted_pending);
}


static UniValue sendmany(const JSONRPCRequest& request)
{
    std::shared_ptr<CWallet> const wallet = GetWalletForJSONRPCRequest(request);
    CWallet* const pwallet = wallet.get();

    if (!EnsureWalletIsAvailable(pwallet, request.fHelp)) {
        return NullUniValue;
    }

    RPCHelpMan{"sendmany",
                "\nSend multiple times. Amounts are double-precision floating point numbers." +
                    HelpRequiringPassphrase(pwallet) + "\n",
                {
                    {"dummy", RPCArg::Type::STR, RPCArg::Optional::NO, "Must be set to \"\" for backwards compatibility.", "\"\""},
                    {"amounts", RPCArg::Type::OBJ, RPCArg::Optional::NO, "A json object with addresses and amounts",
                        {
                            {"address", RPCArg::Type::AMOUNT, RPCArg::Optional::NO, "The address is the key, the numeric amount (can be string) in " + CURRENCY_UNIT + " is the value"},
                        },
                    },
                    {"minconf", RPCArg::Type::NUM, RPCArg::Optional::OMITTED_NAMED_ARG, "Ignored dummy value"},
                    {"comment", RPCArg::Type::STR, RPCArg::Optional::OMITTED_NAMED_ARG, "A comment"},
                    {"subtractfeefrom", RPCArg::Type::ARR, RPCArg::Optional::OMITTED_NAMED_ARG, "A json array with addresses.\n"
            "                           The fee will be equally deducted from the amount of each selected address.\n"
            "                           Those recipients will receive less coins than you enter in their corresponding amount field.\n"
            "                           If no addresses are specified here, the sender pays the fee.",
                        {
                            {"address", RPCArg::Type::STR, RPCArg::Optional::OMITTED, "Subtract fee from this address"},
                        },
                    },
                    {"replaceable", RPCArg::Type::BOOL, /* default */ "wallet default", "Allow this transaction to be replaced by a transaction with higher fees via BIP 125"},
                    {"conf_target", RPCArg::Type::NUM, /* default */ "wallet default", "Confirmation target (in blocks)"},
                    {"estimate_mode", RPCArg::Type::STR, /* default */ "UNSET", "The fee estimate mode, must be one of:\n"
            "       \"UNSET\"\n"
            "       \"ECONOMICAL\"\n"
            "       \"CONSERVATIVE\""},
                },
                 RPCResult{
            "\"txid\"                   (string) The transaction id for the send. Only 1 transaction is created regardless of \n"
            "                                    the number of addresses.\n"
                 },
                RPCExamples{
            "\nSend two amounts to two different addresses:\n"
            + HelpExampleCli("sendmany", "\"\" \"{\\\"N2xHFZ8NWNkGuuXfDxv8iMXdQGMd3tjZXX\\\":0.01,\\\"NDLTK7j8CzK5YAbpCdUxC3Gi1bXGDCdVXX\\\":0.02}\"") +
            "\nSend two amounts to two different addresses setting the confirmation and comment:\n"
            + HelpExampleCli("sendmany", "\"\" \"{\\\"N2xHFZ8NWNkGuuXfDxv8iMXdQGMd3tjZXX\\\":0.01,\\\"NDLTK7j8CzK5YAbpCdUxC3Gi1bXGDCdVXX\\\":0.02}\" 6 \"testing\"") +
            "\nSend two amounts to two different addresses, subtract fee from amount:\n"
            + HelpExampleCli("sendmany", "\"\" \"{\\\"N2xHFZ8NWNkGuuXfDxv8iMXdQGMd3tjZXX\\\":0.01,\\\"NDLTK7j8CzK5YAbpCdUxC3Gi1bXGDCdVXX\\\":0.02}\" 1 \"\" \"[\\\"N2xHFZ8NWNkGuuXfDxv8iMXdQGMd3tjZXX\\\",\\\"NDLTK7j8CzK5YAbpCdUxC3Gi1bXGDCdVXX\\\"]\"") +
            "\nAs a JSON-RPC call\n"
            + HelpExampleRpc("sendmany", "\"\", {\"N2xHFZ8NWNkGuuXfDxv8iMXdQGMd3tjZXX\":0.01,\"NDLTK7j8CzK5YAbpCdUxC3Gi1bXGDCdVXX\":0.02}, 6, \"testing\"")
                },
    }.Check(request);

    // Make sure the results are valid at least up to the most recent block
    // the user could have gotten from another RPC command prior to now
    pwallet->BlockUntilSyncedToCurrentChain();

    auto locked_chain = pwallet->chain().lock();
    LOCK(pwallet->cs_wallet);

    if (pwallet->GetBroadcastTransactions() && !pwallet->chain().p2pEnabled()) {
        throw JSONRPCError(RPC_CLIENT_P2P_DISABLED, "Error: Peer-to-peer functionality missing or disabled");
    }

    if (!request.params[0].isNull() && !request.params[0].get_str().empty()) {
        throw JSONRPCError(RPC_INVALID_PARAMETER, "Dummy value must be set to \"\"");
    }
    UniValue sendTo = request.params[1].get_obj();

    mapValue_t mapValue;
    if (!request.params[3].isNull() && !request.params[3].get_str().empty())
        mapValue["comment"] = request.params[3].get_str();

    UniValue subtractFeeFromAmount(UniValue::VARR);
    if (!request.params[4].isNull())
        subtractFeeFromAmount = request.params[4].get_array();

    CCoinControl coin_control;
    if (!request.params[5].isNull()) {
        coin_control.m_signal_bip125_rbf = request.params[5].get_bool();
    }

    if (!request.params[6].isNull()) {
        coin_control.m_confirm_target = ParseConfirmTarget(request.params[6], pwallet->chain().estimateMaxBlocks());
    }

    if (!request.params[7].isNull()) {
        if (!FeeModeFromString(request.params[7].get_str(), coin_control.m_fee_mode)) {
            throw JSONRPCError(RPC_INVALID_PARAMETER, "Invalid estimate_mode parameter");
        }
    }

    std::set<CTxDestination> destinations;
    std::vector<CRecipient> vecSend;

    std::vector<std::string> keys = sendTo.getKeys();
    for (const std::string& name_ : keys) {
        CTxDestination dest = DecodeDestination(name_);
        if (!IsValidDestination(dest)) {
            throw JSONRPCError(RPC_INVALID_ADDRESS_OR_KEY, std::string("Invalid Namecoin address: ") + name_);
        }

        if (destinations.count(dest)) {
            throw JSONRPCError(RPC_INVALID_PARAMETER, std::string("Invalid parameter, duplicated address: ") + name_);
        }
        destinations.insert(dest);

        CScript scriptPubKey = GetScriptForDestination(dest);
        CAmount nAmount = AmountFromValue(sendTo[name_]);
        if (nAmount <= 0)
            throw JSONRPCError(RPC_TYPE_ERROR, "Invalid amount for send");

        bool fSubtractFeeFromAmount = false;
        for (unsigned int idx = 0; idx < subtractFeeFromAmount.size(); idx++) {
            const UniValue& addr = subtractFeeFromAmount[idx];
            if (addr.get_str() == name_)
                fSubtractFeeFromAmount = true;
        }

        CRecipient recipient = {scriptPubKey, nAmount, fSubtractFeeFromAmount};
        vecSend.push_back(recipient);
    }

    EnsureWalletIsUnlocked(pwallet);

    // Shuffle recipient list
    std::shuffle(vecSend.begin(), vecSend.end(), FastRandomContext());

    // Send
    CAmount nFeeRequired = 0;
    int nChangePosRet = -1;
    std::string strFailReason;
    CTransactionRef tx;
    bool fCreated = pwallet->CreateTransaction(*locked_chain, vecSend, nullptr, tx, nFeeRequired, nChangePosRet, strFailReason, coin_control);
    if (!fCreated)
        throw JSONRPCError(RPC_WALLET_INSUFFICIENT_FUNDS, strFailReason);
    CValidationState state;
    if (!pwallet->CommitTransaction(tx, std::move(mapValue), {} /* orderForm */, state)) {
        strFailReason = strprintf("Transaction commit failed:: %s", FormatStateMessage(state));
        throw JSONRPCError(RPC_WALLET_ERROR, strFailReason);
    }

    return tx->GetHash().GetHex();
}

static UniValue addmultisigaddress(const JSONRPCRequest& request)
{
    std::shared_ptr<CWallet> const wallet = GetWalletForJSONRPCRequest(request);
    CWallet* const pwallet = wallet.get();

    if (!EnsureWalletIsAvailable(pwallet, request.fHelp)) {
        return NullUniValue;
    }

            RPCHelpMan{"addmultisigaddress",
                "\nAdd a nrequired-to-sign multisignature address to the wallet. Requires a new wallet backup.\n"
                "Each key is a address or hex-encoded public key.\n"
                "This functionality is only intended for use with non-watchonly addresses.\n"
                "See `importaddress` for watchonly p2sh address support.\n"
                "If 'label' is specified, assign address to that label.\n",
                {
                    {"nrequired", RPCArg::Type::NUM, RPCArg::Optional::NO, "The number of required signatures out of the n keys or addresses."},
                    {"keys", RPCArg::Type::ARR, RPCArg::Optional::NO, "A json array of addresses or hex-encoded public keys",
                        {
                            {"key", RPCArg::Type::STR, RPCArg::Optional::OMITTED, "address or hex-encoded public key"},
                        },
                        },
                    {"label", RPCArg::Type::STR, RPCArg::Optional::OMITTED_NAMED_ARG, "A label to assign the addresses to."},
                    {"address_type", RPCArg::Type::STR, /* default */ "set by -addresstype", "The address type to use. Options are \"legacy\", \"p2sh-segwit\", and \"bech32\"."},
                },
                RPCResult{
            "{\n"
            "  \"address\":\"multisigaddress\",    (string) The value of the new multisig address.\n"
            "  \"redeemScript\":\"script\"         (string) The string value of the hex-encoded redemption script.\n"
            "}\n"
                },
                RPCExamples{
            "\nAdd a multisig address from 2 addresses\n"
            + HelpExampleCli("addmultisigaddress", "2 \"[\\\"N2xHFZ8NWNkGuuXfDxv8iMXdQGMd3tjZXX\\\",\\\"NDLTK7j8CzK5YAbpCdUxC3Gi1bXGDCdVXX\\\"]\"") +
            "\nAs a JSON-RPC call\n"
            + HelpExampleRpc("addmultisigaddress", "2, \"[\\\"N2xHFZ8NWNkGuuXfDxv8iMXdQGMd3tjZXX\\\",\\\"NDLTK7j8CzK5YAbpCdUxC3Gi1bXGDCdVXX\\\"]\"")
                },
            }.Check(request);

    auto locked_chain = pwallet->chain().lock();
    LOCK(pwallet->cs_wallet);

    std::string label;
    if (!request.params[2].isNull())
        label = LabelFromValue(request.params[2]);

    int required = request.params[0].get_int();

    // Get the public keys
    const UniValue& keys_or_addrs = request.params[1].get_array();
    std::vector<CPubKey> pubkeys;
    for (unsigned int i = 0; i < keys_or_addrs.size(); ++i) {
        if (IsHex(keys_or_addrs[i].get_str()) && (keys_or_addrs[i].get_str().length() == 66 || keys_or_addrs[i].get_str().length() == 130)) {
            pubkeys.push_back(HexToPubKey(keys_or_addrs[i].get_str()));
        } else {
            pubkeys.push_back(AddrToPubKey(pwallet, keys_or_addrs[i].get_str()));
        }
    }

    OutputType output_type = pwallet->m_default_address_type;
    if (!request.params[3].isNull()) {
        if (!ParseOutputType(request.params[3].get_str(), output_type)) {
            throw JSONRPCError(RPC_INVALID_ADDRESS_OR_KEY, strprintf("Unknown address type '%s'", request.params[3].get_str()));
        }
    }

    // Construct using pay-to-script-hash:
    CScript inner;
    CTxDestination dest = AddAndGetMultisigDestination(required, pubkeys, output_type, *pwallet, inner);
    pwallet->SetAddressBook(dest, label, "send");

    UniValue result(UniValue::VOBJ);
    result.pushKV("address", EncodeDestination(dest));
    result.pushKV("redeemScript", HexStr(inner.begin(), inner.end()));
    return result;
}

struct tallyitem
{
    CAmount nAmount{0};
    int nConf{std::numeric_limits<int>::max()};
    std::vector<uint256> txids;
    bool fIsWatchonly{false};
    tallyitem()
    {
    }
};

static UniValue ListReceived(interfaces::Chain::Lock& locked_chain, CWallet * const pwallet, const UniValue& params, bool by_label) EXCLUSIVE_LOCKS_REQUIRED(pwallet->cs_wallet)
{
    // Minimum confirmations
    int nMinDepth = 1;
    if (!params[0].isNull())
        nMinDepth = params[0].get_int();

    // Whether to include empty labels
    bool fIncludeEmpty = false;
    if (!params[1].isNull())
        fIncludeEmpty = params[1].get_bool();

    isminefilter filter = ISMINE_SPENDABLE;
    if(!params[2].isNull())
        if(params[2].get_bool())
            filter = filter | ISMINE_WATCH_ONLY;

    bool has_filtered_address = false;
    CTxDestination filtered_address = CNoDestination();
    if (!by_label && params.size() > 3) {
        if (!IsValidDestinationString(params[3].get_str())) {
            throw JSONRPCError(RPC_WALLET_ERROR, "address_filter parameter was invalid");
        }
        filtered_address = DecodeDestination(params[3].get_str());
        has_filtered_address = true;
    }

    // Tally
    std::map<CTxDestination, tallyitem> mapTally;
    for (const std::pair<const uint256, CWalletTx>& pairWtx : pwallet->mapWallet) {
        const CWalletTx& wtx = pairWtx.second;

        if (wtx.IsCoinBase() || !locked_chain.checkFinalTx(*wtx.tx)) {
            continue;
        }

        int nDepth = wtx.GetDepthInMainChain(locked_chain);
        if (nDepth < nMinDepth)
            continue;

        for (const CTxOut& txout : wtx.tx->vout)
        {
            CTxDestination address;
            if (!ExtractDestination(txout.scriptPubKey, address))
                continue;

            if (has_filtered_address && !(filtered_address == address)) {
                continue;
            }

            isminefilter mine = IsMine(*pwallet, address);
            if(!(mine & filter))
                continue;

            tallyitem& item = mapTally[address];
            item.nAmount += txout.nValue;
            item.nConf = std::min(item.nConf, nDepth);
            item.txids.push_back(wtx.GetHash());
            if (mine & ISMINE_WATCH_ONLY)
                item.fIsWatchonly = true;
        }
    }

    // Reply
    UniValue ret(UniValue::VARR);
    std::map<std::string, tallyitem> label_tally;

    // Create mapAddressBook iterator
    // If we aren't filtering, go from begin() to end()
    auto start = pwallet->mapAddressBook.begin();
    auto end = pwallet->mapAddressBook.end();
    // If we are filtering, find() the applicable entry
    if (has_filtered_address) {
        start = pwallet->mapAddressBook.find(filtered_address);
        if (start != end) {
            end = std::next(start);
        }
    }

    for (auto item_it = start; item_it != end; ++item_it)
    {
        const CTxDestination& address = item_it->first;
        const std::string& label = item_it->second.name;
        auto it = mapTally.find(address);
        if (it == mapTally.end() && !fIncludeEmpty)
            continue;

        CAmount nAmount = 0;
        int nConf = std::numeric_limits<int>::max();
        bool fIsWatchonly = false;
        if (it != mapTally.end())
        {
            nAmount = (*it).second.nAmount;
            nConf = (*it).second.nConf;
            fIsWatchonly = (*it).second.fIsWatchonly;
        }

        if (by_label)
        {
            tallyitem& _item = label_tally[label];
            _item.nAmount += nAmount;
            _item.nConf = std::min(_item.nConf, nConf);
            _item.fIsWatchonly = fIsWatchonly;
        }
        else
        {
            UniValue obj(UniValue::VOBJ);
            if(fIsWatchonly)
                obj.pushKV("involvesWatchonly", true);
            obj.pushKV("address",       EncodeDestination(address));
            obj.pushKV("amount",        ValueFromAmount(nAmount));
            obj.pushKV("confirmations", (nConf == std::numeric_limits<int>::max() ? 0 : nConf));
            obj.pushKV("label", label);
            UniValue transactions(UniValue::VARR);
            if (it != mapTally.end())
            {
                for (const uint256& _item : (*it).second.txids)
                {
                    transactions.push_back(_item.GetHex());
                }
            }
            obj.pushKV("txids", transactions);
            ret.push_back(obj);
        }
    }

    if (by_label)
    {
        for (const auto& entry : label_tally)
        {
            CAmount nAmount = entry.second.nAmount;
            int nConf = entry.second.nConf;
            UniValue obj(UniValue::VOBJ);
            if (entry.second.fIsWatchonly)
                obj.pushKV("involvesWatchonly", true);
            obj.pushKV("amount",        ValueFromAmount(nAmount));
            obj.pushKV("confirmations", (nConf == std::numeric_limits<int>::max() ? 0 : nConf));
            obj.pushKV("label",         entry.first);
            ret.push_back(obj);
        }
    }

    return ret;
}

static UniValue listreceivedbyaddress(const JSONRPCRequest& request)
{
    std::shared_ptr<CWallet> const wallet = GetWalletForJSONRPCRequest(request);
    CWallet* const pwallet = wallet.get();

    if (!EnsureWalletIsAvailable(pwallet, request.fHelp)) {
        return NullUniValue;
    }

            RPCHelpMan{"listreceivedbyaddress",
                "\nList balances by receiving address.\n",
                {
                    {"minconf", RPCArg::Type::NUM, /* default */ "1", "The minimum number of confirmations before payments are included."},
                    {"include_empty", RPCArg::Type::BOOL, /* default */ "false", "Whether to include addresses that haven't received any payments."},
                    {"include_watchonly", RPCArg::Type::BOOL, /* default */ "false", "Whether to include watch-only addresses (see 'importaddress')."},
                    {"address_filter", RPCArg::Type::STR, RPCArg::Optional::OMITTED_NAMED_ARG, "If present, only return information on this address."},
                },
                RPCResult{
            "[\n"
            "  {\n"
            "    \"involvesWatchonly\" : true,        (bool) Only returned if imported addresses were involved in transaction\n"
            "    \"address\" : \"receivingaddress\",  (string) The receiving address\n"
            "    \"amount\" : x.xxx,                  (numeric) The total amount in " + CURRENCY_UNIT + " received by the address\n"
            "    \"confirmations\" : n,               (numeric) The number of confirmations of the most recent transaction included\n"
            "    \"label\" : \"label\",               (string) The label of the receiving address. The default label is \"\".\n"
            "    \"txids\": [\n"
            "       \"txid\",                         (string) The ids of transactions received with the address \n"
            "       ...\n"
            "    ]\n"
            "  }\n"
            "  ,...\n"
            "]\n"
                },
                RPCExamples{
                    HelpExampleCli("listreceivedbyaddress", "")
            + HelpExampleCli("listreceivedbyaddress", "6 true")
            + HelpExampleRpc("listreceivedbyaddress", "6, true, true")
            + HelpExampleRpc("listreceivedbyaddress", "6, true, true, \"1M72Sfpbz1BPpXFHz9m3CdqATR44Jvaydd\"")
                },
            }.Check(request);

    // Make sure the results are valid at least up to the most recent block
    // the user could have gotten from another RPC command prior to now
    pwallet->BlockUntilSyncedToCurrentChain();

    auto locked_chain = pwallet->chain().lock();
    LOCK(pwallet->cs_wallet);

    return ListReceived(*locked_chain, pwallet, request.params, false);
}

static UniValue listreceivedbylabel(const JSONRPCRequest& request)
{
    std::shared_ptr<CWallet> const wallet = GetWalletForJSONRPCRequest(request);
    CWallet* const pwallet = wallet.get();

    if (!EnsureWalletIsAvailable(pwallet, request.fHelp)) {
        return NullUniValue;
    }

            RPCHelpMan{"listreceivedbylabel",
                "\nList received transactions by label.\n",
                {
                    {"minconf", RPCArg::Type::NUM, /* default */ "1", "The minimum number of confirmations before payments are included."},
                    {"include_empty", RPCArg::Type::BOOL, /* default */ "false", "Whether to include labels that haven't received any payments."},
                    {"include_watchonly", RPCArg::Type::BOOL, /* default */ "false", "Whether to include watch-only addresses (see 'importaddress')."},
                },
                RPCResult{
            "[\n"
            "  {\n"
            "    \"involvesWatchonly\" : true,   (bool) Only returned if imported addresses were involved in transaction\n"
            "    \"amount\" : x.xxx,             (numeric) The total amount received by addresses with this label\n"
            "    \"confirmations\" : n,          (numeric) The number of confirmations of the most recent transaction included\n"
            "    \"label\" : \"label\"           (string) The label of the receiving address. The default label is \"\".\n"
            "  }\n"
            "  ,...\n"
            "]\n"
                },
                RPCExamples{
                    HelpExampleCli("listreceivedbylabel", "")
            + HelpExampleCli("listreceivedbylabel", "6 true")
            + HelpExampleRpc("listreceivedbylabel", "6, true, true")
                },
            }.Check(request);

    // Make sure the results are valid at least up to the most recent block
    // the user could have gotten from another RPC command prior to now
    pwallet->BlockUntilSyncedToCurrentChain();

    auto locked_chain = pwallet->chain().lock();
    LOCK(pwallet->cs_wallet);

    return ListReceived(*locked_chain, pwallet, request.params, true);
}

static void MaybePushAddress(UniValue & entry, const CTxDestination &dest)
{
    if (IsValidDestination(dest)) {
        entry.pushKV("address", EncodeDestination(dest));
    }
}

/**
 * List transactions based on the given criteria.
 *
 * @param  pwallet        The wallet.
 * @param  wtx            The wallet transaction.
 * @param  nMinDepth      The minimum confirmation depth.
 * @param  fLong          Whether to include the JSON version of the transaction.
 * @param  ret            The UniValue into which the result is stored.
 * @param  filter_ismine  The "is mine" filter flags.
 * @param  filter_label   Optional label string to filter incoming transactions.
 */
static void ListTransactions(interfaces::Chain::Lock& locked_chain, CWallet* const pwallet, const CWalletTx& wtx, int nMinDepth, bool fLong, UniValue& ret, const isminefilter& filter_ismine, const std::string* filter_label) EXCLUSIVE_LOCKS_REQUIRED(pwallet->cs_wallet)
{
    CAmount nFee;
    std::list<COutputEntry> listReceived;
    std::list<COutputEntry> listSent;

    wtx.GetAmounts(listReceived, listSent, nFee, filter_ismine);

    bool involvesWatchonly = wtx.IsFromMe(ISMINE_WATCH_ONLY);

    // Sent
    if (!filter_label)
    {
        for (const COutputEntry& s : listSent)
        {
            UniValue entry(UniValue::VOBJ);
            if (involvesWatchonly || (::IsMine(*pwallet, s.destination) & ISMINE_WATCH_ONLY)) {
                entry.pushKV("involvesWatchonly", true);
            }
            MaybePushAddress(entry, s.destination);
            if(!s.nameOp.empty())
                entry.pushKV("name", s.nameOp);
            entry.pushKV("category", "send");
            entry.pushKV("amount", ValueFromAmount(-s.amount));
            if (pwallet->mapAddressBook.count(s.destination)) {
                entry.pushKV("label", pwallet->mapAddressBook[s.destination].name);
            }
            entry.pushKV("vout", s.vout);
            entry.pushKV("fee", ValueFromAmount(-nFee));
            if (fLong)
                WalletTxToJSON(pwallet->chain(), locked_chain, wtx, entry);
            entry.pushKV("abandoned", wtx.isAbandoned());
            ret.push_back(entry);
        }
    }

    // Received
    if (listReceived.size() > 0 && wtx.GetDepthInMainChain(locked_chain) >= nMinDepth)
    {
        for (const COutputEntry& r : listReceived)
        {
            std::string label;
            if (pwallet->mapAddressBook.count(r.destination)) {
                label = pwallet->mapAddressBook[r.destination].name;
            }
            if (filter_label && label != *filter_label) {
                continue;
            }
            UniValue entry(UniValue::VOBJ);
            if (involvesWatchonly || (::IsMine(*pwallet, r.destination) & ISMINE_WATCH_ONLY)) {
                entry.pushKV("involvesWatchonly", true);
            }
            if(!r.nameOp.empty())
                entry.pushKV("name", r.nameOp);
            MaybePushAddress(entry, r.destination);
            if (wtx.IsCoinBase())
            {
                if (wtx.GetDepthInMainChain(locked_chain) < 1)
                    entry.pushKV("category", "orphan");
                else if (wtx.IsImmatureCoinBase(locked_chain))
                    entry.pushKV("category", "immature");
                else
                    entry.pushKV("category", "generate");
            }
            else
            {
                entry.pushKV("category", "receive");
            }
            entry.pushKV("amount", ValueFromAmount(r.amount));
            if (pwallet->mapAddressBook.count(r.destination)) {
                entry.pushKV("label", label);
            }
            entry.pushKV("vout", r.vout);
            if (fLong)
                WalletTxToJSON(pwallet->chain(), locked_chain, wtx, entry);
            ret.push_back(entry);
        }
    }
}

UniValue listtransactions(const JSONRPCRequest& request)
{
    std::shared_ptr<CWallet> const wallet = GetWalletForJSONRPCRequest(request);
    CWallet* const pwallet = wallet.get();

    if (!EnsureWalletIsAvailable(pwallet, request.fHelp)) {
        return NullUniValue;
    }

            RPCHelpMan{"listtransactions",
                "\nIf a label name is provided, this will return only incoming transactions paying to addresses with the specified label.\n"
                "\nReturns up to 'count' most recent transactions skipping the first 'from' transactions.\n",
                {
                    {"label", RPCArg::Type::STR, RPCArg::Optional::OMITTED_NAMED_ARG, "If set, should be a valid label name to return only incoming transactions\n"
            "              with the specified label, or \"*\" to disable filtering and return all transactions."},
                    {"count", RPCArg::Type::NUM, /* default */ "10", "The number of transactions to return"},
                    {"skip", RPCArg::Type::NUM, /* default */ "0", "The number of transactions to skip"},
                    {"include_watchonly", RPCArg::Type::BOOL, /* default */ "false", "Include transactions to watch-only addresses (see 'importaddress')"},
                },
                RPCResult{
            "[\n"
            "  {\n"
            "    \"address\":\"address\",    (string) The address of the transaction.\n"
            "    \"category\":               (string) The transaction category.\n"
            "                \"send\"                  Transactions sent.\n"
            "                \"receive\"               Non-coinbase transactions received.\n"
            "                \"generate\"              Coinbase transactions received with more than 100 confirmations.\n"
            "                \"immature\"              Coinbase transactions received with 100 or fewer confirmations.\n"
            "                \"orphan\"                Orphaned coinbase transactions received.\n"
            "    \"amount\": x.xxx,          (numeric) The amount in " + CURRENCY_UNIT + ". This is negative for the 'send' category, and is positive\n"
            "                                        for all other categories\n"
            "    \"label\": \"label\",       (string) A comment for the address/transaction, if any\n"
            "    \"vout\": n,                (numeric) the vout value\n"
            "    \"fee\": x.xxx,             (numeric) The amount of the fee in " + CURRENCY_UNIT + ". This is negative and only available for the \n"
            "                                         'send' category of transactions.\n"
            "    \"confirmations\": n,       (numeric) The number of confirmations for the transaction. Negative confirmations indicate the\n"
            "                                         transaction conflicts with the block chain\n"
            "    \"trusted\": xxx,           (bool) Whether we consider the outputs of this unconfirmed transaction safe to spend.\n"
            "    \"blockhash\": \"hashvalue\", (string) The block hash containing the transaction.\n"
            "    \"blockindex\": n,          (numeric) The index of the transaction in the block that includes it.\n"
            "    \"blocktime\": xxx,         (numeric) The block time in seconds since epoch (1 Jan 1970 GMT).\n"
            "    \"txid\": \"transactionid\", (string) The transaction id.\n"
            "    \"time\": xxx,              (numeric) The transaction time in seconds since epoch (midnight Jan 1 1970 GMT).\n"
            "    \"timereceived\": xxx,      (numeric) The time received in seconds since epoch (midnight Jan 1 1970 GMT).\n"
            "    \"comment\": \"...\",       (string) If a comment is associated with the transaction.\n"
            "    \"bip125-replaceable\": \"yes|no|unknown\",  (string) Whether this transaction could be replaced due to BIP125 (replace-by-fee);\n"
            "                                                     may be unknown for unconfirmed transactions not in the mempool\n"
            "    \"abandoned\": xxx          (bool) 'true' if the transaction has been abandoned (inputs are respendable). Only available for the \n"
            "                                         'send' category of transactions.\n"
            "  }\n"
            "]\n"
                },
                RPCExamples{
            "\nList the most recent 10 transactions in the systems\n"
            + HelpExampleCli("listtransactions", "") +
            "\nList transactions 100 to 120\n"
            + HelpExampleCli("listtransactions", "\"*\" 20 100") +
            "\nAs a JSON-RPC call\n"
            + HelpExampleRpc("listtransactions", "\"*\", 20, 100")
                },
            }.Check(request);

    // Make sure the results are valid at least up to the most recent block
    // the user could have gotten from another RPC command prior to now
    pwallet->BlockUntilSyncedToCurrentChain();

    const std::string* filter_label = nullptr;
    if (!request.params[0].isNull() && request.params[0].get_str() != "*") {
        filter_label = &request.params[0].get_str();
        if (filter_label->empty()) {
            throw JSONRPCError(RPC_INVALID_PARAMETER, "Label argument must be a valid label name or \"*\".");
        }
    }
    int nCount = 10;
    if (!request.params[1].isNull())
        nCount = request.params[1].get_int();
    int nFrom = 0;
    if (!request.params[2].isNull())
        nFrom = request.params[2].get_int();
    isminefilter filter = ISMINE_SPENDABLE;
    if(!request.params[3].isNull())
        if(request.params[3].get_bool())
            filter = filter | ISMINE_WATCH_ONLY;

    if (nCount < 0)
        throw JSONRPCError(RPC_INVALID_PARAMETER, "Negative count");
    if (nFrom < 0)
        throw JSONRPCError(RPC_INVALID_PARAMETER, "Negative from");

    UniValue ret(UniValue::VARR);

    {
        auto locked_chain = pwallet->chain().lock();
        LOCK(pwallet->cs_wallet);

        const CWallet::TxItems & txOrdered = pwallet->wtxOrdered;

        // iterate backwards until we have nCount items to return:
        for (CWallet::TxItems::const_reverse_iterator it = txOrdered.rbegin(); it != txOrdered.rend(); ++it)
        {
            CWalletTx *const pwtx = (*it).second;
            ListTransactions(*locked_chain, pwallet, *pwtx, 0, true, ret, filter, filter_label);
            if ((int)ret.size() >= (nCount+nFrom)) break;
        }
    }

    // ret is newest to oldest

    if (nFrom > (int)ret.size())
        nFrom = ret.size();
    if ((nFrom + nCount) > (int)ret.size())
        nCount = ret.size() - nFrom;

    std::vector<UniValue> arrTmp = ret.getValues();

    std::vector<UniValue>::iterator first = arrTmp.begin();
    std::advance(first, nFrom);
    std::vector<UniValue>::iterator last = arrTmp.begin();
    std::advance(last, nFrom+nCount);

    if (last != arrTmp.end()) arrTmp.erase(last, arrTmp.end());
    if (first != arrTmp.begin()) arrTmp.erase(arrTmp.begin(), first);

    std::reverse(arrTmp.begin(), arrTmp.end()); // Return oldest to newest

    ret.clear();
    ret.setArray();
    ret.push_backV(arrTmp);

    return ret;
}

static UniValue listsinceblock(const JSONRPCRequest& request)
{
    std::shared_ptr<CWallet> const wallet = GetWalletForJSONRPCRequest(request);
    CWallet* const pwallet = wallet.get();

    if (!EnsureWalletIsAvailable(pwallet, request.fHelp)) {
        return NullUniValue;
    }

            RPCHelpMan{"listsinceblock",
                "\nGet all transactions in blocks since block [blockhash], or all transactions if omitted.\n"
                "If \"blockhash\" is no longer a part of the main chain, transactions from the fork point onward are included.\n"
                "Additionally, if include_removed is set, transactions affecting the wallet which were removed are returned in the \"removed\" array.\n",
                {
                    {"blockhash", RPCArg::Type::STR, RPCArg::Optional::OMITTED_NAMED_ARG, "If set, the block hash to list transactions since, otherwise list all transactions."},
                    {"target_confirmations", RPCArg::Type::NUM, /* default */ "1", "Return the nth block hash from the main chain. e.g. 1 would mean the best block hash. Note: this is not used as a filter, but only affects [lastblock] in the return value"},
                    {"include_watchonly", RPCArg::Type::BOOL, /* default */ "false", "Include transactions to watch-only addresses (see 'importaddress')"},
                    {"include_removed", RPCArg::Type::BOOL, /* default */ "true", "Show transactions that were removed due to a reorg in the \"removed\" array\n"
            "                                                           (not guaranteed to work on pruned nodes)"},
                },
                RPCResult{
            "{\n"
            "  \"transactions\": [\n"
            "    \"address\":\"address\",    (string) The address of the transaction.\n"
            "    \"category\":               (string) The transaction category.\n"
            "                \"send\"                  Transactions sent.\n"
            "                \"receive\"               Non-coinbase transactions received.\n"
            "                \"generate\"              Coinbase transactions received with more than 100 confirmations.\n"
            "                \"immature\"              Coinbase transactions received with 100 or fewer confirmations.\n"
            "                \"orphan\"                Orphaned coinbase transactions received.\n"
            "    \"amount\": x.xxx,          (numeric) The amount in " + CURRENCY_UNIT + ". This is negative for the 'send' category, and is positive\n"
            "                                         for all other categories\n"
            "    \"vout\" : n,               (numeric) the vout value\n"
            "    \"fee\": x.xxx,             (numeric) The amount of the fee in " + CURRENCY_UNIT + ". This is negative and only available for the 'send' category of transactions.\n"
            "    \"confirmations\": n,       (numeric) The number of confirmations for the transaction.\n"
            "                                          When it's < 0, it means the transaction conflicted that many blocks ago.\n"
            "    \"blockhash\": \"hashvalue\",     (string) The block hash containing the transaction.\n"
            "    \"blockindex\": n,          (numeric) The index of the transaction in the block that includes it.\n"
            "    \"blocktime\": xxx,         (numeric) The block time in seconds since epoch (1 Jan 1970 GMT).\n"
            "    \"txid\": \"transactionid\",  (string) The transaction id.\n"
            "    \"time\": xxx,              (numeric) The transaction time in seconds since epoch (Jan 1 1970 GMT).\n"
            "    \"timereceived\": xxx,      (numeric) The time received in seconds since epoch (Jan 1 1970 GMT).\n"
            "    \"bip125-replaceable\": \"yes|no|unknown\",  (string) Whether this transaction could be replaced due to BIP125 (replace-by-fee);\n"
            "                                                   may be unknown for unconfirmed transactions not in the mempool\n"
            "    \"abandoned\": xxx,         (bool) 'true' if the transaction has been abandoned (inputs are respendable). Only available for the 'send' category of transactions.\n"
            "    \"comment\": \"...\",       (string) If a comment is associated with the transaction.\n"
            "    \"label\" : \"label\"       (string) A comment for the address/transaction, if any\n"
            "    \"to\": \"...\",            (string) If a comment to is associated with the transaction.\n"
            "  ],\n"
            "  \"removed\": [\n"
            "    <structure is the same as \"transactions\" above, only present if include_removed=true>\n"
            "    Note: transactions that were re-added in the active chain will appear as-is in this array, and may thus have a positive confirmation count.\n"
            "  ],\n"
            "  \"lastblock\": \"lastblockhash\"     (string) The hash of the block (target_confirmations-1) from the best block on the main chain. This is typically used to feed back into listsinceblock the next time you call it. So you would generally use a target_confirmations of say 6, so you will be continually re-notified of transactions until they've reached 6 confirmations plus any new ones\n"
            "}\n"
                },
                RPCExamples{
                    HelpExampleCli("listsinceblock", "")
            + HelpExampleCli("listsinceblock", "\"000000000000000bacf66f7497b7dc45ef753ee9a7d38571037cdb1a57f663ad\" 6")
            + HelpExampleRpc("listsinceblock", "\"000000000000000bacf66f7497b7dc45ef753ee9a7d38571037cdb1a57f663ad\", 6")
                },
            }.Check(request);

    // Make sure the results are valid at least up to the most recent block
    // the user could have gotten from another RPC command prior to now
    pwallet->BlockUntilSyncedToCurrentChain();

    auto locked_chain = pwallet->chain().lock();
    LOCK(pwallet->cs_wallet);

    // The way the 'height' is initialized is just a workaround for the gcc bug #47679 since version 4.6.0.
    Optional<int> height = MakeOptional(false, int()); // Height of the specified block or the common ancestor, if the block provided was in a deactivated chain.
    Optional<int> altheight; // Height of the specified block, even if it's in a deactivated chain.
    int target_confirms = 1;
    isminefilter filter = ISMINE_SPENDABLE;

    uint256 blockId;
    if (!request.params[0].isNull() && !request.params[0].get_str().empty()) {
        blockId = ParseHashV(request.params[0], "blockhash");
        height = locked_chain->findFork(blockId, &altheight);
        if (!height) {
            throw JSONRPCError(RPC_INVALID_ADDRESS_OR_KEY, "Block not found");
        }
    }

    if (!request.params[1].isNull()) {
        target_confirms = request.params[1].get_int();

        if (target_confirms < 1) {
            throw JSONRPCError(RPC_INVALID_PARAMETER, "Invalid parameter");
        }
    }

    if (!request.params[2].isNull() && request.params[2].get_bool()) {
        filter = filter | ISMINE_WATCH_ONLY;
    }

    bool include_removed = (request.params[3].isNull() || request.params[3].get_bool());

    const Optional<int> tip_height = locked_chain->getHeight();
    int depth = tip_height && height ? (1 + *tip_height - *height) : -1;

    UniValue transactions(UniValue::VARR);

    for (const std::pair<const uint256, CWalletTx>& pairWtx : pwallet->mapWallet) {
        CWalletTx tx = pairWtx.second;

        if (depth == -1 || tx.GetDepthInMainChain(*locked_chain) < depth) {
            ListTransactions(*locked_chain, pwallet, tx, 0, true, transactions, filter, nullptr /* filter_label */);
        }
    }

    // when a reorg'd block is requested, we also list any relevant transactions
    // in the blocks of the chain that was detached
    UniValue removed(UniValue::VARR);
    while (include_removed && altheight && *altheight > *height) {
        CBlock block;
        if (!pwallet->chain().findBlock(blockId, &block) || block.IsNull()) {
            throw JSONRPCError(RPC_INTERNAL_ERROR, "Can't read block from disk");
        }
        for (const CTransactionRef& tx : block.vtx) {
            auto it = pwallet->mapWallet.find(tx->GetHash());
            if (it != pwallet->mapWallet.end()) {
                // We want all transactions regardless of confirmation count to appear here,
                // even negative confirmation ones, hence the big negative.
                ListTransactions(*locked_chain, pwallet, it->second, -100000000, true, removed, filter, nullptr /* filter_label */);
            }
        }
        blockId = block.hashPrevBlock;
        --*altheight;
    }

    int last_height = tip_height ? *tip_height + 1 - target_confirms : -1;
    uint256 lastblock = last_height >= 0 ? locked_chain->getBlockHash(last_height) : uint256();

    UniValue ret(UniValue::VOBJ);
    ret.pushKV("transactions", transactions);
    if (include_removed) ret.pushKV("removed", removed);
    ret.pushKV("lastblock", lastblock.GetHex());

    return ret;
}

static UniValue gettransaction(const JSONRPCRequest& request)
{
    std::shared_ptr<CWallet> const wallet = GetWalletForJSONRPCRequest(request);
    CWallet* const pwallet = wallet.get();

    if (!EnsureWalletIsAvailable(pwallet, request.fHelp)) {
        return NullUniValue;
    }

            RPCHelpMan{"gettransaction",
                "\nGet detailed information about in-wallet transaction <txid>\n",
                {
                    {"txid", RPCArg::Type::STR, RPCArg::Optional::NO, "The transaction id"},
                    {"include_watchonly", RPCArg::Type::BOOL, /* default */ "false", "Whether to include watch-only addresses in balance calculation and details[]"},
                },
                RPCResult{
            "{\n"
            "  \"amount\" : x.xxx,        (numeric) The transaction amount in " + CURRENCY_UNIT + "\n"
            "  \"fee\": x.xxx,            (numeric) The amount of the fee in " + CURRENCY_UNIT + ". This is negative and only available for the \n"
            "                              'send' category of transactions.\n"
            "  \"confirmations\" : n,     (numeric) The number of confirmations\n"
            "  \"blockhash\" : \"hash\",  (string) The block hash\n"
            "  \"blockindex\" : xx,       (numeric) The index of the transaction in the block that includes it\n"
            "  \"blocktime\" : ttt,       (numeric) The time in seconds since epoch (1 Jan 1970 GMT)\n"
            "  \"txid\" : \"transactionid\",   (string) The transaction id.\n"
            "  \"time\" : ttt,            (numeric) The transaction time in seconds since epoch (1 Jan 1970 GMT)\n"
            "  \"timereceived\" : ttt,    (numeric) The time received in seconds since epoch (1 Jan 1970 GMT)\n"
            "  \"bip125-replaceable\": \"yes|no|unknown\",  (string) Whether this transaction could be replaced due to BIP125 (replace-by-fee);\n"
            "                                                   may be unknown for unconfirmed transactions not in the mempool\n"
            "  \"details\" : [\n"
            "    {\n"
            "      \"address\" : \"address\",          (string) The address involved in the transaction\n"
            "      \"category\" :                      (string) The transaction category.\n"
            "                   \"send\"                  Transactions sent.\n"
            "                   \"receive\"               Non-coinbase transactions received.\n"
            "                   \"generate\"              Coinbase transactions received with more than 100 confirmations.\n"
            "                   \"immature\"              Coinbase transactions received with 100 or fewer confirmations.\n"
            "                   \"orphan\"                Orphaned coinbase transactions received.\n"
            "      \"amount\" : x.xxx,                 (numeric) The amount in " + CURRENCY_UNIT + "\n"
            "      \"label\" : \"label\",              (string) A comment for the address/transaction, if any\n"
            "      \"vout\" : n,                       (numeric) the vout value\n"
            "      \"fee\": x.xxx,                     (numeric) The amount of the fee in " + CURRENCY_UNIT + ". This is negative and only available for the \n"
            "                                           'send' category of transactions.\n"
            "      \"abandoned\": xxx                  (bool) 'true' if the transaction has been abandoned (inputs are respendable). Only available for the \n"
            "                                           'send' category of transactions.\n"
            "    }\n"
            "    ,...\n"
            "  ],\n"
            "  \"hex\" : \"data\"         (string) Raw data for transaction\n"
            "}\n"
                },
                RPCExamples{
                    HelpExampleCli("gettransaction", "\"1075db55d416d3ca199f55b6084e2115b9345e16c5cf302fc80e9d5fbf5d48d\"")
            + HelpExampleCli("gettransaction", "\"1075db55d416d3ca199f55b6084e2115b9345e16c5cf302fc80e9d5fbf5d48d\" true")
            + HelpExampleRpc("gettransaction", "\"1075db55d416d3ca199f55b6084e2115b9345e16c5cf302fc80e9d5fbf5d48d\"")
                },
            }.Check(request);

    // Make sure the results are valid at least up to the most recent block
    // the user could have gotten from another RPC command prior to now
    pwallet->BlockUntilSyncedToCurrentChain();

    auto locked_chain = pwallet->chain().lock();
    LOCK(pwallet->cs_wallet);

    uint256 hash(ParseHashV(request.params[0], "txid"));

    isminefilter filter = ISMINE_SPENDABLE;
    if(!request.params[1].isNull())
        if(request.params[1].get_bool())
            filter = filter | ISMINE_WATCH_ONLY;

    UniValue entry(UniValue::VOBJ);
    auto it = pwallet->mapWallet.find(hash);
    if (it == pwallet->mapWallet.end()) {
        throw JSONRPCError(RPC_INVALID_ADDRESS_OR_KEY, "Invalid or non-wallet transaction id");
    }
    const CWalletTx& wtx = it->second;

    CAmount nCredit = wtx.GetCredit(*locked_chain, filter);
    CAmount nDebit = wtx.GetDebit(filter);
    CAmount nNet = nCredit - nDebit;
    CAmount nFee = (wtx.IsFromMe(filter) ? wtx.tx->GetValueOut(true) - nDebit : 0);

    entry.pushKV("amount", ValueFromAmount(nNet - nFee));
    if (wtx.IsFromMe(filter))
        entry.pushKV("fee", ValueFromAmount(nFee));

    WalletTxToJSON(pwallet->chain(), *locked_chain, wtx, entry);

    UniValue details(UniValue::VARR);
    ListTransactions(*locked_chain, pwallet, wtx, 0, false, details, filter, nullptr /* filter_label */);
    entry.pushKV("details", details);

    std::string strHex = EncodeHexTx(*wtx.tx, pwallet->chain().rpcSerializationFlags());
    entry.pushKV("hex", strHex);

    return entry;
}

static UniValue abandontransaction(const JSONRPCRequest& request)
{
    std::shared_ptr<CWallet> const wallet = GetWalletForJSONRPCRequest(request);
    CWallet* const pwallet = wallet.get();

    if (!EnsureWalletIsAvailable(pwallet, request.fHelp)) {
        return NullUniValue;
    }

            RPCHelpMan{"abandontransaction",
                "\nMark in-wallet transaction <txid> as abandoned\n"
                "This will mark this transaction and all its in-wallet descendants as abandoned which will allow\n"
                "for their inputs to be respent.  It can be used to replace \"stuck\" or evicted transactions.\n"
                "It only works on transactions which are not included in a block and are not currently in the mempool.\n"
                "It has no effect on transactions which are already abandoned.\n",
                {
                    {"txid", RPCArg::Type::STR_HEX, RPCArg::Optional::NO, "The transaction id"},
                },
                RPCResults{},
                RPCExamples{
                    HelpExampleCli("abandontransaction", "\"1075db55d416d3ca199f55b6084e2115b9345e16c5cf302fc80e9d5fbf5d48d\"")
            + HelpExampleRpc("abandontransaction", "\"1075db55d416d3ca199f55b6084e2115b9345e16c5cf302fc80e9d5fbf5d48d\"")
                },
            }.Check(request);

    // Make sure the results are valid at least up to the most recent block
    // the user could have gotten from another RPC command prior to now
    pwallet->BlockUntilSyncedToCurrentChain();

    auto locked_chain = pwallet->chain().lock();
    LOCK(pwallet->cs_wallet);

    uint256 hash(ParseHashV(request.params[0], "txid"));

    if (!pwallet->mapWallet.count(hash)) {
        throw JSONRPCError(RPC_INVALID_ADDRESS_OR_KEY, "Invalid or non-wallet transaction id");
    }
    if (!pwallet->AbandonTransaction(*locked_chain, hash)) {
        throw JSONRPCError(RPC_INVALID_ADDRESS_OR_KEY, "Transaction not eligible for abandonment");
    }

    return NullUniValue;
}


static UniValue backupwallet(const JSONRPCRequest& request)
{
    std::shared_ptr<CWallet> const wallet = GetWalletForJSONRPCRequest(request);
    CWallet* const pwallet = wallet.get();

    if (!EnsureWalletIsAvailable(pwallet, request.fHelp)) {
        return NullUniValue;
    }

            RPCHelpMan{"backupwallet",
                "\nSafely copies current wallet file to destination, which can be a directory or a path with filename.\n",
                {
                    {"destination", RPCArg::Type::STR, RPCArg::Optional::NO, "The destination directory or file"},
                },
                RPCResults{},
                RPCExamples{
                    HelpExampleCli("backupwallet", "\"backup.dat\"")
            + HelpExampleRpc("backupwallet", "\"backup.dat\"")
                },
            }.Check(request);

    // Make sure the results are valid at least up to the most recent block
    // the user could have gotten from another RPC command prior to now
    pwallet->BlockUntilSyncedToCurrentChain();

    auto locked_chain = pwallet->chain().lock();
    LOCK(pwallet->cs_wallet);

    std::string strDest = request.params[0].get_str();
    if (!pwallet->BackupWallet(strDest)) {
        throw JSONRPCError(RPC_WALLET_ERROR, "Error: Wallet backup failed!");
    }

    return NullUniValue;
}


static UniValue keypoolrefill(const JSONRPCRequest& request)
{
    std::shared_ptr<CWallet> const wallet = GetWalletForJSONRPCRequest(request);
    CWallet* const pwallet = wallet.get();

    if (!EnsureWalletIsAvailable(pwallet, request.fHelp)) {
        return NullUniValue;
    }

            RPCHelpMan{"keypoolrefill",
                "\nFills the keypool."+
                    HelpRequiringPassphrase(pwallet) + "\n",
                {
                    {"newsize", RPCArg::Type::NUM, /* default */ "100", "The new keypool size"},
                },
                RPCResults{},
                RPCExamples{
                    HelpExampleCli("keypoolrefill", "")
            + HelpExampleRpc("keypoolrefill", "")
                },
            }.Check(request);

    if (pwallet->IsWalletFlagSet(WALLET_FLAG_DISABLE_PRIVATE_KEYS)) {
        throw JSONRPCError(RPC_WALLET_ERROR, "Error: Private keys are disabled for this wallet");
    }

    auto locked_chain = pwallet->chain().lock();
    LOCK(pwallet->cs_wallet);

    // 0 is interpreted by TopUpKeyPool() as the default keypool size given by -keypool
    unsigned int kpSize = 0;
    if (!request.params[0].isNull()) {
        if (request.params[0].get_int() < 0)
            throw JSONRPCError(RPC_INVALID_PARAMETER, "Invalid parameter, expected valid size.");
        kpSize = (unsigned int)request.params[0].get_int();
    }

    EnsureWalletIsUnlocked(pwallet);
    pwallet->TopUpKeyPool(kpSize);

    if (pwallet->GetKeyPoolSize() < kpSize) {
        throw JSONRPCError(RPC_WALLET_ERROR, "Error refreshing keypool.");
    }

    return NullUniValue;
}


static UniValue walletpassphrase(const JSONRPCRequest& request)
{
    std::shared_ptr<CWallet> const wallet = GetWalletForJSONRPCRequest(request);
    CWallet* const pwallet = wallet.get();

    if (!EnsureWalletIsAvailable(pwallet, request.fHelp)) {
        return NullUniValue;
    }

            RPCHelpMan{"walletpassphrase",
                "\nStores the wallet decryption key in memory for 'timeout' seconds.\n"
                "This is needed prior to performing transactions related to private keys such as sending coins\n"
            "\nNote:\n"
            "Issuing the walletpassphrase command while the wallet is already unlocked will set a new unlock\n"
            "time that overrides the old one.\n",
                {
                    {"passphrase", RPCArg::Type::STR, RPCArg::Optional::NO, "The wallet passphrase"},
                    {"timeout", RPCArg::Type::NUM, RPCArg::Optional::NO, "The time to keep the decryption key in seconds; capped at 100000000 (~3 years)."},
                },
                RPCResults{},
                RPCExamples{
            "\nUnlock the wallet for 60 seconds\n"
            + HelpExampleCli("walletpassphrase", "\"my pass phrase\" 60") +
            "\nLock the wallet again (before 60 seconds)\n"
            + HelpExampleCli("walletlock", "") +
            "\nAs a JSON-RPC call\n"
            + HelpExampleRpc("walletpassphrase", "\"my pass phrase\", 60")
                },
            }.Check(request);

    auto locked_chain = pwallet->chain().lock();
    LOCK(pwallet->cs_wallet);

    if (!pwallet->IsCrypted()) {
        throw JSONRPCError(RPC_WALLET_WRONG_ENC_STATE, "Error: running with an unencrypted wallet, but walletpassphrase was called.");
    }

    // Note that the walletpassphrase is stored in request.params[0] which is not mlock()ed
    SecureString strWalletPass;
    strWalletPass.reserve(100);
    // TODO: get rid of this .c_str() by implementing SecureString::operator=(std::string)
    // Alternately, find a way to make request.params[0] mlock()'d to begin with.
    strWalletPass = request.params[0].get_str().c_str();

    // Get the timeout
    int64_t nSleepTime = request.params[1].get_int64();
    // Timeout cannot be negative, otherwise it will relock immediately
    if (nSleepTime < 0) {
        throw JSONRPCError(RPC_INVALID_PARAMETER, "Timeout cannot be negative.");
    }
    // Clamp timeout
    constexpr int64_t MAX_SLEEP_TIME = 100000000; // larger values trigger a macos/libevent bug?
    if (nSleepTime > MAX_SLEEP_TIME) {
        nSleepTime = MAX_SLEEP_TIME;
    }

    if (strWalletPass.empty()) {
        throw JSONRPCError(RPC_INVALID_PARAMETER, "passphrase can not be empty");
    }

    if (!pwallet->Unlock(strWalletPass)) {
        throw JSONRPCError(RPC_WALLET_PASSPHRASE_INCORRECT, "Error: The wallet passphrase entered was incorrect.");
    }

    pwallet->TopUpKeyPool();

    pwallet->nRelockTime = GetTime() + nSleepTime;

    // Keep a weak pointer to the wallet so that it is possible to unload the
    // wallet before the following callback is called. If a valid shared pointer
    // is acquired in the callback then the wallet is still loaded.
    std::weak_ptr<CWallet> weak_wallet = wallet;
    pwallet->chain().rpcRunLater(strprintf("lockwallet(%s)", pwallet->GetName()), [weak_wallet] {
        if (auto shared_wallet = weak_wallet.lock()) {
            LOCK(shared_wallet->cs_wallet);
            shared_wallet->Lock();
            shared_wallet->nRelockTime = 0;
        }
    }, nSleepTime);

    return NullUniValue;
}


static UniValue walletpassphrasechange(const JSONRPCRequest& request)
{
    std::shared_ptr<CWallet> const wallet = GetWalletForJSONRPCRequest(request);
    CWallet* const pwallet = wallet.get();

    if (!EnsureWalletIsAvailable(pwallet, request.fHelp)) {
        return NullUniValue;
    }

            RPCHelpMan{"walletpassphrasechange",
                "\nChanges the wallet passphrase from 'oldpassphrase' to 'newpassphrase'.\n",
                {
                    {"oldpassphrase", RPCArg::Type::STR, RPCArg::Optional::NO, "The current passphrase"},
                    {"newpassphrase", RPCArg::Type::STR, RPCArg::Optional::NO, "The new passphrase"},
                },
                RPCResults{},
                RPCExamples{
                    HelpExampleCli("walletpassphrasechange", "\"old one\" \"new one\"")
            + HelpExampleRpc("walletpassphrasechange", "\"old one\", \"new one\"")
                },
            }.Check(request);

    auto locked_chain = pwallet->chain().lock();
    LOCK(pwallet->cs_wallet);

    if (!pwallet->IsCrypted()) {
        throw JSONRPCError(RPC_WALLET_WRONG_ENC_STATE, "Error: running with an unencrypted wallet, but walletpassphrasechange was called.");
    }

    // TODO: get rid of these .c_str() calls by implementing SecureString::operator=(std::string)
    // Alternately, find a way to make request.params[0] mlock()'d to begin with.
    SecureString strOldWalletPass;
    strOldWalletPass.reserve(100);
    strOldWalletPass = request.params[0].get_str().c_str();

    SecureString strNewWalletPass;
    strNewWalletPass.reserve(100);
    strNewWalletPass = request.params[1].get_str().c_str();

    if (strOldWalletPass.empty() || strNewWalletPass.empty()) {
        throw JSONRPCError(RPC_INVALID_PARAMETER, "passphrase can not be empty");
    }

    if (!pwallet->ChangeWalletPassphrase(strOldWalletPass, strNewWalletPass)) {
        throw JSONRPCError(RPC_WALLET_PASSPHRASE_INCORRECT, "Error: The wallet passphrase entered was incorrect.");
    }

    return NullUniValue;
}


static UniValue walletlock(const JSONRPCRequest& request)
{
    std::shared_ptr<CWallet> const wallet = GetWalletForJSONRPCRequest(request);
    CWallet* const pwallet = wallet.get();

    if (!EnsureWalletIsAvailable(pwallet, request.fHelp)) {
        return NullUniValue;
    }

            RPCHelpMan{"walletlock",
                "\nRemoves the wallet encryption key from memory, locking the wallet.\n"
                "After calling this method, you will need to call walletpassphrase again\n"
                "before being able to call any methods which require the wallet to be unlocked.\n",
                {},
                RPCResults{},
                RPCExamples{
            "\nSet the passphrase for 2 minutes to perform a transaction\n"
            + HelpExampleCli("walletpassphrase", "\"my pass phrase\" 120") +
            "\nPerform a send (requires passphrase set)\n"
            + HelpExampleCli("sendtoaddress", "\"1M72Sfpbz1BPpXFHz9m3CdqATR44Jvaydd\" 1.0") +
            "\nClear the passphrase since we are done before 2 minutes is up\n"
            + HelpExampleCli("walletlock", "") +
            "\nAs a JSON-RPC call\n"
            + HelpExampleRpc("walletlock", "")
                },
            }.Check(request);

    auto locked_chain = pwallet->chain().lock();
    LOCK(pwallet->cs_wallet);

    if (!pwallet->IsCrypted()) {
        throw JSONRPCError(RPC_WALLET_WRONG_ENC_STATE, "Error: running with an unencrypted wallet, but walletlock was called.");
    }

    pwallet->Lock();
    pwallet->nRelockTime = 0;

    return NullUniValue;
}


static UniValue encryptwallet(const JSONRPCRequest& request)
{
    std::shared_ptr<CWallet> const wallet = GetWalletForJSONRPCRequest(request);
    CWallet* const pwallet = wallet.get();

    if (!EnsureWalletIsAvailable(pwallet, request.fHelp)) {
        return NullUniValue;
    }

            RPCHelpMan{"encryptwallet",
                "\nEncrypts the wallet with 'passphrase'. This is for first time encryption.\n"
                "After this, any calls that interact with private keys such as sending or signing \n"
                "will require the passphrase to be set prior the making these calls.\n"
                "Use the walletpassphrase call for this, and then walletlock call.\n"
                "If the wallet is already encrypted, use the walletpassphrasechange call.\n",
                {
                    {"passphrase", RPCArg::Type::STR, RPCArg::Optional::NO, "The pass phrase to encrypt the wallet with. It must be at least 1 character, but should be long."},
                },
                RPCResults{},
                RPCExamples{
            "\nEncrypt your wallet\n"
            + HelpExampleCli("encryptwallet", "\"my pass phrase\"") +
            "\nNow set the passphrase to use the wallet, such as for signing or sending namecoin\n"
            + HelpExampleCli("walletpassphrase", "\"my pass phrase\"") +
            "\nNow we can do something like sign\n"
            + HelpExampleCli("signmessage", "\"address\" \"test message\"") +
            "\nNow lock the wallet again by removing the passphrase\n"
            + HelpExampleCli("walletlock", "") +
            "\nAs a JSON-RPC call\n"
            + HelpExampleRpc("encryptwallet", "\"my pass phrase\"")
                },
            }.Check(request);

    auto locked_chain = pwallet->chain().lock();
    LOCK(pwallet->cs_wallet);

    if (pwallet->IsWalletFlagSet(WALLET_FLAG_DISABLE_PRIVATE_KEYS)) {
        throw JSONRPCError(RPC_WALLET_ENCRYPTION_FAILED, "Error: wallet does not contain private keys, nothing to encrypt.");
    }

    if (pwallet->IsCrypted()) {
        throw JSONRPCError(RPC_WALLET_WRONG_ENC_STATE, "Error: running with an encrypted wallet, but encryptwallet was called.");
    }

    // TODO: get rid of this .c_str() by implementing SecureString::operator=(std::string)
    // Alternately, find a way to make request.params[0] mlock()'d to begin with.
    SecureString strWalletPass;
    strWalletPass.reserve(100);
    strWalletPass = request.params[0].get_str().c_str();

    if (strWalletPass.empty()) {
        throw JSONRPCError(RPC_INVALID_PARAMETER, "passphrase can not be empty");
    }

    if (!pwallet->EncryptWallet(strWalletPass)) {
        throw JSONRPCError(RPC_WALLET_ENCRYPTION_FAILED, "Error: Failed to encrypt the wallet.");
    }

    return "wallet encrypted; The keypool has been flushed and a new HD seed was generated (if you are using HD). You need to make a new backup.";
}

static UniValue lockunspent(const JSONRPCRequest& request)
{
    std::shared_ptr<CWallet> const wallet = GetWalletForJSONRPCRequest(request);
    CWallet* const pwallet = wallet.get();

    if (!EnsureWalletIsAvailable(pwallet, request.fHelp)) {
        return NullUniValue;
    }

            RPCHelpMan{"lockunspent",
                "\nUpdates list of temporarily unspendable outputs.\n"
                "Temporarily lock (unlock=false) or unlock (unlock=true) specified transaction outputs.\n"
                "If no transaction outputs are specified when unlocking then all current locked transaction outputs are unlocked.\n"
                "A locked transaction output will not be chosen by automatic coin selection, when spending coins.\n"
                "Locks are stored in memory only. Nodes start with zero locked outputs, and the locked output list\n"
                "is always cleared (by virtue of process exit) when a node stops or fails.\n"
                "Also see the listunspent call\n",
                {
                    {"unlock", RPCArg::Type::BOOL, RPCArg::Optional::NO, "Whether to unlock (true) or lock (false) the specified transactions"},
                    {"transactions", RPCArg::Type::ARR, /* default */ "empty array", "A json array of objects. Each object the txid (string) vout (numeric).",
                        {
                            {"", RPCArg::Type::OBJ, RPCArg::Optional::OMITTED, "",
                                {
                                    {"txid", RPCArg::Type::STR_HEX, RPCArg::Optional::NO, "The transaction id"},
                                    {"vout", RPCArg::Type::NUM, RPCArg::Optional::NO, "The output number"},
                                },
                            },
                        },
                    },
                },
                RPCResult{
            "true|false    (boolean) Whether the command was successful or not\n"
                },
                RPCExamples{
            "\nList the unspent transactions\n"
            + HelpExampleCli("listunspent", "") +
            "\nLock an unspent transaction\n"
            + HelpExampleCli("lockunspent", "false \"[{\\\"txid\\\":\\\"a08e6907dbbd3d809776dbfc5d82e371b764ed838b5655e72f463568df1aadf0\\\",\\\"vout\\\":1}]\"") +
            "\nList the locked transactions\n"
            + HelpExampleCli("listlockunspent", "") +
            "\nUnlock the transaction again\n"
            + HelpExampleCli("lockunspent", "true \"[{\\\"txid\\\":\\\"a08e6907dbbd3d809776dbfc5d82e371b764ed838b5655e72f463568df1aadf0\\\",\\\"vout\\\":1}]\"") +
            "\nAs a JSON-RPC call\n"
            + HelpExampleRpc("lockunspent", "false, \"[{\\\"txid\\\":\\\"a08e6907dbbd3d809776dbfc5d82e371b764ed838b5655e72f463568df1aadf0\\\",\\\"vout\\\":1}]\"")
                },
            }.Check(request);

    // Make sure the results are valid at least up to the most recent block
    // the user could have gotten from another RPC command prior to now
    pwallet->BlockUntilSyncedToCurrentChain();

    auto locked_chain = pwallet->chain().lock();
    LOCK(pwallet->cs_wallet);

    RPCTypeCheckArgument(request.params[0], UniValue::VBOOL);

    bool fUnlock = request.params[0].get_bool();

    if (request.params[1].isNull()) {
        if (fUnlock)
            pwallet->UnlockAllCoins();
        return true;
    }

    RPCTypeCheckArgument(request.params[1], UniValue::VARR);

    const UniValue& output_params = request.params[1];

    // Create and validate the COutPoints first.

    std::vector<COutPoint> outputs;
    outputs.reserve(output_params.size());

    for (unsigned int idx = 0; idx < output_params.size(); idx++) {
        const UniValue& o = output_params[idx].get_obj();

        RPCTypeCheckObj(o,
            {
                {"txid", UniValueType(UniValue::VSTR)},
                {"vout", UniValueType(UniValue::VNUM)},
            });

        const uint256 txid(ParseHashO(o, "txid"));
        const int nOutput = find_value(o, "vout").get_int();
        if (nOutput < 0) {
            throw JSONRPCError(RPC_INVALID_PARAMETER, "Invalid parameter, vout must be positive");
        }

        const COutPoint outpt(txid, nOutput);

        const auto it = pwallet->mapWallet.find(outpt.hash);
        if (it == pwallet->mapWallet.end()) {
            throw JSONRPCError(RPC_INVALID_PARAMETER, "Invalid parameter, unknown transaction");
        }

        const CWalletTx& trans = it->second;

        if (outpt.n >= trans.tx->vout.size()) {
            throw JSONRPCError(RPC_INVALID_PARAMETER, "Invalid parameter, vout index out of bounds");
        }

        if (pwallet->IsSpent(*locked_chain, outpt.hash, outpt.n)) {
            throw JSONRPCError(RPC_INVALID_PARAMETER, "Invalid parameter, expected unspent output");
        }

        const bool is_locked = pwallet->IsLockedCoin(outpt.hash, outpt.n);

        if (fUnlock && !is_locked) {
            throw JSONRPCError(RPC_INVALID_PARAMETER, "Invalid parameter, expected locked output");
        }

        if (!fUnlock && is_locked) {
            throw JSONRPCError(RPC_INVALID_PARAMETER, "Invalid parameter, output already locked");
        }

        outputs.push_back(outpt);
    }

    // Atomically set (un)locked status for the outputs.
    for (const COutPoint& outpt : outputs) {
        if (fUnlock) pwallet->UnlockCoin(outpt);
        else pwallet->LockCoin(outpt);
    }

    return true;
}

static UniValue listlockunspent(const JSONRPCRequest& request)
{
    std::shared_ptr<CWallet> const wallet = GetWalletForJSONRPCRequest(request);
    CWallet* const pwallet = wallet.get();

    if (!EnsureWalletIsAvailable(pwallet, request.fHelp)) {
        return NullUniValue;
    }

            RPCHelpMan{"listlockunspent",
                "\nReturns list of temporarily unspendable outputs.\n"
                "See the lockunspent call to lock and unlock transactions for spending.\n",
                {},
                RPCResult{
            "[\n"
            "  {\n"
            "    \"txid\" : \"transactionid\",     (string) The transaction id locked\n"
            "    \"vout\" : n                      (numeric) The vout value\n"
            "  }\n"
            "  ,...\n"
            "]\n"
                },
                RPCExamples{
            "\nList the unspent transactions\n"
            + HelpExampleCli("listunspent", "") +
            "\nLock an unspent transaction\n"
            + HelpExampleCli("lockunspent", "false \"[{\\\"txid\\\":\\\"a08e6907dbbd3d809776dbfc5d82e371b764ed838b5655e72f463568df1aadf0\\\",\\\"vout\\\":1}]\"") +
            "\nList the locked transactions\n"
            + HelpExampleCli("listlockunspent", "") +
            "\nUnlock the transaction again\n"
            + HelpExampleCli("lockunspent", "true \"[{\\\"txid\\\":\\\"a08e6907dbbd3d809776dbfc5d82e371b764ed838b5655e72f463568df1aadf0\\\",\\\"vout\\\":1}]\"") +
            "\nAs a JSON-RPC call\n"
            + HelpExampleRpc("listlockunspent", "")
                },
            }.Check(request);

    auto locked_chain = pwallet->chain().lock();
    LOCK(pwallet->cs_wallet);

    std::vector<COutPoint> vOutpts;
    pwallet->ListLockedCoins(vOutpts);

    UniValue ret(UniValue::VARR);

    for (const COutPoint& outpt : vOutpts) {
        UniValue o(UniValue::VOBJ);

        o.pushKV("txid", outpt.hash.GetHex());
        o.pushKV("vout", (int)outpt.n);
        ret.push_back(o);
    }

    return ret;
}

static UniValue settxfee(const JSONRPCRequest& request)
{
    std::shared_ptr<CWallet> const wallet = GetWalletForJSONRPCRequest(request);
    CWallet* const pwallet = wallet.get();

    if (!EnsureWalletIsAvailable(pwallet, request.fHelp)) {
        return NullUniValue;
    }

            RPCHelpMan{"settxfee",
                "\nSet the transaction fee per kB for this wallet. Overrides the global -paytxfee command line parameter.\n",
                {
                    {"amount", RPCArg::Type::AMOUNT, RPCArg::Optional::NO, "The transaction fee in " + CURRENCY_UNIT + "/kB"},
                },
                RPCResult{
            "true|false        (boolean) Returns true if successful\n"
                },
                RPCExamples{
                    HelpExampleCli("settxfee", "0.00001")
            + HelpExampleRpc("settxfee", "0.00001")
                },
            }.Check(request);

    auto locked_chain = pwallet->chain().lock();
    LOCK(pwallet->cs_wallet);

    CAmount nAmount = AmountFromValue(request.params[0]);
    CFeeRate tx_fee_rate(nAmount, 1000);
    if (tx_fee_rate == 0) {
        // automatic selection
    } else if (tx_fee_rate < pwallet->chain().relayMinFee()) {
        throw JSONRPCError(RPC_INVALID_PARAMETER, strprintf("txfee cannot be less than min relay tx fee (%s)", pwallet->chain().relayMinFee().ToString()));
    } else if (tx_fee_rate < pwallet->m_min_fee) {
        throw JSONRPCError(RPC_INVALID_PARAMETER, strprintf("txfee cannot be less than wallet min fee (%s)", pwallet->m_min_fee.ToString()));
    }

    pwallet->m_pay_tx_fee = tx_fee_rate;
    return true;
}

static UniValue getbalances(const JSONRPCRequest& request)
{
    std::shared_ptr<CWallet> const rpc_wallet = GetWalletForJSONRPCRequest(request);
    if (!EnsureWalletIsAvailable(rpc_wallet.get(), request.fHelp)) {
        return NullUniValue;
    }
    CWallet& wallet = *rpc_wallet;

    RPCHelpMan{
        "getbalances",
        "Returns an object with all balances in " + CURRENCY_UNIT + ".\n",
        {},
        RPCResult{
            "{\n"
            "    \"mine\": {                        (object) balances from outputs that the wallet can sign\n"
            "      \"trusted\": xxx                 (numeric) trusted balance (outputs created by the wallet or confirmed outputs)\n"
            "      \"untrusted_pending\": xxx       (numeric) untrusted pending balance (outputs created by others that are in the mempool)\n"
            "      \"immature\": xxx                (numeric) balance from immature coinbase outputs\n"
            "      \"used\": xxx                    (numeric) (only present if avoid_reuse is set) balance from coins sent to addresses that were previously spent from (potentially privacy violating)\n"
            "    },\n"
            "    \"watchonly\": {                   (object) watchonly balances (not present if wallet does not watch anything)\n"
            "      \"trusted\": xxx                 (numeric) trusted balance (outputs created by the wallet or confirmed outputs)\n"
            "      \"untrusted_pending\": xxx       (numeric) untrusted pending balance (outputs created by others that are in the mempool)\n"
            "      \"immature\": xxx                (numeric) balance from immature coinbase outputs\n"
            "    },\n"
            "}\n"},
        RPCExamples{
            HelpExampleCli("getbalances", "") +
            HelpExampleRpc("getbalances", "")},
    }.Check(request);

    // Make sure the results are valid at least up to the most recent block
    // the user could have gotten from another RPC command prior to now
    wallet.BlockUntilSyncedToCurrentChain();

    auto locked_chain = wallet.chain().lock();
    LOCK(wallet.cs_wallet);

    UniValue obj(UniValue::VOBJ);

    const auto bal = wallet.GetBalance();
    UniValue balances{UniValue::VOBJ};
    {
        UniValue balances_mine{UniValue::VOBJ};
        balances_mine.pushKV("trusted", ValueFromAmount(bal.m_mine_trusted));
        balances_mine.pushKV("untrusted_pending", ValueFromAmount(bal.m_mine_untrusted_pending));
        balances_mine.pushKV("immature", ValueFromAmount(bal.m_mine_immature));
        if (wallet.IsWalletFlagSet(WALLET_FLAG_AVOID_REUSE)) {
            // If the AVOID_REUSE flag is set, bal has been set to just the un-reused address balance. Get
            // the total balance, and then subtract bal to get the reused address balance.
            const auto full_bal = wallet.GetBalance(0, false);
            balances_mine.pushKV("used", ValueFromAmount(full_bal.m_mine_trusted + full_bal.m_mine_untrusted_pending - bal.m_mine_trusted - bal.m_mine_untrusted_pending));
        }
        balances.pushKV("mine", balances_mine);
    }
    if (wallet.HaveWatchOnly()) {
        UniValue balances_watchonly{UniValue::VOBJ};
        balances_watchonly.pushKV("trusted", ValueFromAmount(bal.m_watchonly_trusted));
        balances_watchonly.pushKV("untrusted_pending", ValueFromAmount(bal.m_watchonly_untrusted_pending));
        balances_watchonly.pushKV("immature", ValueFromAmount(bal.m_watchonly_immature));
        balances.pushKV("watchonly", balances_watchonly);
    }
    return balances;
}

static UniValue getwalletinfo(const JSONRPCRequest& request)
{
    std::shared_ptr<CWallet> const wallet = GetWalletForJSONRPCRequest(request);
    CWallet* const pwallet = wallet.get();

    if (!EnsureWalletIsAvailable(pwallet, request.fHelp)) {
        return NullUniValue;
    }

    RPCHelpMan{"getwalletinfo",
                "Returns an object containing various wallet state info.\n",
                {},
                RPCResult{
            "{\n"
            "  \"walletname\": xxxxx,               (string) the wallet name\n"
            "  \"walletversion\": xxxxx,            (numeric) the wallet version\n"
            "  \"balance\": xxxxxxx,                (numeric) DEPRECATED. Identical to getbalances().mine.trusted\n"
            "  \"unconfirmed_balance\": xxx,        (numeric) DEPRECATED. Identical to getbalances().mine.untrusted_pending\n"
            "  \"immature_balance\": xxxxxx,        (numeric) DEPRECATED. Identical to getbalances().mine.immature\n"
            "  \"txcount\": xxxxxxx,                (numeric) the total number of transactions in the wallet\n"
            "  \"keypoololdest\": xxxxxx,           (numeric) the timestamp (seconds since Unix epoch) of the oldest pre-generated key in the key pool\n"
            "  \"keypoolsize\": xxxx,               (numeric) how many new keys are pre-generated (only counts external keys)\n"
            "  \"keypoolsize_hd_internal\": xxxx,   (numeric) how many new keys are pre-generated for internal use (used for change outputs, only appears if the wallet is using this feature, otherwise external keys are used)\n"
            "  \"unlocked_until\": ttt,             (numeric) the timestamp in seconds since epoch (midnight Jan 1 1970 GMT) that the wallet is unlocked for transfers, or 0 if the wallet is locked\n"
            "  \"paytxfee\": x.xxxx,                (numeric) the transaction fee configuration, set in " + CURRENCY_UNIT + "/kB\n"
            "  \"hdseedid\": \"<hash160>\"            (string, optional) the Hash160 of the HD seed (only present when HD is enabled)\n"
            "  \"private_keys_enabled\": true|false (boolean) false if privatekeys are disabled for this wallet (enforced watch-only wallet)\n"
            "  \"avoid_reuse\": true|false          (boolean) whether this wallet tracks clean/dirty coins in terms of reuse\n"
            "  \"scanning\":                        (json object) current scanning details, or false if no scan is in progress\n"
            "    {\n"
            "      \"duration\" : xxxx              (numeric) elapsed seconds since scan start\n"
            "      \"progress\" : x.xxxx,           (numeric) scanning progress percentage [0.0, 1.0]\n"
            "    }\n"
            "}\n"
                },
                RPCExamples{
                    HelpExampleCli("getwalletinfo", "")
            + HelpExampleRpc("getwalletinfo", "")
                },
    }.Check(request);

    // Make sure the results are valid at least up to the most recent block
    // the user could have gotten from another RPC command prior to now
    pwallet->BlockUntilSyncedToCurrentChain();

    auto locked_chain = pwallet->chain().lock();
    LOCK(pwallet->cs_wallet);

    UniValue obj(UniValue::VOBJ);

    size_t kpExternalSize = pwallet->KeypoolCountExternalKeys();
    const auto bal = pwallet->GetBalance();
    obj.pushKV("walletname", pwallet->GetName());
    obj.pushKV("walletversion", pwallet->GetVersion());
    obj.pushKV("balance", ValueFromAmount(bal.m_mine_trusted));
    obj.pushKV("unconfirmed_balance", ValueFromAmount(bal.m_mine_untrusted_pending));
    obj.pushKV("immature_balance", ValueFromAmount(bal.m_mine_immature));
    obj.pushKV("txcount",       (int)pwallet->mapWallet.size());
    obj.pushKV("keypoololdest", pwallet->GetOldestKeyPoolTime());
    obj.pushKV("keypoolsize", (int64_t)kpExternalSize);
    CKeyID seed_id = pwallet->GetHDChain().seed_id;
    if (pwallet->CanSupportFeature(FEATURE_HD_SPLIT)) {
        obj.pushKV("keypoolsize_hd_internal",   (int64_t)(pwallet->GetKeyPoolSize() - kpExternalSize));
    }
    if (pwallet->IsCrypted()) {
        obj.pushKV("unlocked_until", pwallet->nRelockTime);
    }
    obj.pushKV("paytxfee", ValueFromAmount(pwallet->m_pay_tx_fee.GetFeePerK()));
    if (!seed_id.IsNull()) {
        obj.pushKV("hdseedid", seed_id.GetHex());
    }
    obj.pushKV("private_keys_enabled", !pwallet->IsWalletFlagSet(WALLET_FLAG_DISABLE_PRIVATE_KEYS));
    obj.pushKV("avoid_reuse", pwallet->IsWalletFlagSet(WALLET_FLAG_AVOID_REUSE));
    if (pwallet->IsScanning()) {
        UniValue scanning(UniValue::VOBJ);
        scanning.pushKV("duration", pwallet->ScanningDuration() / 1000);
        scanning.pushKV("progress", pwallet->ScanningProgress());
        obj.pushKV("scanning", scanning);
    } else {
        obj.pushKV("scanning", false);
    }
    return obj;
}

static UniValue listwalletdir(const JSONRPCRequest& request)
{
            RPCHelpMan{"listwalletdir",
                "Returns a list of wallets in the wallet directory.\n",
                {},
                RPCResult{
            "{\n"
            "  \"wallets\" : [                (json array of objects)\n"
            "    {\n"
            "      \"name\" : \"name\"          (string) The wallet name\n"
            "    }\n"
            "    ,...\n"
            "  ]\n"
            "}\n"
                },
                RPCExamples{
                    HelpExampleCli("listwalletdir", "")
            + HelpExampleRpc("listwalletdir", "")
                },
            }.Check(request);

    UniValue wallets(UniValue::VARR);
    for (const auto& path : ListWalletDir()) {
        UniValue wallet(UniValue::VOBJ);
        wallet.pushKV("name", path.string());
        wallets.push_back(wallet);
    }

    UniValue result(UniValue::VOBJ);
    result.pushKV("wallets", wallets);
    return result;
}

static UniValue listwallets(const JSONRPCRequest& request)
{
            RPCHelpMan{"listwallets",
                "Returns a list of currently loaded wallets.\n"
                "For full information on the wallet, use \"getwalletinfo\"\n",
                {},
                RPCResult{
            "[                         (json array of strings)\n"
            "  \"walletname\"            (string) the wallet name\n"
            "   ...\n"
            "]\n"
                },
                RPCExamples{
                    HelpExampleCli("listwallets", "")
            + HelpExampleRpc("listwallets", "")
                },
            }.Check(request);

    UniValue obj(UniValue::VARR);

    for (const std::shared_ptr<CWallet>& wallet : GetWallets()) {
        if (!EnsureWalletIsAvailable(wallet.get(), request.fHelp)) {
            return NullUniValue;
        }

        LOCK(wallet->cs_wallet);

        obj.push_back(wallet->GetName());
    }

    return obj;
}

static UniValue loadwallet(const JSONRPCRequest& request)
{
            RPCHelpMan{"loadwallet",
                "\nLoads a wallet from a wallet file or directory."
                "\nNote that all wallet command-line options used when starting namecoind will be"
                "\napplied to the new wallet (eg -zapwallettxes, upgradewallet, rescan, etc).\n",
                {
                    {"filename", RPCArg::Type::STR, RPCArg::Optional::NO, "The wallet directory or .dat file."},
                },
                RPCResult{
            "{\n"
            "  \"name\" :    <wallet_name>,        (string) The wallet name if loaded successfully.\n"
            "  \"warning\" : <warning>,            (string) Warning message if wallet was not loaded cleanly.\n"
            "}\n"
                },
                RPCExamples{
                    HelpExampleCli("loadwallet", "\"test.dat\"")
            + HelpExampleRpc("loadwallet", "\"test.dat\"")
                },
            }.Check(request);

    WalletLocation location(request.params[0].get_str());

    if (!location.Exists()) {
        throw JSONRPCError(RPC_WALLET_NOT_FOUND, "Wallet " + location.GetName() + " not found.");
    } else if (fs::is_directory(location.GetPath())) {
        // The given filename is a directory. Check that there's a wallet.dat file.
        fs::path wallet_dat_file = location.GetPath() / "wallet.dat";
        if (fs::symlink_status(wallet_dat_file).type() == fs::file_not_found) {
            throw JSONRPCError(RPC_WALLET_NOT_FOUND, "Directory " + location.GetName() + " does not contain a wallet.dat file.");
        }
    }

    std::string error, warning;
    std::shared_ptr<CWallet> const wallet = LoadWallet(*g_rpc_interfaces->chain, location, error, warning);
    if (!wallet) throw JSONRPCError(RPC_WALLET_ERROR, error);

    UniValue obj(UniValue::VOBJ);
    obj.pushKV("name", wallet->GetName());
    obj.pushKV("warning", warning);

    return obj;
}

static UniValue setwalletflag(const JSONRPCRequest& request)
{
    std::shared_ptr<CWallet> const wallet = GetWalletForJSONRPCRequest(request);
    CWallet* const pwallet = wallet.get();

    if (!EnsureWalletIsAvailable(pwallet, request.fHelp)) {
        return NullUniValue;
    }

            std::string flags = "";
            for (auto& it : WALLET_FLAG_MAP)
                if (it.second & MUTABLE_WALLET_FLAGS)
                    flags += (flags == "" ? "" : ", ") + it.first;
            RPCHelpMan{"setwalletflag",
                "\nChange the state of the given wallet flag for a wallet.\n",
                {
                    {"flag", RPCArg::Type::STR, RPCArg::Optional::NO, "The name of the flag to change. Current available flags: " + flags},
                    {"value", RPCArg::Type::BOOL, /* default */ "true", "The new state."},
                },
                RPCResult{
            "{\n"
            "    \"flag_name\": string   (string) The name of the flag that was modified\n"
            "    \"flag_state\": bool    (bool) The new state of the flag\n"
            "    \"warnings\": string    (string) Any warnings associated with the change\n"
            "}\n"
                },
                RPCExamples{
                    HelpExampleCli("setwalletflag", "avoid_reuse")
                  + HelpExampleRpc("setwalletflag", "\"avoid_reuse\"")
                },
            }.Check(request);

    std::string flag_str = request.params[0].get_str();
    bool value = request.params[1].isNull() || request.params[1].get_bool();

    if (!WALLET_FLAG_MAP.count(flag_str)) {
        throw JSONRPCError(RPC_INVALID_PARAMETER, strprintf("Unknown wallet flag: %s", flag_str));
    }

    auto flag = WALLET_FLAG_MAP.at(flag_str);

    if (!(flag & MUTABLE_WALLET_FLAGS)) {
        throw JSONRPCError(RPC_INVALID_PARAMETER, strprintf("Wallet flag is immutable: %s", flag_str));
    }

    UniValue res(UniValue::VOBJ);

    if (pwallet->IsWalletFlagSet(flag) == value) {
        throw JSONRPCError(RPC_INVALID_PARAMETER, strprintf("Wallet flag is already set to %s: %s", value ? "true" : "false", flag_str));
    }

    res.pushKV("flag_name", flag_str);
    res.pushKV("flag_state", value);

    if (value) {
        pwallet->SetWalletFlag(flag);
    } else {
        pwallet->UnsetWalletFlag(flag);
    }

    if (flag && value && WALLET_FLAG_CAVEATS.count(flag)) {
        res.pushKV("warnings", WALLET_FLAG_CAVEATS.at(flag));
    }

    return res;
}

static UniValue createwallet(const JSONRPCRequest& request)
{
    RPCHelpMan{
        "createwallet",
        "\nCreates and loads a new wallet.\n",
        {
            {"wallet_name", RPCArg::Type::STR, RPCArg::Optional::NO, "The name for the new wallet. If this is a path, the wallet will be created at the path location."},
            {"disable_private_keys", RPCArg::Type::BOOL, /* default */ "false", "Disable the possibility of private keys (only watchonlys are possible in this mode)."},
            {"blank", RPCArg::Type::BOOL, /* default */ "false", "Create a blank wallet. A blank wallet has no keys or HD seed. One can be set using sethdseed."},
            {"passphrase", RPCArg::Type::STR, RPCArg::Optional::OMITTED, "Encrypt the wallet with this passphrase."},
            {"avoid_reuse", RPCArg::Type::BOOL, /* default */ "false", "Keep track of coin reuse, and treat dirty and clean coins differently with privacy considerations in mind."},
        },
        RPCResult{
            "{\n"
            "  \"name\" :    <wallet_name>,        (string) The wallet name if created successfully. If the wallet was created using a full path, the wallet_name will be the full path.\n"
            "  \"warning\" : <warning>,            (string) Warning message if wallet was not loaded cleanly.\n"
            "}\n"
        },
        RPCExamples{
            HelpExampleCli("createwallet", "\"testwallet\"")
            + HelpExampleRpc("createwallet", "\"testwallet\"")
        },
    }.Check(request);

    uint64_t flags = 0;
    if (!request.params[1].isNull() && request.params[1].get_bool()) {
        flags |= WALLET_FLAG_DISABLE_PRIVATE_KEYS;
    }

    if (!request.params[2].isNull() && request.params[2].get_bool()) {
        flags |= WALLET_FLAG_BLANK_WALLET;
    }
    SecureString passphrase;
    passphrase.reserve(100);
    std::string warning;
    if (!request.params[3].isNull()) {
        passphrase = request.params[3].get_str().c_str();
        if (passphrase.empty()) {
            // Empty string means unencrypted
            warning = "Empty string given as passphrase, wallet will not be encrypted.";
        }
    }

    if (!request.params[4].isNull() && request.params[4].get_bool()) {
        flags |= WALLET_FLAG_AVOID_REUSE;
    }

    std::string error;
    std::string create_warning;
    std::shared_ptr<CWallet> wallet;
    WalletCreationStatus status = CreateWallet(*g_rpc_interfaces->chain, passphrase, flags, request.params[0].get_str(), error, create_warning, wallet);
    switch (status) {
        case WalletCreationStatus::CREATION_FAILED:
            throw JSONRPCError(RPC_WALLET_ERROR, error);
        case WalletCreationStatus::ENCRYPTION_FAILED:
            throw JSONRPCError(RPC_WALLET_ENCRYPTION_FAILED, error);
        case WalletCreationStatus::SUCCESS:
            break;
        // no default case, so the compiler can warn about missing cases
    }

    if (warning.empty()) {
        warning = create_warning;
    } else if (!warning.empty() && !create_warning.empty()){
        warning += "; " + create_warning;
    }

    UniValue obj(UniValue::VOBJ);
    obj.pushKV("name", wallet->GetName());
    obj.pushKV("warning", warning);

    return obj;
}

static UniValue unloadwallet(const JSONRPCRequest& request)
{
            RPCHelpMan{"unloadwallet",
                "Unloads the wallet referenced by the request endpoint otherwise unloads the wallet specified in the argument.\n"
                "Specifying the wallet name on a wallet endpoint is invalid.",
                {
                    {"wallet_name", RPCArg::Type::STR, /* default */ "the wallet name from the RPC request", "The name of the wallet to unload."},
                },
                RPCResults{},
                RPCExamples{
                    HelpExampleCli("unloadwallet", "wallet_name")
            + HelpExampleRpc("unloadwallet", "wallet_name")
                },
            }.Check(request);

    std::string wallet_name;
    if (GetWalletNameFromJSONRPCRequest(request, wallet_name)) {
        if (!request.params[0].isNull()) {
            throw JSONRPCError(RPC_INVALID_PARAMETER, "Cannot unload the requested wallet");
        }
    } else {
        wallet_name = request.params[0].get_str();
    }

    std::shared_ptr<CWallet> wallet = GetWallet(wallet_name);
    if (!wallet) {
        throw JSONRPCError(RPC_WALLET_NOT_FOUND, "Requested wallet does not exist or is not loaded");
    }

    // Release the "main" shared pointer and prevent further notifications.
    // Note that any attempt to load the same wallet would fail until the wallet
    // is destroyed (see CheckUniqueFileid).
    if (!RemoveWallet(wallet)) {
        throw JSONRPCError(RPC_MISC_ERROR, "Requested wallet already unloaded");
    }

    UnloadWallet(std::move(wallet));

    return NullUniValue;
}

static UniValue listunspent(const JSONRPCRequest& request)
{
    std::shared_ptr<CWallet> const wallet = GetWalletForJSONRPCRequest(request);
    CWallet* const pwallet = wallet.get();

    if (!EnsureWalletIsAvailable(pwallet, request.fHelp)) {
        return NullUniValue;
    }

    RPCHelpMan{
                "listunspent",
                "\nReturns array of unspent transaction outputs\n"
                "with between minconf and maxconf (inclusive) confirmations.\n"
                "Optionally filter to only include txouts paid to specified addresses.\n",
                {
                    {"minconf", RPCArg::Type::NUM, /* default */ "1", "The minimum confirmations to filter"},
                    {"maxconf", RPCArg::Type::NUM, /* default */ "9999999", "The maximum confirmations to filter"},
                    {"addresses", RPCArg::Type::ARR, /* default */ "empty array", "A json array of addresses to filter",
                        {
                            {"address", RPCArg::Type::STR, RPCArg::Optional::OMITTED, "address"},
                        },
                    },
                    {"include_unsafe", RPCArg::Type::BOOL, /* default */ "true", "Include outputs that are not safe to spend\n"
            "                  See description of \"safe\" attribute below."},
                    {"query_options", RPCArg::Type::OBJ, RPCArg::Optional::OMITTED_NAMED_ARG, "JSON with query options",
                        {
                            {"minimumAmount", RPCArg::Type::AMOUNT, /* default */ "0", "Minimum value of each UTXO in " + CURRENCY_UNIT + ""},
                            {"maximumAmount", RPCArg::Type::AMOUNT, /* default */ "unlimited", "Maximum value of each UTXO in " + CURRENCY_UNIT + ""},
                            {"maximumCount", RPCArg::Type::NUM, /* default */ "unlimited", "Maximum number of UTXOs"},
                            {"minimumSumAmount", RPCArg::Type::AMOUNT, /* default */ "unlimited", "Minimum sum value of all UTXOs in " + CURRENCY_UNIT + ""},
                        },
                        "query_options"},
                },
                RPCResult{
            "[                   (array of json object)\n"
            "  {\n"
            "    \"txid\" : \"txid\",          (string) the transaction id \n"
            "    \"vout\" : n,               (numeric) the vout value\n"
            "    \"address\" : \"address\",    (string) the namecoin address\n"
            "    \"label\" : \"label\",        (string) The associated label, or \"\" for the default label\n"
            "    \"scriptPubKey\" : \"key\",   (string) the script key\n"
            "    \"amount\" : x.xxx,         (numeric) the transaction output amount in " + CURRENCY_UNIT + "\n"
            "    \"confirmations\" : n,      (numeric) The number of confirmations\n"
            "    \"redeemScript\" : \"script\" (string) The redeemScript if scriptPubKey is P2SH\n"
            "    \"witnessScript\" : \"script\" (string) witnessScript if the scriptPubKey is P2WSH or P2SH-P2WSH\n"
            "    \"spendable\" : xxx,        (bool) Whether we have the private keys to spend this output\n"
            "    \"solvable\" : xxx,         (bool) Whether we know how to spend this output, ignoring the lack of keys\n"
            "    \"reused\" : xxx,           (bool) (only present if avoid_reuse is set) Whether this output is reused/dirty (sent to an address that was previously spent from)\n"
            "    \"desc\" : xxx,             (string, only when solvable) A descriptor for spending this output\n"
            "    \"safe\" : xxx              (bool) Whether this output is considered safe to spend. Unconfirmed transactions\n"
            "                              from outside keys and unconfirmed replacement transactions are considered unsafe\n"
            "                              and are not eligible for spending by fundrawtransaction and sendtoaddress.\n"
            "  }\n"
            "  ,...\n"
            "]\n"
                },
                RPCExamples{
                    HelpExampleCli("listunspent", "")
            + HelpExampleCli("listunspent", "6 9999999 \"[\\\"NDLTK7j8CzK5YAbpCdUxC3Gi1bXGDCdV5h\\\",\\\"N2xHFZ8NWNkGuuXfDxv8iMXdQGMd3tjZfx\\\"]\"")
            + HelpExampleRpc("listunspent", "6, 9999999 \"[\\\"NDLTK7j8CzK5YAbpCdUxC3Gi1bXGDCdV5h\\\",\\\"N2xHFZ8NWNkGuuXfDxv8iMXdQGMd3tjZfx\\\"]\"")
            + HelpExampleCli("listunspent", "6 9999999 '[]' true '{ \"minimumAmount\": 0.005 }'")
            + HelpExampleRpc("listunspent", "6, 9999999, [] , true, { \"minimumAmount\": 0.005 } ")
                },
            }.Check(request);

    int nMinDepth = 1;
    if (!request.params[0].isNull()) {
        RPCTypeCheckArgument(request.params[0], UniValue::VNUM);
        nMinDepth = request.params[0].get_int();
    }

    int nMaxDepth = 9999999;
    if (!request.params[1].isNull()) {
        RPCTypeCheckArgument(request.params[1], UniValue::VNUM);
        nMaxDepth = request.params[1].get_int();
    }

    std::set<CTxDestination> destinations;
    if (!request.params[2].isNull()) {
        RPCTypeCheckArgument(request.params[2], UniValue::VARR);
        UniValue inputs = request.params[2].get_array();
        for (unsigned int idx = 0; idx < inputs.size(); idx++) {
            const UniValue& input = inputs[idx];
            CTxDestination dest = DecodeDestination(input.get_str());
            if (!IsValidDestination(dest)) {
                throw JSONRPCError(RPC_INVALID_ADDRESS_OR_KEY, std::string("Invalid Namecoin address: ") + input.get_str());
            }
            if (!destinations.insert(dest).second) {
                throw JSONRPCError(RPC_INVALID_PARAMETER, std::string("Invalid parameter, duplicated address: ") + input.get_str());
            }
        }
    }

    bool include_unsafe = true;
    if (!request.params[3].isNull()) {
        RPCTypeCheckArgument(request.params[3], UniValue::VBOOL);
        include_unsafe = request.params[3].get_bool();
    }

    CAmount nMinimumAmount = 0;
    CAmount nMaximumAmount = MAX_MONEY;
    CAmount nMinimumSumAmount = MAX_MONEY;
    uint64_t nMaximumCount = 0;
    bool includeNames = false;

    if (!request.params[4].isNull()) {
        const UniValue& options = request.params[4].get_obj();

        if (options.exists("minimumAmount"))
            nMinimumAmount = AmountFromValue(options["minimumAmount"]);

        if (options.exists("maximumAmount"))
            nMaximumAmount = AmountFromValue(options["maximumAmount"]);

        if (options.exists("minimumSumAmount"))
            nMinimumSumAmount = AmountFromValue(options["minimumSumAmount"]);

        if (options.exists("maximumCount"))
            nMaximumCount = options["maximumCount"].get_int64();

        if (options.exists("includeNames"))
            includeNames = options["includeNames"].get_bool();
    }

    // Make sure the results are valid at least up to the most recent block
    // the user could have gotten from another RPC command prior to now
    pwallet->BlockUntilSyncedToCurrentChain();

    UniValue results(UniValue::VARR);
    std::vector<COutput> vecOutputs;
    int expireDepth;
    {
        CCoinControl cctl;
        cctl.m_avoid_address_reuse = false;
        cctl.m_min_depth = nMinDepth;
        cctl.m_max_depth = nMaxDepth;
        auto locked_chain = pwallet->chain().lock();
        LOCK(pwallet->cs_wallet);
<<<<<<< HEAD
        pwallet->AvailableCoins(*locked_chain, vecOutputs, !include_unsafe, &cctl, nMinimumAmount, nMaximumAmount, nMinimumSumAmount, nMaximumCount, nMinDepth, nMaxDepth);

        /* Retrieve and store "current" expiration depth.  We use that later
           to determine, based on confirmations, whether or not names
           are expired.  */
        expireDepth = Params().GetConsensus()
                        .rules->NameExpirationDepth(::ChainActive().Height());
=======
        pwallet->AvailableCoins(*locked_chain, vecOutputs, !include_unsafe, &cctl, nMinimumAmount, nMaximumAmount, nMinimumSumAmount, nMaximumCount);
>>>>>>> 9628efd6
    }

    LOCK(pwallet->cs_wallet);

    const bool avoid_reuse = pwallet->IsWalletFlagSet(WALLET_FLAG_AVOID_REUSE);

    for (const COutput& out : vecOutputs) {
        CTxDestination address;
        const CScript& scriptPubKey = out.tx->tx->vout[out.i].scriptPubKey;
        bool fValidAddress = ExtractDestination(scriptPubKey, address);
        bool reused = avoid_reuse && pwallet->IsUsedDestination(address);

        if (destinations.size() && (!fValidAddress || !destinations.count(address)))
            continue;

        /* Check if this is a name output.  If it is, we have to apply
           additional rules:  If the name is already expired, then the output
           is definitely unspendable; in that case, exclude it always.
           Otherwise, we may include the output only if the user opted to
           receive also name outputs.  */
        const CNameScript nameOp(scriptPubKey);
        if (nameOp.isNameOp ())
          {
            if (!includeNames)
              continue;

            /* Name new's don't expire, so check for being an actual update.  */
            if (nameOp.isAnyUpdate () && out.nDepth > expireDepth)
              continue;
          }

        UniValue entry(UniValue::VOBJ);
        entry.pushKV("txid", out.tx->GetHash().GetHex());
        entry.pushKV("vout", out.i);

        if (nameOp.isNameOp())
            entry.pushKV("nameOp", NameOpToUniv(nameOp));

        if (fValidAddress) {
            entry.pushKV("address", EncodeDestination(address));

            auto i = pwallet->mapAddressBook.find(address);
            if (i != pwallet->mapAddressBook.end()) {
                entry.pushKV("label", i->second.name);
            }

            if (scriptPubKey.IsPayToScriptHash(true)) {
                const CScriptID& hash = CScriptID(boost::get<ScriptHash>(address));
                CScript redeemScript;
                if (pwallet->GetCScript(hash, redeemScript)) {
                    entry.pushKV("redeemScript", HexStr(redeemScript.begin(), redeemScript.end()));
                    // Now check if the redeemScript is actually a P2WSH script
                    CTxDestination witness_destination;
                    if (redeemScript.IsPayToWitnessScriptHash(false)) {
                        bool extracted = ExtractDestination(redeemScript, witness_destination);
                        assert(extracted);
                        // Also return the witness script
                        const WitnessV0ScriptHash& whash = boost::get<WitnessV0ScriptHash>(witness_destination);
                        CScriptID id;
                        CRIPEMD160().Write(whash.begin(), whash.size()).Finalize(id.begin());
                        CScript witnessScript;
                        if (pwallet->GetCScript(id, witnessScript)) {
                            entry.pushKV("witnessScript", HexStr(witnessScript.begin(), witnessScript.end()));
                        }
                    }
                }
            } else if (scriptPubKey.IsPayToWitnessScriptHash(true)) {
                const WitnessV0ScriptHash& whash = boost::get<WitnessV0ScriptHash>(address);
                CScriptID id;
                CRIPEMD160().Write(whash.begin(), whash.size()).Finalize(id.begin());
                CScript witnessScript;
                if (pwallet->GetCScript(id, witnessScript)) {
                    entry.pushKV("witnessScript", HexStr(witnessScript.begin(), witnessScript.end()));
                }
            }
        }

        entry.pushKV("scriptPubKey", HexStr(scriptPubKey.begin(), scriptPubKey.end()));
        entry.pushKV("amount", ValueFromAmount(out.tx->tx->vout[out.i].nValue));
        entry.pushKV("confirmations", out.nDepth);
        entry.pushKV("spendable", out.fSpendable);
        entry.pushKV("solvable", out.fSolvable);
        if (out.fSolvable) {
            auto descriptor = InferDescriptor(scriptPubKey, *pwallet);
            entry.pushKV("desc", descriptor->ToString());
        }
        if (avoid_reuse) entry.pushKV("reused", reused);
        entry.pushKV("safe", out.fSafe);
        results.push_back(entry);
    }

    return results;
}

void FundTransaction(CWallet* const pwallet, CMutableTransaction& tx, CAmount& fee_out, int& change_position, UniValue options)
{
    // Make sure the results are valid at least up to the most recent block
    // the user could have gotten from another RPC command prior to now
    pwallet->BlockUntilSyncedToCurrentChain();

    CCoinControl coinControl;
    change_position = -1;
    bool lockUnspents = false;
    UniValue subtractFeeFromOutputs;
    std::set<int> setSubtractFeeFromOutputs;

    if (!options.isNull()) {
      if (options.type() == UniValue::VBOOL) {
        // backward compatibility bool only fallback
        coinControl.fAllowWatchOnly = options.get_bool();
      }
      else {
        RPCTypeCheckArgument(options, UniValue::VOBJ);
        RPCTypeCheckObj(options,
            {
                {"changeAddress", UniValueType(UniValue::VSTR)},
                {"changePosition", UniValueType(UniValue::VNUM)},
                {"change_type", UniValueType(UniValue::VSTR)},
                {"includeWatching", UniValueType(UniValue::VBOOL)},
                {"lockUnspents", UniValueType(UniValue::VBOOL)},
                {"feeRate", UniValueType()}, // will be checked below
                {"subtractFeeFromOutputs", UniValueType(UniValue::VARR)},
                {"replaceable", UniValueType(UniValue::VBOOL)},
                {"conf_target", UniValueType(UniValue::VNUM)},
                {"estimate_mode", UniValueType(UniValue::VSTR)},
            },
            true, true);

        if (options.exists("changeAddress")) {
            CTxDestination dest = DecodeDestination(options["changeAddress"].get_str());

            if (!IsValidDestination(dest)) {
                throw JSONRPCError(RPC_INVALID_ADDRESS_OR_KEY, "changeAddress must be a valid namecoin address");
            }

            coinControl.destChange = dest;
        }

        if (options.exists("changePosition"))
            change_position = options["changePosition"].get_int();

        if (options.exists("change_type")) {
            if (options.exists("changeAddress")) {
                throw JSONRPCError(RPC_INVALID_PARAMETER, "Cannot specify both changeAddress and address_type options");
            }
            coinControl.m_change_type = pwallet->m_default_change_type;
            if (!ParseOutputType(options["change_type"].get_str(), *coinControl.m_change_type)) {
                throw JSONRPCError(RPC_INVALID_ADDRESS_OR_KEY, strprintf("Unknown change type '%s'", options["change_type"].get_str()));
            }
        }

        if (options.exists("includeWatching"))
            coinControl.fAllowWatchOnly = options["includeWatching"].get_bool();

        if (options.exists("lockUnspents"))
            lockUnspents = options["lockUnspents"].get_bool();

        if (options.exists("feeRate"))
        {
            coinControl.m_feerate = CFeeRate(AmountFromValue(options["feeRate"]));
            coinControl.fOverrideFeeRate = true;
        }

        if (options.exists("subtractFeeFromOutputs"))
            subtractFeeFromOutputs = options["subtractFeeFromOutputs"].get_array();

        if (options.exists("replaceable")) {
            coinControl.m_signal_bip125_rbf = options["replaceable"].get_bool();
        }
        if (options.exists("conf_target")) {
            if (options.exists("feeRate")) {
                throw JSONRPCError(RPC_INVALID_PARAMETER, "Cannot specify both conf_target and feeRate");
            }
            coinControl.m_confirm_target = ParseConfirmTarget(options["conf_target"], pwallet->chain().estimateMaxBlocks());
        }
        if (options.exists("estimate_mode")) {
            if (options.exists("feeRate")) {
                throw JSONRPCError(RPC_INVALID_PARAMETER, "Cannot specify both estimate_mode and feeRate");
            }
            if (!FeeModeFromString(options["estimate_mode"].get_str(), coinControl.m_fee_mode)) {
                throw JSONRPCError(RPC_INVALID_PARAMETER, "Invalid estimate_mode parameter");
            }
        }
      }
    }

    if (tx.vout.size() == 0)
        throw JSONRPCError(RPC_INVALID_PARAMETER, "TX must have at least one output");

    if (change_position != -1 && (change_position < 0 || (unsigned int)change_position > tx.vout.size()))
        throw JSONRPCError(RPC_INVALID_PARAMETER, "changePosition out of bounds");

    for (unsigned int idx = 0; idx < subtractFeeFromOutputs.size(); idx++) {
        int pos = subtractFeeFromOutputs[idx].get_int();
        if (setSubtractFeeFromOutputs.count(pos))
            throw JSONRPCError(RPC_INVALID_PARAMETER, strprintf("Invalid parameter, duplicated position: %d", pos));
        if (pos < 0)
            throw JSONRPCError(RPC_INVALID_PARAMETER, strprintf("Invalid parameter, negative position: %d", pos));
        if (pos >= int(tx.vout.size()))
            throw JSONRPCError(RPC_INVALID_PARAMETER, strprintf("Invalid parameter, position too large: %d", pos));
        setSubtractFeeFromOutputs.insert(pos);
    }

    std::string strFailReason;

    if (!pwallet->FundTransaction(tx, fee_out, change_position, strFailReason, lockUnspents, setSubtractFeeFromOutputs, coinControl)) {
        throw JSONRPCError(RPC_WALLET_ERROR, strFailReason);
    }
}

static UniValue fundrawtransaction(const JSONRPCRequest& request)
{
    std::shared_ptr<CWallet> const wallet = GetWalletForJSONRPCRequest(request);
    CWallet* const pwallet = wallet.get();

    if (!EnsureWalletIsAvailable(pwallet, request.fHelp)) {
        return NullUniValue;
    }

    RPCHelpMan{"fundrawtransaction",
                "\nAdd inputs to a transaction until it has enough in value to meet its out value.\n"
                "This will not modify existing inputs, and will add at most one change output to the outputs.\n"
                "No existing outputs will be modified unless \"subtractFeeFromOutputs\" is specified.\n"
                "Note that inputs which were signed may need to be resigned after completion since in/outputs have been added.\n"
                "The inputs added will not be signed, use signrawtransactionwithkey\n"
                " or signrawtransactionwithwallet for that.\n"
                "Note that all existing inputs must have their previous output transaction be in the wallet.\n"
                "Note that all inputs selected must be of standard form and P2SH scripts must be\n"
                "in the wallet using importaddress or addmultisigaddress (to calculate fees).\n"
                "You can see whether this is the case by checking the \"solvable\" field in the listunspent output.\n"
                "Only pay-to-pubkey, multisig, and P2SH versions thereof are currently supported for watch-only\n",
                {
                    {"hexstring", RPCArg::Type::STR_HEX, RPCArg::Optional::NO, "The hex string of the raw transaction"},
                    {"options", RPCArg::Type::OBJ, RPCArg::Optional::OMITTED_NAMED_ARG, "for backward compatibility: passing in a true instead of an object will result in {\"includeWatching\":true}",
                        {
                            {"changeAddress", RPCArg::Type::STR, /* default */ "pool address", "The address to receive the change"},
                            {"changePosition", RPCArg::Type::NUM, /* default */ "random", "The index of the change output"},
                            {"change_type", RPCArg::Type::STR, /* default */ "set by -changetype", "The output type to use. Only valid if changeAddress is not specified. Options are \"legacy\", \"p2sh-segwit\", and \"bech32\"."},
                            {"includeWatching", RPCArg::Type::BOOL, /* default */ "false", "Also select inputs which are watch only"},
                            {"lockUnspents", RPCArg::Type::BOOL, /* default */ "false", "Lock selected unspent outputs"},
                            {"feeRate", RPCArg::Type::AMOUNT, /* default */ "not set: makes wallet determine the fee", "Set a specific fee rate in " + CURRENCY_UNIT + "/kB"},
                            {"subtractFeeFromOutputs", RPCArg::Type::ARR, /* default */ "empty array", "A json array of integers.\n"
                            "                              The fee will be equally deducted from the amount of each specified output.\n"
                            "                              Those recipients will receive less coins than you enter in their corresponding amount field.\n"
                            "                              If no outputs are specified here, the sender pays the fee.",
                                {
                                    {"vout_index", RPCArg::Type::NUM, RPCArg::Optional::OMITTED, "The zero-based output index, before a change output is added."},
                                },
                            },
                            {"replaceable", RPCArg::Type::BOOL, /* default */ "wallet default", "Marks this transaction as BIP125 replaceable.\n"
                            "                              Allows this transaction to be replaced by a transaction with higher fees"},
                            {"conf_target", RPCArg::Type::NUM, /* default */ "wallet default", "Confirmation target (in blocks)"},
                            {"estimate_mode", RPCArg::Type::STR, /* default */ "UNSET", "The fee estimate mode, must be one of:\n"
                            "         \"UNSET\"\n"
                            "         \"ECONOMICAL\"\n"
                            "         \"CONSERVATIVE\""},
                        },
                        "options"},
                    {"iswitness", RPCArg::Type::BOOL, /* default */ "depends on heuristic tests", "Whether the transaction hex is a serialized witness transaction.\n"
                        "If iswitness is not present, heuristic tests will be used in decoding.\n"
                        "If true, only witness deserialization will be tried.\n"
                        "If false, only non-witness deserialization will be tried.\n"
                        "This boolean should reflect whether the transaction has inputs\n"
                        "(e.g. fully valid, or on-chain transactions), if known by the caller."
                    },
                },
                RPCResult{
                            "{\n"
                            "  \"hex\":       \"value\", (string)  The resulting raw transaction (hex-encoded string)\n"
                            "  \"fee\":       n,         (numeric) Fee in " + CURRENCY_UNIT + " the resulting transaction pays\n"
                            "  \"changepos\": n          (numeric) The position of the added change output, or -1\n"
                            "}\n"
                                },
                                RPCExamples{
                            "\nCreate a transaction with no inputs\n"
                            + HelpExampleCli("createrawtransaction", "\"[]\" \"{\\\"myaddress\\\":0.01}\"") +
                            "\nAdd sufficient unsigned inputs to meet the output value\n"
                            + HelpExampleCli("fundrawtransaction", "\"rawtransactionhex\"") +
                            "\nSign the transaction\n"
                            + HelpExampleCli("signrawtransactionwithwallet", "\"fundedtransactionhex\"") +
                            "\nSend the transaction\n"
                            + HelpExampleCli("sendrawtransaction", "\"signedtransactionhex\"")
                                },
    }.Check(request);

    RPCTypeCheck(request.params, {UniValue::VSTR, UniValueType(), UniValue::VBOOL});

    // parse hex string from parameter
    CMutableTransaction tx;
    bool try_witness = request.params[2].isNull() ? true : request.params[2].get_bool();
    bool try_no_witness = request.params[2].isNull() ? true : !request.params[2].get_bool();
    if (!DecodeHexTx(tx, request.params[0].get_str(), try_no_witness, try_witness)) {
        throw JSONRPCError(RPC_DESERIALIZATION_ERROR, "TX decode failed");
    }

    CAmount fee;
    int change_position;
    FundTransaction(pwallet, tx, fee, change_position, request.params[1]);

    UniValue result(UniValue::VOBJ);
    result.pushKV("hex", EncodeHexTx(CTransaction(tx)));
    result.pushKV("fee", ValueFromAmount(fee));
    result.pushKV("changepos", change_position);

    return result;
}

UniValue signrawtransactionwithwallet(const JSONRPCRequest& request)
{
    std::shared_ptr<CWallet> const wallet = GetWalletForJSONRPCRequest(request);
    CWallet* const pwallet = wallet.get();

    if (!EnsureWalletIsAvailable(pwallet, request.fHelp)) {
        return NullUniValue;
    }

            RPCHelpMan{"signrawtransactionwithwallet",
                "\nSign inputs for raw transaction (serialized, hex-encoded).\n"
                "The second optional argument (may be null) is an array of previous transaction outputs that\n"
                "this transaction depends on but may not yet be in the block chain." +
                    HelpRequiringPassphrase(pwallet) + "\n",
                {
                    {"hexstring", RPCArg::Type::STR, RPCArg::Optional::NO, "The transaction hex string"},
                    {"prevtxs", RPCArg::Type::ARR, RPCArg::Optional::OMITTED_NAMED_ARG, "A json array of previous dependent transaction outputs",
                        {
                            {"", RPCArg::Type::OBJ, RPCArg::Optional::OMITTED, "",
                                {
                                    {"txid", RPCArg::Type::STR_HEX, RPCArg::Optional::NO, "The transaction id"},
                                    {"vout", RPCArg::Type::NUM, RPCArg::Optional::NO, "The output number"},
                                    {"scriptPubKey", RPCArg::Type::STR_HEX, RPCArg::Optional::NO, "script key"},
                                    {"redeemScript", RPCArg::Type::STR_HEX, RPCArg::Optional::OMITTED, "(required for P2SH) redeem script"},
                                    {"witnessScript", RPCArg::Type::STR_HEX, RPCArg::Optional::OMITTED, "(required for P2WSH or P2SH-P2WSH) witness script"},
                                    {"amount", RPCArg::Type::AMOUNT, RPCArg::Optional::OMITTED, "(required for Segwit inputs) the amount spent"},
                                },
                            },
                        },
                    },
                    {"sighashtype", RPCArg::Type::STR, /* default */ "ALL", "The signature hash type. Must be one of\n"
            "       \"ALL\"\n"
            "       \"NONE\"\n"
            "       \"SINGLE\"\n"
            "       \"ALL|ANYONECANPAY\"\n"
            "       \"NONE|ANYONECANPAY\"\n"
            "       \"SINGLE|ANYONECANPAY\""},
                },
                RPCResult{
            "{\n"
            "  \"hex\" : \"value\",                  (string) The hex-encoded raw transaction with signature(s)\n"
            "  \"complete\" : true|false,          (boolean) If the transaction has a complete set of signatures\n"
            "  \"errors\" : [                      (json array of objects) Script verification errors (if there are any)\n"
            "    {\n"
            "      \"txid\" : \"hash\",              (string) The hash of the referenced, previous transaction\n"
            "      \"vout\" : n,                   (numeric) The index of the output to spent and used as input\n"
            "      \"scriptSig\" : \"hex\",          (string) The hex-encoded signature script\n"
            "      \"sequence\" : n,               (numeric) Script sequence number\n"
            "      \"error\" : \"text\"              (string) Verification or signing error related to the input\n"
            "    }\n"
            "    ,...\n"
            "  ]\n"
            "}\n"
                },
                RPCExamples{
                    HelpExampleCli("signrawtransactionwithwallet", "\"myhex\"")
            + HelpExampleRpc("signrawtransactionwithwallet", "\"myhex\"")
                },
            }.Check(request);

    RPCTypeCheck(request.params, {UniValue::VSTR, UniValue::VARR, UniValue::VSTR}, true);

    CMutableTransaction mtx;
    if (!DecodeHexTx(mtx, request.params[0].get_str(), true)) {
        throw JSONRPCError(RPC_DESERIALIZATION_ERROR, "TX decode failed");
    }

    // Sign the transaction
    auto locked_chain = pwallet->chain().lock();
    LOCK(pwallet->cs_wallet);
    EnsureWalletIsUnlocked(pwallet);

    // Fetch previous transactions (inputs):
    std::map<COutPoint, Coin> coins;
    for (const CTxIn& txin : mtx.vin) {
        coins[txin.prevout]; // Create empty map entry keyed by prevout.
    }
    pwallet->chain().findCoins(coins);

    return SignTransaction(mtx, request.params[1], pwallet, coins, false, request.params[2]);
}

static UniValue bumpfee(const JSONRPCRequest& request)
{
    std::shared_ptr<CWallet> const wallet = GetWalletForJSONRPCRequest(request);
    CWallet* const pwallet = wallet.get();


    if (!EnsureWalletIsAvailable(pwallet, request.fHelp))
        return NullUniValue;

            RPCHelpMan{"bumpfee",
                "\nBumps the fee of an opt-in-RBF transaction T, replacing it with a new transaction B.\n"
                "An opt-in RBF transaction with the given txid must be in the wallet.\n"
                "The command will pay the additional fee by reducing change outputs or adding inputs when necessary. It may add a new change output if one does not already exist.\n"
                "If `totalFee` (DEPRECATED) is given, adding inputs is not supported, so there must be a single change output that is big enough or it will fail.\n"
                "All inputs in the original transaction will be included in the replacement transaction.\n"
                "The command will fail if the wallet or mempool contains a transaction that spends one of T's outputs.\n"
                "By default, the new fee will be calculated automatically using estimatesmartfee.\n"
                "The user can specify a confirmation target for estimatesmartfee.\n"
                "Alternatively, the user can specify totalFee (DEPRECATED), or use RPC settxfee to set a higher fee rate.\n"
                "At a minimum, the new fee rate must be high enough to pay an additional new relay fee (incrementalfee\n"
                "returned by getnetworkinfo) to enter the node's mempool.\n",
                {
                    {"txid", RPCArg::Type::STR_HEX, RPCArg::Optional::NO, "The txid to be bumped"},
                    {"options", RPCArg::Type::OBJ, RPCArg::Optional::OMITTED_NAMED_ARG, "",
                        {
                            {"confTarget", RPCArg::Type::NUM, /* default */ "wallet default", "Confirmation target (in blocks)"},
                            {"totalFee", RPCArg::Type::NUM, /* default */ "fallback to 'confTarget'", "Total fee (NOT feerate) to pay, in satoshis. (DEPRECATED)\n"
            "                         In rare cases, the actual fee paid might be slightly higher than the specified\n"
            "                         totalFee if the tx change output has to be removed because it is too close to\n"
            "                         the dust threshold."},
                            {"replaceable", RPCArg::Type::BOOL, /* default */ "true", "Whether the new transaction should still be\n"
            "                         marked bip-125 replaceable. If true, the sequence numbers in the transaction will\n"
            "                         be left unchanged from the original. If false, any input sequence numbers in the\n"
            "                         original transaction that were less than 0xfffffffe will be increased to 0xfffffffe\n"
            "                         so the new transaction will not be explicitly bip-125 replaceable (though it may\n"
            "                         still be replaceable in practice, for example if it has unconfirmed ancestors which\n"
            "                         are replaceable)."},
                            {"estimate_mode", RPCArg::Type::STR, /* default */ "UNSET", "The fee estimate mode, must be one of:\n"
            "         \"UNSET\"\n"
            "         \"ECONOMICAL\"\n"
            "         \"CONSERVATIVE\""},
                        },
                        "options"},
                },
                RPCResult{
            "{\n"
            "  \"txid\":    \"value\",   (string)  The id of the new transaction\n"
            "  \"origfee\":  n,         (numeric) Fee of the replaced transaction\n"
            "  \"fee\":      n,         (numeric) Fee of the new transaction\n"
            "  \"errors\":  [ str... ] (json array of strings) Errors encountered during processing (may be empty)\n"
            "}\n"
                },
                RPCExamples{
            "\nBump the fee, get the new transaction\'s txid\n" +
                    HelpExampleCli("bumpfee", "<txid>")
                },
            }.Check(request);

    RPCTypeCheck(request.params, {UniValue::VSTR, UniValue::VOBJ});
    uint256 hash(ParseHashV(request.params[0], "txid"));

    // optional parameters
    CAmount totalFee = 0;
    CCoinControl coin_control;
    coin_control.m_signal_bip125_rbf = true;
    if (!request.params[1].isNull()) {
        UniValue options = request.params[1];
        RPCTypeCheckObj(options,
            {
                {"confTarget", UniValueType(UniValue::VNUM)},
                {"totalFee", UniValueType(UniValue::VNUM)},
                {"replaceable", UniValueType(UniValue::VBOOL)},
                {"estimate_mode", UniValueType(UniValue::VSTR)},
            },
            true, true);

        if (options.exists("confTarget") && options.exists("totalFee")) {
            throw JSONRPCError(RPC_INVALID_PARAMETER, "confTarget and totalFee options should not both be set. Please provide either a confirmation target for fee estimation or an explicit total fee for the transaction.");
        } else if (options.exists("confTarget")) { // TODO: alias this to conf_target
            coin_control.m_confirm_target = ParseConfirmTarget(options["confTarget"], pwallet->chain().estimateMaxBlocks());
        } else if (options.exists("totalFee")) {
            if (!pwallet->chain().rpcEnableDeprecated("totalFee")) {
                throw JSONRPCError(RPC_INVALID_PARAMETER, "totalFee argument has been deprecated and will be removed in 0.20. Please use -deprecatedrpc=totalFee to continue using this argument until removal.");
            }
            totalFee = options["totalFee"].get_int64();
            if (totalFee <= 0) {
                throw JSONRPCError(RPC_INVALID_PARAMETER, strprintf("Invalid totalFee %s (must be greater than 0)", FormatMoney(totalFee)));
            }
        }

        if (options.exists("replaceable")) {
            coin_control.m_signal_bip125_rbf = options["replaceable"].get_bool();
        }
        if (options.exists("estimate_mode")) {
            if (!FeeModeFromString(options["estimate_mode"].get_str(), coin_control.m_fee_mode)) {
                throw JSONRPCError(RPC_INVALID_PARAMETER, "Invalid estimate_mode parameter");
            }
        }
    }

    // Make sure the results are valid at least up to the most recent block
    // the user could have gotten from another RPC command prior to now
    pwallet->BlockUntilSyncedToCurrentChain();

    auto locked_chain = pwallet->chain().lock();
    LOCK(pwallet->cs_wallet);
    EnsureWalletIsUnlocked(pwallet);


    std::vector<std::string> errors;
    CAmount old_fee;
    CAmount new_fee;
    CMutableTransaction mtx;
    feebumper::Result res;
    if (totalFee > 0) {
        // Targeting total fee bump. Requires a change output of sufficient size.
        res = feebumper::CreateTotalBumpTransaction(pwallet, hash, coin_control, totalFee, errors, old_fee, new_fee, mtx);
    } else {
        // Targeting feerate bump.
        res = feebumper::CreateRateBumpTransaction(pwallet, hash, coin_control, errors, old_fee, new_fee, mtx);
    }
    if (res != feebumper::Result::OK) {
        switch(res) {
            case feebumper::Result::INVALID_ADDRESS_OR_KEY:
                throw JSONRPCError(RPC_INVALID_ADDRESS_OR_KEY, errors[0]);
                break;
            case feebumper::Result::INVALID_REQUEST:
                throw JSONRPCError(RPC_INVALID_REQUEST, errors[0]);
                break;
            case feebumper::Result::INVALID_PARAMETER:
                throw JSONRPCError(RPC_INVALID_PARAMETER, errors[0]);
                break;
            case feebumper::Result::WALLET_ERROR:
                throw JSONRPCError(RPC_WALLET_ERROR, errors[0]);
                break;
            default:
                throw JSONRPCError(RPC_MISC_ERROR, errors[0]);
                break;
        }
    }

    // sign bumped transaction
    if (!feebumper::SignTransaction(pwallet, mtx)) {
        throw JSONRPCError(RPC_WALLET_ERROR, "Can't sign transaction.");
    }
    // commit the bumped transaction
    uint256 txid;
    if (feebumper::CommitTransaction(pwallet, hash, std::move(mtx), errors, txid) != feebumper::Result::OK) {
        throw JSONRPCError(RPC_WALLET_ERROR, errors[0]);
    }
    UniValue result(UniValue::VOBJ);
    result.pushKV("txid", txid.GetHex());
    result.pushKV("origfee", ValueFromAmount(old_fee));
    result.pushKV("fee", ValueFromAmount(new_fee));
    UniValue result_errors(UniValue::VARR);
    for (const std::string& error : errors) {
        result_errors.push_back(error);
    }
    result.pushKV("errors", result_errors);

    return result;
}

UniValue rescanblockchain(const JSONRPCRequest& request)
{
    std::shared_ptr<CWallet> const wallet = GetWalletForJSONRPCRequest(request);
    CWallet* const pwallet = wallet.get();

    if (!EnsureWalletIsAvailable(pwallet, request.fHelp)) {
        return NullUniValue;
    }

            RPCHelpMan{"rescanblockchain",
                "\nRescan the local blockchain for wallet related transactions.\n"
                "Note: Use \"getwalletinfo\" to query the scanning progress.\n",
                {
                    {"start_height", RPCArg::Type::NUM, /* default */ "0", "block height where the rescan should start"},
                    {"stop_height", RPCArg::Type::NUM, RPCArg::Optional::OMITTED_NAMED_ARG, "the last block height that should be scanned. If none is provided it will rescan up to the tip at return time of this call."},
                },
                RPCResult{
            "{\n"
            "  \"start_height\"     (numeric) The block height where the rescan started (the requested height or 0)\n"
            "  \"stop_height\"      (numeric) The height of the last rescanned block. May be null in rare cases if there was a reorg and the call didn't scan any blocks because they were already scanned in the background.\n"
            "}\n"
                },
                RPCExamples{
                    HelpExampleCli("rescanblockchain", "100000 120000")
            + HelpExampleRpc("rescanblockchain", "100000, 120000")
                },
            }.Check(request);

    WalletRescanReserver reserver(pwallet);
    if (!reserver.reserve()) {
        throw JSONRPCError(RPC_WALLET_ERROR, "Wallet is currently rescanning. Abort existing rescan or wait.");
    }

    int start_height = 0;
    uint256 start_block, stop_block;
    {
        auto locked_chain = pwallet->chain().lock();
        Optional<int> tip_height = locked_chain->getHeight();

        if (!request.params[0].isNull()) {
            start_height = request.params[0].get_int();
            if (start_height < 0 || !tip_height || start_height > *tip_height) {
                throw JSONRPCError(RPC_INVALID_PARAMETER, "Invalid start_height");
            }
        }

        Optional<int> stop_height;
        if (!request.params[1].isNull()) {
            stop_height = request.params[1].get_int();
            if (*stop_height < 0 || !tip_height || *stop_height > *tip_height) {
                throw JSONRPCError(RPC_INVALID_PARAMETER, "Invalid stop_height");
            }
            else if (*stop_height < start_height) {
                throw JSONRPCError(RPC_INVALID_PARAMETER, "stop_height must be greater than start_height");
            }
        }

        // We can't rescan beyond non-pruned blocks, stop and throw an error
        if (locked_chain->findPruned(start_height, stop_height)) {
            throw JSONRPCError(RPC_MISC_ERROR, "Can't rescan beyond pruned data. Use RPC call getblockchaininfo to determine your pruned height.");
        }

        if (tip_height) {
            start_block = locked_chain->getBlockHash(start_height);
            // If called with a stop_height, set the stop_height here to
            // trigger a rescan to that height.
            // If called without a stop height, leave stop_height as null here
            // so rescan continues to the tip (even if the tip advances during
            // rescan).
            if (stop_height) {
                stop_block = locked_chain->getBlockHash(*stop_height);
            }
        }
    }

    CWallet::ScanResult result =
        pwallet->ScanForWalletTransactions(start_block, stop_block, reserver, true /* fUpdate */);
    switch (result.status) {
    case CWallet::ScanResult::SUCCESS:
        break;
    case CWallet::ScanResult::FAILURE:
        throw JSONRPCError(RPC_MISC_ERROR, "Rescan failed. Potentially corrupted data files.");
    case CWallet::ScanResult::USER_ABORT:
        throw JSONRPCError(RPC_MISC_ERROR, "Rescan aborted.");
        // no default case, so the compiler can warn about missing cases
    }
    UniValue response(UniValue::VOBJ);
    response.pushKV("start_height", start_height);
    response.pushKV("stop_height", result.last_scanned_height ? *result.last_scanned_height : UniValue());
    return response;
}

class DescribeWalletAddressVisitor : public boost::static_visitor<UniValue>
{
public:
    CWallet * const pwallet;

    void ProcessSubScript(const CScript& subscript, UniValue& obj) const
    {
        // Always present: script type and redeemscript
        std::vector<std::vector<unsigned char>> solutions_data;
        txnouttype which_type = Solver(subscript, solutions_data);
        obj.pushKV("script", GetTxnOutputType(which_type));
        obj.pushKV("hex", HexStr(subscript.begin(), subscript.end()));

        CTxDestination embedded;
        if (ExtractDestination(subscript, embedded)) {
            // Only when the script corresponds to an address.
            UniValue subobj(UniValue::VOBJ);
            UniValue detail = DescribeAddress(embedded);
            subobj.pushKVs(detail);
            UniValue wallet_detail = boost::apply_visitor(*this, embedded);
            subobj.pushKVs(wallet_detail);
            subobj.pushKV("address", EncodeDestination(embedded));
            subobj.pushKV("scriptPubKey", HexStr(subscript.begin(), subscript.end()));
            // Always report the pubkey at the top level, so that `getnewaddress()['pubkey']` always works.
            if (subobj.exists("pubkey")) obj.pushKV("pubkey", subobj["pubkey"]);
            obj.pushKV("embedded", std::move(subobj));
        } else if (which_type == TX_MULTISIG) {
            // Also report some information on multisig scripts (which do not have a corresponding address).
            // TODO: abstract out the common functionality between this logic and ExtractDestinations.
            obj.pushKV("sigsrequired", solutions_data[0][0]);
            UniValue pubkeys(UniValue::VARR);
            for (size_t i = 1; i < solutions_data.size() - 1; ++i) {
                CPubKey key(solutions_data[i].begin(), solutions_data[i].end());
                pubkeys.push_back(HexStr(key.begin(), key.end()));
            }
            obj.pushKV("pubkeys", std::move(pubkeys));
        }
    }

    explicit DescribeWalletAddressVisitor(CWallet* _pwallet) : pwallet(_pwallet) {}

    UniValue operator()(const CNoDestination& dest) const { return UniValue(UniValue::VOBJ); }

    UniValue operator()(const PKHash& pkhash) const
    {
        CKeyID keyID(pkhash);
        UniValue obj(UniValue::VOBJ);
        CPubKey vchPubKey;
        if (pwallet && pwallet->GetPubKey(keyID, vchPubKey)) {
            obj.pushKV("pubkey", HexStr(vchPubKey));
            obj.pushKV("iscompressed", vchPubKey.IsCompressed());
        }
        return obj;
    }

    UniValue operator()(const ScriptHash& scripthash) const
    {
        CScriptID scriptID(scripthash);
        UniValue obj(UniValue::VOBJ);
        CScript subscript;
        if (pwallet && pwallet->GetCScript(scriptID, subscript)) {
            ProcessSubScript(subscript, obj);
        }
        return obj;
    }

    UniValue operator()(const WitnessV0KeyHash& id) const
    {
        UniValue obj(UniValue::VOBJ);
        CPubKey pubkey;
        if (pwallet && pwallet->GetPubKey(CKeyID(id), pubkey)) {
            obj.pushKV("pubkey", HexStr(pubkey));
        }
        return obj;
    }

    UniValue operator()(const WitnessV0ScriptHash& id) const
    {
        UniValue obj(UniValue::VOBJ);
        CScript subscript;
        CRIPEMD160 hasher;
        uint160 hash;
        hasher.Write(id.begin(), 32).Finalize(hash.begin());
        if (pwallet && pwallet->GetCScript(CScriptID(hash), subscript)) {
            ProcessSubScript(subscript, obj);
        }
        return obj;
    }

    UniValue operator()(const WitnessUnknown& id) const { return UniValue(UniValue::VOBJ); }
};

static UniValue DescribeWalletAddress(CWallet* pwallet, const CTxDestination& dest)
{
    UniValue ret(UniValue::VOBJ);
    UniValue detail = DescribeAddress(dest);
    ret.pushKVs(detail);
    ret.pushKVs(boost::apply_visitor(DescribeWalletAddressVisitor(pwallet), dest));
    return ret;
}

/** Convert CAddressBookData to JSON record.  */
static UniValue AddressBookDataToJSON(const CAddressBookData& data, const bool verbose)
{
    UniValue ret(UniValue::VOBJ);
    if (verbose) {
        ret.pushKV("name", data.name);
    }
    ret.pushKV("purpose", data.purpose);
    return ret;
}

UniValue getaddressinfo(const JSONRPCRequest& request)
{
    std::shared_ptr<CWallet> const wallet = GetWalletForJSONRPCRequest(request);
    CWallet* const pwallet = wallet.get();

    if (!EnsureWalletIsAvailable(pwallet, request.fHelp)) {
        return NullUniValue;
    }

            RPCHelpMan{"getaddressinfo",
                "\nReturn information about the given address. Some information requires the address\n"
                "to be in the wallet.\n",
                {
                    {"address", RPCArg::Type::STR, RPCArg::Optional::NO, "The address to get the information of."},
                },
                RPCResult{
            "{\n"
            "  \"address\" : \"address\",        (string) The address validated\n"
            "  \"scriptPubKey\" : \"hex\",       (string) The hex-encoded scriptPubKey generated by the address\n"
            "  \"ismine\" : true|false,        (boolean) If the address is yours or not\n"
            "  \"iswatchonly\" : true|false,   (boolean) If the address is watchonly\n"
            "  \"solvable\" : true|false,      (boolean) Whether we know how to spend coins sent to this address, ignoring the possible lack of private keys\n"
            "  \"desc\" : \"desc\",            (string, optional) A descriptor for spending coins sent to this address (only when solvable)\n"
            "  \"isscript\" : true|false,      (boolean) If the key is a script\n"
            "  \"ischange\" : true|false,      (boolean) If the address was used for change output\n"
            "  \"iswitness\" : true|false,     (boolean) If the address is a witness address\n"
            "  \"witness_version\" : version   (numeric, optional) The version number of the witness program\n"
            "  \"witness_program\" : \"hex\"     (string, optional) The hex value of the witness program\n"
            "  \"script\" : \"type\"             (string, optional) The output script type. Only if \"isscript\" is true and the redeemscript is known. Possible types: nonstandard, pubkey, pubkeyhash, scripthash, multisig, nulldata, witness_v0_keyhash, witness_v0_scripthash, witness_unknown\n"
            "  \"hex\" : \"hex\",                (string, optional) The redeemscript for the p2sh address\n"
            "  \"pubkeys\"                     (string, optional) Array of pubkeys associated with the known redeemscript (only if \"script\" is \"multisig\")\n"
            "    [\n"
            "      \"pubkey\"\n"
            "      ,...\n"
            "    ]\n"
            "  \"sigsrequired\" : xxxxx        (numeric, optional) Number of signatures required to spend multisig output (only if \"script\" is \"multisig\")\n"
            "  \"pubkey\" : \"publickeyhex\",    (string, optional) The hex value of the raw public key, for single-key addresses (possibly embedded in P2SH or P2WSH)\n"
            "  \"embedded\" : {...},           (object, optional) Information about the address embedded in P2SH or P2WSH, if relevant and known. It includes all getaddressinfo output fields for the embedded address, excluding metadata (\"timestamp\", \"hdkeypath\", \"hdseedid\") and relation to the wallet (\"ismine\", \"iswatchonly\").\n"
            "  \"iscompressed\" : true|false,  (boolean, optional) If the pubkey is compressed\n"
            "  \"label\" :  \"label\"         (string) The label associated with the address, \"\" is the default label\n"
            "  \"timestamp\" : timestamp,      (number, optional) The creation time of the key if available in seconds since epoch (Jan 1 1970 GMT)\n"
            "  \"hdkeypath\" : \"keypath\"       (string, optional) The HD keypath if the key is HD and available\n"
            "  \"hdseedid\" : \"<hash160>\"      (string, optional) The Hash160 of the HD seed\n"
            "  \"hdmasterfingerprint\" : \"<hash160>\" (string, optional) The fingperint of the master key.\n"
            "  \"labels\"                      (object) Array of labels associated with the address.\n"
            "    [\n"
            "      { (json object of label data)\n"
            "        \"name\": \"labelname\" (string) The label\n"
            "        \"purpose\": \"string\" (string) Purpose of address (\"send\" for sending address, \"receive\" for receiving address)\n"
            "      },...\n"
            "    ]\n"
            "}\n"
                },
                RPCExamples{
                    HelpExampleCli("getaddressinfo", "\"1PSSGeFHDnKNxiEyFrD1wcEaHr9hrQDDWc\"")
            + HelpExampleRpc("getaddressinfo", "\"1PSSGeFHDnKNxiEyFrD1wcEaHr9hrQDDWc\"")
                },
            }.Check(request);

    LOCK(pwallet->cs_wallet);

    UniValue ret(UniValue::VOBJ);
    CTxDestination dest = DecodeDestination(request.params[0].get_str());

    // Make sure the destination is valid
    if (!IsValidDestination(dest)) {
        throw JSONRPCError(RPC_INVALID_ADDRESS_OR_KEY, "Invalid address");
    }

    std::string currentAddress = EncodeDestination(dest);
    ret.pushKV("address", currentAddress);

    CScript scriptPubKey = GetScriptForDestination(dest);
    ret.pushKV("scriptPubKey", HexStr(scriptPubKey.begin(), scriptPubKey.end()));

    isminetype mine = IsMine(*pwallet, dest);
    ret.pushKV("ismine", bool(mine & ISMINE_SPENDABLE));
    bool solvable = IsSolvable(*pwallet, scriptPubKey);
    ret.pushKV("solvable", solvable);
    if (solvable) {
       ret.pushKV("desc", InferDescriptor(scriptPubKey, *pwallet)->ToString());
    }
    ret.pushKV("iswatchonly", bool(mine & ISMINE_WATCH_ONLY));
    UniValue detail = DescribeWalletAddress(pwallet, dest);
    ret.pushKVs(detail);
    if (pwallet->mapAddressBook.count(dest)) {
        ret.pushKV("label", pwallet->mapAddressBook[dest].name);
    }
    ret.pushKV("ischange", pwallet->IsChange(scriptPubKey));
    const CKeyMetadata* meta = nullptr;
    CKeyID key_id = GetKeyForDestination(*pwallet, dest);
    if (!key_id.IsNull()) {
        auto it = pwallet->mapKeyMetadata.find(key_id);
        if (it != pwallet->mapKeyMetadata.end()) {
            meta = &it->second;
        }
    }
    if (!meta) {
        auto it = pwallet->m_script_metadata.find(CScriptID(scriptPubKey));
        if (it != pwallet->m_script_metadata.end()) {
            meta = &it->second;
        }
    }
    if (meta) {
        ret.pushKV("timestamp", meta->nCreateTime);
        if (meta->has_key_origin) {
            ret.pushKV("hdkeypath", WriteHDKeypath(meta->key_origin.path));
            ret.pushKV("hdseedid", meta->hd_seed_id.GetHex());
            ret.pushKV("hdmasterfingerprint", HexStr(meta->key_origin.fingerprint, meta->key_origin.fingerprint + 4));
        }
    }

    // Currently only one label can be associated with an address, return an array
    // so the API remains stable if we allow multiple labels to be associated with
    // an address.
    UniValue labels(UniValue::VARR);
    std::map<CTxDestination, CAddressBookData>::iterator mi = pwallet->mapAddressBook.find(dest);
    if (mi != pwallet->mapAddressBook.end()) {
        labels.push_back(AddressBookDataToJSON(mi->second, true));
    }
    ret.pushKV("labels", std::move(labels));

    return ret;
}

static UniValue getaddressesbylabel(const JSONRPCRequest& request)
{
    std::shared_ptr<CWallet> const wallet = GetWalletForJSONRPCRequest(request);
    CWallet* const pwallet = wallet.get();

    if (!EnsureWalletIsAvailable(pwallet, request.fHelp)) {
        return NullUniValue;
    }

            RPCHelpMan{"getaddressesbylabel",
                "\nReturns the list of addresses assigned the specified label.\n",
                {
                    {"label", RPCArg::Type::STR, RPCArg::Optional::NO, "The label."},
                },
                RPCResult{
            "{ (json object with addresses as keys)\n"
            "  \"address\": { (json object with information about address)\n"
            "    \"purpose\": \"string\" (string)  Purpose of address (\"send\" for sending address, \"receive\" for receiving address)\n"
            "  },...\n"
            "}\n"
                },
                RPCExamples{
                    HelpExampleCli("getaddressesbylabel", "\"tabby\"")
            + HelpExampleRpc("getaddressesbylabel", "\"tabby\"")
                },
            }.Check(request);

    LOCK(pwallet->cs_wallet);

    std::string label = LabelFromValue(request.params[0]);

    // Find all addresses that have the given label
    UniValue ret(UniValue::VOBJ);
    std::set<std::string> addresses;
    for (const std::pair<const CTxDestination, CAddressBookData>& item : pwallet->mapAddressBook) {
        if (item.second.name == label) {
            std::string address = EncodeDestination(item.first);
            // CWallet::mapAddressBook is not expected to contain duplicate
            // address strings, but build a separate set as a precaution just in
            // case it does.
            bool unique = addresses.emplace(address).second;
            assert(unique);
            // UniValue::pushKV checks if the key exists in O(N)
            // and since duplicate addresses are unexpected (checked with
            // std::set in O(log(N))), UniValue::__pushKV is used instead,
            // which currently is O(1).
            ret.__pushKV(address, AddressBookDataToJSON(item.second, false));
        }
    }

    if (ret.empty()) {
        throw JSONRPCError(RPC_WALLET_INVALID_LABEL_NAME, std::string("No addresses with label " + label));
    }

    return ret;
}

static UniValue listlabels(const JSONRPCRequest& request)
{
    std::shared_ptr<CWallet> const wallet = GetWalletForJSONRPCRequest(request);
    CWallet* const pwallet = wallet.get();

    if (!EnsureWalletIsAvailable(pwallet, request.fHelp)) {
        return NullUniValue;
    }

            RPCHelpMan{"listlabels",
                "\nReturns the list of all labels, or labels that are assigned to addresses with a specific purpose.\n",
                {
                    {"purpose", RPCArg::Type::STR, RPCArg::Optional::OMITTED_NAMED_ARG, "Address purpose to list labels for ('send','receive'). An empty string is the same as not providing this argument."},
                },
                RPCResult{
            "[               (json array of string)\n"
            "  \"label\",      (string) Label name\n"
            "  ...\n"
            "]\n"
                },
                RPCExamples{
            "\nList all labels\n"
            + HelpExampleCli("listlabels", "") +
            "\nList labels that have receiving addresses\n"
            + HelpExampleCli("listlabels", "receive") +
            "\nList labels that have sending addresses\n"
            + HelpExampleCli("listlabels", "send") +
            "\nAs a JSON-RPC call\n"
            + HelpExampleRpc("listlabels", "receive")
                },
            }.Check(request);

    LOCK(pwallet->cs_wallet);

    std::string purpose;
    if (!request.params[0].isNull()) {
        purpose = request.params[0].get_str();
    }

    // Add to a set to sort by label name, then insert into Univalue array
    std::set<std::string> label_set;
    for (const std::pair<const CTxDestination, CAddressBookData>& entry : pwallet->mapAddressBook) {
        if (purpose.empty() || entry.second.purpose == purpose) {
            label_set.insert(entry.second.name);
        }
    }

    UniValue ret(UniValue::VARR);
    for (const std::string& name : label_set) {
        ret.push_back(name);
    }

    return ret;
}

UniValue sethdseed(const JSONRPCRequest& request)
{
    std::shared_ptr<CWallet> const wallet = GetWalletForJSONRPCRequest(request);
    CWallet* const pwallet = wallet.get();

    if (!EnsureWalletIsAvailable(pwallet, request.fHelp)) {
        return NullUniValue;
    }

            RPCHelpMan{"sethdseed",
                "\nSet or generate a new HD wallet seed. Non-HD wallets will not be upgraded to being a HD wallet. Wallets that are already\n"
                "HD will have a new HD seed set so that new keys added to the keypool will be derived from this new seed.\n"
                "\nNote that you will need to MAKE A NEW BACKUP of your wallet after setting the HD wallet seed." +
                    HelpRequiringPassphrase(pwallet) + "\n",
                {
                    {"newkeypool", RPCArg::Type::BOOL, /* default */ "true", "Whether to flush old unused addresses, including change addresses, from the keypool and regenerate it.\n"
            "                             If true, the next address from getnewaddress and change address from getrawchangeaddress will be from this new seed.\n"
            "                             If false, addresses (including change addresses if the wallet already had HD Chain Split enabled) from the existing\n"
            "                             keypool will be used until it has been depleted."},
                    {"seed", RPCArg::Type::STR, /* default */ "random seed", "The WIF private key to use as the new HD seed.\n"
            "                             The seed value can be retrieved using the dumpwallet command. It is the private key marked hdseed=1"},
                },
                RPCResults{},
                RPCExamples{
                    HelpExampleCli("sethdseed", "")
            + HelpExampleCli("sethdseed", "false")
            + HelpExampleCli("sethdseed", "true \"wifkey\"")
            + HelpExampleRpc("sethdseed", "true, \"wifkey\"")
                },
            }.Check(request);

    if (pwallet->chain().isInitialBlockDownload()) {
        throw JSONRPCError(RPC_CLIENT_IN_INITIAL_DOWNLOAD, "Cannot set a new HD seed while still in Initial Block Download");
    }

    if (pwallet->IsWalletFlagSet(WALLET_FLAG_DISABLE_PRIVATE_KEYS)) {
        throw JSONRPCError(RPC_WALLET_ERROR, "Cannot set a HD seed to a wallet with private keys disabled");
    }

    auto locked_chain = pwallet->chain().lock();
    LOCK(pwallet->cs_wallet);

    // Do not do anything to non-HD wallets
    if (!pwallet->CanSupportFeature(FEATURE_HD)) {
        throw JSONRPCError(RPC_WALLET_ERROR, "Cannot set a HD seed on a non-HD wallet. Start with -upgradewallet in order to upgrade a non-HD wallet to HD");
    }

    EnsureWalletIsUnlocked(pwallet);

    bool flush_key_pool = true;
    if (!request.params[0].isNull()) {
        flush_key_pool = request.params[0].get_bool();
    }

    CPubKey master_pub_key;
    if (request.params[1].isNull()) {
        master_pub_key = pwallet->GenerateNewSeed();
    } else {
        CKey key = DecodeSecret(request.params[1].get_str());
        if (!key.IsValid()) {
            throw JSONRPCError(RPC_INVALID_ADDRESS_OR_KEY, "Invalid private key");
        }

        if (HaveKey(*pwallet, key)) {
            throw JSONRPCError(RPC_INVALID_ADDRESS_OR_KEY, "Already have this key (either as an HD seed or as a loose private key)");
        }

        master_pub_key = pwallet->DeriveNewSeed(key);
    }

    pwallet->SetHDSeed(master_pub_key);
    if (flush_key_pool) pwallet->NewKeyPool();

    return NullUniValue;
}

UniValue walletprocesspsbt(const JSONRPCRequest& request)
{
    std::shared_ptr<CWallet> const wallet = GetWalletForJSONRPCRequest(request);
    CWallet* const pwallet = wallet.get();

    if (!EnsureWalletIsAvailable(pwallet, request.fHelp)) {
        return NullUniValue;
    }

            RPCHelpMan{"walletprocesspsbt",
                "\nUpdate a PSBT with input information from our wallet and then sign inputs\n"
                "that we can sign for." +
                    HelpRequiringPassphrase(pwallet) + "\n",
                {
                    {"psbt", RPCArg::Type::STR, RPCArg::Optional::NO, "The transaction base64 string"},
                    {"sign", RPCArg::Type::BOOL, /* default */ "true", "Also sign the transaction when updating"},
                    {"sighashtype", RPCArg::Type::STR, /* default */ "ALL", "The signature hash type to sign with if not specified by the PSBT. Must be one of\n"
            "       \"ALL\"\n"
            "       \"NONE\"\n"
            "       \"SINGLE\"\n"
            "       \"ALL|ANYONECANPAY\"\n"
            "       \"NONE|ANYONECANPAY\"\n"
            "       \"SINGLE|ANYONECANPAY\""},
                    {"bip32derivs", RPCArg::Type::BOOL, /* default */ "false", "If true, includes the BIP 32 derivation paths for public keys if we know them"},
                },
                RPCResult{
            "{\n"
            "  \"psbt\" : \"value\",          (string) The base64-encoded partially signed transaction\n"
            "  \"complete\" : true|false,   (boolean) If the transaction has a complete set of signatures\n"
            "  ]\n"
            "}\n"
                },
                RPCExamples{
                    HelpExampleCli("walletprocesspsbt", "\"psbt\"")
                },
            }.Check(request);

    RPCTypeCheck(request.params, {UniValue::VSTR, UniValue::VBOOL, UniValue::VSTR});

    // Unserialize the transaction
    PartiallySignedTransaction psbtx;
    std::string error;
    if (!DecodeBase64PSBT(psbtx, request.params[0].get_str(), error)) {
        throw JSONRPCError(RPC_DESERIALIZATION_ERROR, strprintf("TX decode failed %s", error));
    }

    // Get the sighash type
    int nHashType = ParseSighashString(request.params[2]);

    // Fill transaction with our data and also sign
    bool sign = request.params[1].isNull() ? true : request.params[1].get_bool();
    bool bip32derivs = request.params[3].isNull() ? false : request.params[3].get_bool();
    bool complete = true;
    const TransactionError err = FillPSBT(pwallet, psbtx, complete, nHashType, sign, bip32derivs);
    if (err != TransactionError::OK) {
        throw JSONRPCTransactionError(err);
    }

    UniValue result(UniValue::VOBJ);
    CDataStream ssTx(SER_NETWORK, PROTOCOL_VERSION);
    ssTx << psbtx;
    result.pushKV("psbt", EncodeBase64(ssTx.str()));
    result.pushKV("complete", complete);

    return result;
}

UniValue walletcreatefundedpsbt(const JSONRPCRequest& request)
{
    std::shared_ptr<CWallet> const wallet = GetWalletForJSONRPCRequest(request);
    CWallet* const pwallet = wallet.get();

    if (!EnsureWalletIsAvailable(pwallet, request.fHelp)) {
        return NullUniValue;
    }

            RPCHelpMan{"walletcreatefundedpsbt",
                "\nCreates and funds a transaction in the Partially Signed Transaction format. Inputs will be added if supplied inputs are not enough\n"
                "Implements the Creator and Updater roles.\n",
                {
                    {"inputs", RPCArg::Type::ARR, RPCArg::Optional::NO, "A json array of json objects",
                        {
                            {"", RPCArg::Type::OBJ, RPCArg::Optional::OMITTED, "",
                                {
                                    {"txid", RPCArg::Type::STR_HEX, RPCArg::Optional::NO, "The transaction id"},
                                    {"vout", RPCArg::Type::NUM, RPCArg::Optional::NO, "The output number"},
                                    {"sequence", RPCArg::Type::NUM, RPCArg::Optional::NO, "The sequence number"},
                                },
                            },
                        },
                        },
                    {"outputs", RPCArg::Type::ARR, RPCArg::Optional::NO, "a json array with outputs (key-value pairs), where none of the keys are duplicated.\n"
                            "That is, each address can only appear once and there can only be one 'data' object.\n"
                            "For compatibility reasons, a dictionary, which holds the key-value pairs directly, is also\n"
                            "                             accepted as second parameter.",
                        {
                            {"", RPCArg::Type::OBJ, RPCArg::Optional::OMITTED, "",
                                {
                                    {"address", RPCArg::Type::AMOUNT, RPCArg::Optional::NO, "A key-value pair. The key (string) is the address, the value (float or string) is the amount in " + CURRENCY_UNIT + ""},
                                },
                                },
                            {"", RPCArg::Type::OBJ, RPCArg::Optional::OMITTED, "",
                                {
                                    {"data", RPCArg::Type::STR_HEX, RPCArg::Optional::NO, "A key-value pair. The key must be \"data\", the value is hex-encoded data"},
                                },
                            },
                        },
                    },
                    {"locktime", RPCArg::Type::NUM, /* default */ "0", "Raw locktime. Non-0 value also locktime-activates inputs"},
                    {"options", RPCArg::Type::OBJ, RPCArg::Optional::OMITTED_NAMED_ARG, "",
                        {
                            {"changeAddress", RPCArg::Type::STR_HEX, /* default */ "pool address", "The address to receive the change"},
                            {"changePosition", RPCArg::Type::NUM, /* default */ "random", "The index of the change output"},
                            {"change_type", RPCArg::Type::STR, /* default */ "set by -changetype", "The output type to use. Only valid if changeAddress is not specified. Options are \"legacy\", \"p2sh-segwit\", and \"bech32\"."},
                            {"includeWatching", RPCArg::Type::BOOL, /* default */ "false", "Also select inputs which are watch only"},
                            {"lockUnspents", RPCArg::Type::BOOL, /* default */ "false", "Lock selected unspent outputs"},
                            {"feeRate", RPCArg::Type::AMOUNT, /* default */ "not set: makes wallet determine the fee", "Set a specific fee rate in " + CURRENCY_UNIT + "/kB"},
                            {"subtractFeeFromOutputs", RPCArg::Type::ARR, /* default */ "empty array", "A json array of integers.\n"
                            "                              The fee will be equally deducted from the amount of each specified output.\n"
                            "                              Those recipients will receive less coins than you enter in their corresponding amount field.\n"
                            "                              If no outputs are specified here, the sender pays the fee.",
                                {
                                    {"vout_index", RPCArg::Type::NUM, RPCArg::Optional::OMITTED, "The zero-based output index, before a change output is added."},
                                },
                            },
                            {"replaceable", RPCArg::Type::BOOL, /* default */ "wallet default", "Marks this transaction as BIP125 replaceable.\n"
                            "                              Allows this transaction to be replaced by a transaction with higher fees"},
                            {"conf_target", RPCArg::Type::NUM, /* default */ "Fallback to wallet's confirmation target", "Confirmation target (in blocks)"},
                            {"estimate_mode", RPCArg::Type::STR, /* default */ "UNSET", "The fee estimate mode, must be one of:\n"
                            "         \"UNSET\"\n"
                            "         \"ECONOMICAL\"\n"
                            "         \"CONSERVATIVE\""},
                        },
                        "options"},
                    {"bip32derivs", RPCArg::Type::BOOL, /* default */ "false", "If true, includes the BIP 32 derivation paths for public keys if we know them"},
                },
                RPCResult{
                            "{\n"
                            "  \"psbt\": \"value\",        (string)  The resulting raw transaction (base64-encoded string)\n"
                            "  \"fee\":       n,         (numeric) Fee in " + CURRENCY_UNIT + " the resulting transaction pays\n"
                            "  \"changepos\": n          (numeric) The position of the added change output, or -1\n"
                            "}\n"
                                },
                                RPCExamples{
                            "\nCreate a transaction with no inputs\n"
                            + HelpExampleCli("walletcreatefundedpsbt", "\"[{\\\"txid\\\":\\\"myid\\\",\\\"vout\\\":0}]\" \"[{\\\"data\\\":\\\"00010203\\\"}]\"")
                                },
                            }.Check(request);

    RPCTypeCheck(request.params, {
        UniValue::VARR,
        UniValueType(), // ARR or OBJ, checked later
        UniValue::VNUM,
        UniValue::VOBJ,
        UniValue::VBOOL
        }, true
    );

    CAmount fee;
    int change_position;
    bool rbf = pwallet->m_signal_rbf;
    const UniValue &replaceable_arg = request.params[3]["replaceable"];
    if (!replaceable_arg.isNull()) {
        RPCTypeCheckArgument(replaceable_arg, UniValue::VBOOL);
        rbf = replaceable_arg.isTrue();
    }
    CMutableTransaction rawTx = ConstructTransaction(request.params[0], request.params[1], request.params[2], rbf);
    FundTransaction(pwallet, rawTx, fee, change_position, request.params[3]);

    // Make a blank psbt
    PartiallySignedTransaction psbtx(rawTx);

    // Fill transaction with out data but don't sign
    bool bip32derivs = request.params[4].isNull() ? false : request.params[4].get_bool();
    bool complete = true;
    const TransactionError err = FillPSBT(pwallet, psbtx, complete, 1, false, bip32derivs);
    if (err != TransactionError::OK) {
        throw JSONRPCTransactionError(err);
    }

    // Serialize the PSBT
    CDataStream ssTx(SER_NETWORK, PROTOCOL_VERSION);
    ssTx << psbtx;

    UniValue result(UniValue::VOBJ);
    result.pushKV("psbt", EncodeBase64(ssTx.str()));
    result.pushKV("fee", ValueFromAmount(fee));
    result.pushKV("changepos", change_position);
    return result;
}

namespace
{

/**
 * Helper class that keeps track of reserved keys that are used for mining
 * coinbases.  We also keep track of the block hash(es) that have been
 * constructed based on the key, so that we can mark it as keep and get a
 * fresh one when one of those blocks is submitted.
 */
class ReservedKeysForMining
{

private:

  /**
   * The per-wallet data that we store.
   */
  struct PerWallet
  {

    /**
     * The current coinbase script.  This has been taken out of the wallet
     * already (and marked as "keep"), but is reused until a block actually
     * using it is submitted successfully.
     */
    CScript coinbaseScript;

    /** All block hashes (in hex) that are based on the current script.  */
    std::set<std::string> blockHashes;

    explicit PerWallet (const CScript& scr)
      : coinbaseScript(scr)
    {}

    PerWallet (PerWallet&&) = default;

  };

  /**
   * Data for each wallet that we have.  This is keyed by CWallet::GetName,
   * which is not perfect; but it will likely work in most cases, and even
   * when two different wallets are loaded with the same name (after each
   * other), the worst that can happen is that we mine to an address from
   * the other wallet.
   */
  std::map<std::string, PerWallet> data;

  /** Lock for this instance.  */
  mutable CCriticalSection cs;

public:

  ReservedKeysForMining () = default;

  /**
   * Retrieves the key to use for mining at the moment.
   */
  CScript
  GetCoinbaseScript (CWallet* pwallet)
  {
    LOCK (cs);

    const auto mit = data.find (pwallet->GetName ());
    if (mit != data.end ())
      return mit->second.coinbaseScript;

    ReserveDestination rdest(pwallet);
    CTxDestination dest;
    if (!rdest.GetReservedDestination (pwallet->m_default_address_type,
                                       dest, false))
      throw JSONRPCError (RPC_WALLET_KEYPOOL_RAN_OUT,
                          "Error: Keypool ran out,"
                          " please call keypoolrefill first");
    rdest.KeepDestination ();

    const CScript res = GetScriptForDestination (dest);
    data.emplace (pwallet->GetName (), PerWallet (res));
    return res;
  }

  /**
   * Adds the block hash (given as hex string) of a newly constructed block
   * to the set of blocks for the current key.
   */
  void
  AddBlockHash (const CWallet* pwallet, const std::string& hashHex)
  {
    LOCK (cs);

    const auto mit = data.find (pwallet->GetName ());
    assert (mit != data.end ());
    mit->second.blockHashes.insert (hashHex);
  }

  /**
   * Marks a block as submitted, releasing the key for it (if any).
   */
  void
  MarkBlockSubmitted (const CWallet* pwallet, const std::string& hashHex)
  {
    LOCK (cs);

    const auto mit = data.find (pwallet->GetName ());
    if (mit == data.end ())
      return;

    if (mit->second.blockHashes.count (hashHex) > 0)
      data.erase (mit);
  }

};

ReservedKeysForMining g_mining_keys;

} // anonymous namespace

UniValue getauxblock(const JSONRPCRequest& request)
{
    std::shared_ptr<CWallet> const wallet = GetWalletForJSONRPCRequest(request);
    CWallet* const pwallet = wallet.get();

    if (!EnsureWalletIsAvailable(pwallet, request.fHelp)) {
        return NullUniValue;
    }

    /* RPCHelpMan::Check is not applicable here since we have the
       custom check for exactly zero or two arguments.  */
    if (request.fHelp
          || (request.params.size() != 0 && request.params.size() != 2))
        throw std::runtime_error(
            RPCHelpMan{"getauxblock",
                "\nCreates or submits a merge-mined block.\n"
                "\nWithout arguments, creates a new block and returns information\n"
                "required to merge-mine it.  With arguments, submits a solved\n"
                "auxpow for a previously returned block.\n",
                {
                    {"hash", RPCArg::Type::STR_HEX, RPCArg::Optional::OMITTED_NAMED_ARG, "Hash of the block to submit"},
                    {"auxpow", RPCArg::Type::STR_HEX, RPCArg::Optional::OMITTED_NAMED_ARG, "Serialised auxpow found"},
                },
                RPCResults{
                  {"without arguments",
                      "{\n"
                      "  \"hash\"               (string) hash of the created block\n"
                      "  \"chainid\"            (numeric) chain ID for this block\n"
                      "  \"previousblockhash\"  (string) hash of the previous block\n"
                      "  \"coinbasevalue\"      (numeric) value of the block's coinbase\n"
                      "  \"bits\"               (string) compressed target of the block\n"
                      "  \"height\"             (numeric) height of the block\n"
                      "  \"_target\"            (string) target in reversed byte order, deprecated\n"
                      "}\n"
                  },
                  {"with arguments",
                      "xxxxx        (boolean) whether the submitted block was correct\n"
                  },
                },
                RPCExamples{
                    HelpExampleCli("getauxblock", "")
                    + HelpExampleCli("getauxblock", "\"hash\" \"serialised auxpow\"")
                    + HelpExampleRpc("getauxblock", "")
                },
            }.ToString());

    if (pwallet->IsWalletFlagSet(WALLET_FLAG_DISABLE_PRIVATE_KEYS)) {
        throw JSONRPCError(RPC_WALLET_ERROR, "Error: Private keys are disabled for this wallet");
    }

    /* Create a new block */
    if (request.params.size() == 0)
    {
        const CScript coinbaseScript = g_mining_keys.GetCoinbaseScript(pwallet);
        const UniValue res = AuxpowMiner::get().createAuxBlock(coinbaseScript);
        g_mining_keys.AddBlockHash(pwallet, res["hash"].get_str ());
        return res;
    }

    /* Submit a block instead.  */
    assert(request.params.size() == 2);
    const std::string& hash = request.params[0].get_str();

    const bool fAccepted
        = AuxpowMiner::get().submitAuxBlock(hash, request.params[1].get_str());
    if (fAccepted)
        g_mining_keys.MarkBlockSubmitted(pwallet, hash);

    return fAccepted;
}

UniValue abortrescan(const JSONRPCRequest& request); // in rpcdump.cpp
UniValue dumpprivkey(const JSONRPCRequest& request); // in rpcdump.cpp
UniValue importprivkey(const JSONRPCRequest& request);
UniValue importaddress(const JSONRPCRequest& request);
UniValue importpubkey(const JSONRPCRequest& request);
UniValue dumpwallet(const JSONRPCRequest& request);
UniValue importwallet(const JSONRPCRequest& request);
UniValue importprunedfunds(const JSONRPCRequest& request);
UniValue removeprunedfunds(const JSONRPCRequest& request);
UniValue importmulti(const JSONRPCRequest& request);

extern UniValue name_list(const JSONRPCRequest& request); // in rpcnames.cpp
extern UniValue name_new(const JSONRPCRequest& request);
extern UniValue name_firstupdate(const JSONRPCRequest& request);
extern UniValue name_update(const JSONRPCRequest& request);
extern UniValue sendtoname(const JSONRPCRequest& request);

// clang-format off
static const CRPCCommand commands[] =
{ //  category              name                                actor (function)                argNames
    //  --------------------- ------------------------          -----------------------         ----------
    { "rawtransactions",    "fundrawtransaction",               &fundrawtransaction,            {"hexstring","options","iswitness"} },
    { "wallet",             "abandontransaction",               &abandontransaction,            {"txid"} },
    { "wallet",             "abortrescan",                      &abortrescan,                   {} },
    { "wallet",             "addmultisigaddress",               &addmultisigaddress,            {"nrequired","keys","label","address_type"} },
    { "wallet",             "backupwallet",                     &backupwallet,                  {"destination"} },
    { "wallet",             "bumpfee",                          &bumpfee,                       {"txid", "options"} },
    { "wallet",             "createwallet",                     &createwallet,                  {"wallet_name", "disable_private_keys", "blank", "passphrase", "avoid_reuse"} },
    { "wallet",             "dumpprivkey",                      &dumpprivkey,                   {"address"}  },
    { "wallet",             "dumpwallet",                       &dumpwallet,                    {"filename"} },
    { "wallet",             "encryptwallet",                    &encryptwallet,                 {"passphrase"} },
    { "wallet",             "getaddressesbylabel",              &getaddressesbylabel,           {"label"} },
    { "wallet",             "getaddressinfo",                   &getaddressinfo,                {"address"} },
    { "wallet",             "getbalance",                       &getbalance,                    {"dummy","minconf","include_watchonly","avoid_reuse"} },
    { "wallet",             "getnewaddress",                    &getnewaddress,                 {"label","address_type"} },
    { "wallet",             "getrawchangeaddress",              &getrawchangeaddress,           {"address_type"} },
    { "wallet",             "getreceivedbyaddress",             &getreceivedbyaddress,          {"address","minconf"} },
    { "wallet",             "getreceivedbylabel",               &getreceivedbylabel,            {"label","minconf"} },
    { "wallet",             "gettransaction",                   &gettransaction,                {"txid","include_watchonly"} },
    { "wallet",             "getunconfirmedbalance",            &getunconfirmedbalance,         {} },
    { "wallet",             "getbalances",                      &getbalances,                   {} },
    { "wallet",             "getwalletinfo",                    &getwalletinfo,                 {} },
    { "wallet",             "importaddress",                    &importaddress,                 {"address","label","rescan","p2sh"} },
    { "wallet",             "importmulti",                      &importmulti,                   {"requests","options"} },
    { "wallet",             "importprivkey",                    &importprivkey,                 {"privkey","label","rescan"} },
    { "wallet",             "importprunedfunds",                &importprunedfunds,             {"rawtransaction","txoutproof"} },
    { "wallet",             "importpubkey",                     &importpubkey,                  {"pubkey","label","rescan"} },
    { "wallet",             "importwallet",                     &importwallet,                  {"filename"} },
    { "wallet",             "keypoolrefill",                    &keypoolrefill,                 {"newsize"} },
    { "wallet",             "listaddressgroupings",             &listaddressgroupings,          {} },
    { "wallet",             "listlabels",                       &listlabels,                    {"purpose"} },
    { "wallet",             "listlockunspent",                  &listlockunspent,               {} },
    { "wallet",             "listreceivedbyaddress",            &listreceivedbyaddress,         {"minconf","include_empty","include_watchonly","address_filter"} },
    { "wallet",             "listreceivedbylabel",              &listreceivedbylabel,           {"minconf","include_empty","include_watchonly"} },
    { "wallet",             "listsinceblock",                   &listsinceblock,                {"blockhash","target_confirmations","include_watchonly","include_removed"} },
    { "wallet",             "listtransactions",                 &listtransactions,              {"label|dummy","count","skip","include_watchonly"} },
    { "wallet",             "listunspent",                      &listunspent,                   {"minconf","maxconf","addresses","include_unsafe","query_options"} },
    { "wallet",             "listwalletdir",                    &listwalletdir,                 {} },
    { "wallet",             "listwallets",                      &listwallets,                   {} },
    { "wallet",             "loadwallet",                       &loadwallet,                    {"filename"} },
    { "wallet",             "lockunspent",                      &lockunspent,                   {"unlock","transactions"} },
    { "wallet",             "removeprunedfunds",                &removeprunedfunds,             {"txid"} },
    { "wallet",             "rescanblockchain",                 &rescanblockchain,              {"start_height", "stop_height"} },
    { "wallet",             "sendmany",                         &sendmany,                      {"dummy","amounts","minconf","comment","subtractfeefrom","replaceable","conf_target","estimate_mode"} },
    { "wallet",             "sendtoaddress",                    &sendtoaddress,                 {"address","amount","comment","comment_to","subtractfeefromamount","replaceable","conf_target","estimate_mode","avoid_reuse"} },
    { "wallet",             "sethdseed",                        &sethdseed,                     {"newkeypool","seed"} },
    { "wallet",             "setlabel",                         &setlabel,                      {"address","label"} },
    { "wallet",             "settxfee",                         &settxfee,                      {"amount"} },
    { "wallet",             "setwalletflag",                    &setwalletflag,                 {"flag","value"} },
    { "wallet",             "signmessage",                      &signmessage,                   {"address","message"} },
    { "wallet",             "signrawtransactionwithwallet",     &signrawtransactionwithwallet,  {"hexstring","prevtxs","sighashtype"} },
    { "wallet",             "unloadwallet",                     &unloadwallet,                  {"wallet_name"} },
    { "wallet",             "walletcreatefundedpsbt",           &walletcreatefundedpsbt,        {"inputs","outputs","locktime","options","bip32derivs"} },
    { "wallet",             "walletlock",                       &walletlock,                    {} },
    { "wallet",             "walletpassphrase",                 &walletpassphrase,              {"passphrase","timeout"} },
    { "wallet",             "walletpassphrasechange",           &walletpassphrasechange,        {"oldpassphrase","newpassphrase"} },
    { "wallet",             "walletprocesspsbt",                &walletprocesspsbt,             {"psbt","sign","sighashtype","bip32derivs"} },

    /** Auxpow wallet functions */
    { "mining",             "getauxblock",                      &getauxblock,                   {"hash","auxpow"} },

    // Name-related wallet calls.
    { "names",              "name_list",                        &name_list,                     {"name","options"} },
    { "names",              "name_new",                         &name_new,                      {"name","options"} },
    { "names",              "name_firstupdate",                 &name_firstupdate,              {"name","rand","tx","value","options","allow_active"} },
    { "names",              "name_update",                      &name_update,                   {"name","value","options"} },
    { "names",              "sendtoname",                       &sendtoname,                    {"name","amount","comment","comment_to","subtractfeefromamount"} },
};
// clang-format on

void RegisterWalletRPCCommands(interfaces::Chain& chain, std::vector<std::unique_ptr<interfaces::Handler>>& handlers)
{
    for (unsigned int vcidx = 0; vcidx < ARRAYLEN(commands); vcidx++)
        handlers.emplace_back(chain.handleRpc(commands[vcidx]));
}<|MERGE_RESOLUTION|>--- conflicted
+++ resolved
@@ -381,15 +381,9 @@
             "                             to which you're sending the transaction. This is not part of the \n"
             "                             transaction, just kept in your wallet."},
                     {"subtractfeefromamount", RPCArg::Type::BOOL, /* default */ "false", "The fee will be deducted from the amount being sent.\n"
-<<<<<<< HEAD
             "                             The recipient will receive less coins than you enter in the amount field."},
-                    {"replaceable", RPCArg::Type::BOOL, /* default */ "fallback to wallet's default", "Allow this transaction to be replaced by a transaction with higher fees via BIP 125"},
-                    {"conf_target", RPCArg::Type::NUM, /* default */ "fallback to wallet's default", "Confirmation target (in blocks)"},
-=======
-            "                             The recipient will receive less bitcoins than you enter in the amount field."},
                     {"replaceable", RPCArg::Type::BOOL, /* default */ "wallet default", "Allow this transaction to be replaced by a transaction with higher fees via BIP 125"},
                     {"conf_target", RPCArg::Type::NUM, /* default */ "wallet default", "Confirmation target (in blocks)"},
->>>>>>> 9628efd6
                     {"estimate_mode", RPCArg::Type::STR, /* default */ "UNSET", "The fee estimate mode, must be one of:\n"
             "       \"UNSET\"\n"
             "       \"ECONOMICAL\"\n"
@@ -2931,17 +2925,13 @@
         cctl.m_max_depth = nMaxDepth;
         auto locked_chain = pwallet->chain().lock();
         LOCK(pwallet->cs_wallet);
-<<<<<<< HEAD
-        pwallet->AvailableCoins(*locked_chain, vecOutputs, !include_unsafe, &cctl, nMinimumAmount, nMaximumAmount, nMinimumSumAmount, nMaximumCount, nMinDepth, nMaxDepth);
+        pwallet->AvailableCoins(*locked_chain, vecOutputs, !include_unsafe, &cctl, nMinimumAmount, nMaximumAmount, nMinimumSumAmount, nMaximumCount);
 
         /* Retrieve and store "current" expiration depth.  We use that later
            to determine, based on confirmations, whether or not names
            are expired.  */
         expireDepth = Params().GetConsensus()
                         .rules->NameExpirationDepth(::ChainActive().Height());
-=======
-        pwallet->AvailableCoins(*locked_chain, vecOutputs, !include_unsafe, &cctl, nMinimumAmount, nMaximumAmount, nMinimumSumAmount, nMaximumCount);
->>>>>>> 9628efd6
     }
 
     LOCK(pwallet->cs_wallet);
