--- conflicted
+++ resolved
@@ -249,13 +249,8 @@
             "1. \"address\"         (string, required) The namecoin address to be associated with an account.\n"
             "2. \"account\"         (string, required) The account to assign the address to.\n"
             "\nExamples:\n"
-<<<<<<< HEAD
-            + HelpExampleCli("setaccount", "\"N2xHFZ8NWNkGuuXfDxv8iMXdQGMd3tjZfx\" \"tabby\"")
-            + HelpExampleRpc("setaccount", "\"N2xHFZ8NWNkGuuXfDxv8iMXdQGMd3tjZfx\", \"tabby\"")
-=======
-            + HelpExampleCli("setaccount", "\"1D1ZrZNe3JUo7ZycKEYQQiQAWd9y54F4XX\" \"tabby\"")
-            + HelpExampleRpc("setaccount", "\"1D1ZrZNe3JUo7ZycKEYQQiQAWd9y54F4XX\", \"tabby\"")
->>>>>>> f5f33aeb
+            + HelpExampleCli("setaccount", "\"N2xHFZ8NWNkGuuXfDxv8iMXdQGMd3tjZXX\" \"tabby\"")
+            + HelpExampleRpc("setaccount", "\"N2xHFZ8NWNkGuuXfDxv8iMXdQGMd3tjZXX\", \"tabby\"")
         );
 
     LOCK2(cs_main, pwallet->cs_wallet);
@@ -302,13 +297,8 @@
             "\nResult:\n"
             "\"accountname\"        (string) the account address\n"
             "\nExamples:\n"
-<<<<<<< HEAD
-            + HelpExampleCli("getaccount", "\"N2xHFZ8NWNkGuuXfDxv8iMXdQGMd3tjZfx\"")
-            + HelpExampleRpc("getaccount", "\"N2xHFZ8NWNkGuuXfDxv8iMXdQGMd3tjZfx\"")
-=======
-            + HelpExampleCli("getaccount", "\"1D1ZrZNe3JUo7ZycKEYQQiQAWd9y54F4XX\"")
-            + HelpExampleRpc("getaccount", "\"1D1ZrZNe3JUo7ZycKEYQQiQAWd9y54F4XX\"")
->>>>>>> f5f33aeb
+            + HelpExampleCli("getaccount", "\"N2xHFZ8NWNkGuuXfDxv8iMXdQGMd3tjZXX\"")
+            + HelpExampleRpc("getaccount", "\"N2xHFZ8NWNkGuuXfDxv8iMXdQGMd3tjZXX\"")
         );
 
     LOCK2(cs_main, pwallet->cs_wallet);
@@ -366,19 +356,17 @@
 
 static void SendMoney(CWallet * const pwallet, const CTxDestination &address, CAmount nValue, bool fSubtractFeeFromAmount, CWalletTx& wtxNew)
 {
-<<<<<<< HEAD
     // Parse Bitcoin address
     CScript scriptPubKey = GetScriptForDestination(address);
 
-    return SendMoneyToScript(scriptPubKey, NULL, nValue, fSubtractFeeFromAmount, wtxNew);
-}
-
-void SendMoneyToScript(const CScript &scriptPubKey, const CTxIn* withInput, CAmount nValue, bool fSubtractFeeFromAmount, CWalletTx& wtxNew)
-{
-    CAmount curBalance = pwalletMain->GetBalance();
-=======
+    return SendMoneyToScript(pwallet, scriptPubKey, NULL, nValue, fSubtractFeeFromAmount, wtxNew);
+}
+
+void SendMoneyToScript(CWallet* const pwallet, const CScript &scriptPubKey,
+                       const CTxIn* withInput, CAmount nValue,
+                       bool fSubtractFeeFromAmount, CWalletTx& wtxNew)
+{
     CAmount curBalance = pwallet->GetBalance();
->>>>>>> f5f33aeb
 
     // Check amount
     if (nValue <= 0)
@@ -412,11 +400,7 @@
     int nChangePosRet = -1;
     CRecipient recipient = {scriptPubKey, nValue, fSubtractFeeFromAmount};
     vecSend.push_back(recipient);
-<<<<<<< HEAD
-    if (!pwalletMain->CreateTransaction(vecSend, withInput, wtxNew, reservekey, nFeeRequired, nChangePosRet, strError)) {
-=======
-    if (!pwallet->CreateTransaction(vecSend, wtxNew, reservekey, nFeeRequired, nChangePosRet, strError)) {
->>>>>>> f5f33aeb
+    if (!pwallet->CreateTransaction(vecSend, withInput, wtxNew, reservekey, nFeeRequired, nChangePosRet, strError)) {
         if (!fSubtractFeeFromAmount && nValue + nFeeRequired > curBalance)
             strError = strprintf("Error: This transaction requires a transaction fee of at least %s", FormatMoney(nFeeRequired));
         throw JSONRPCError(RPC_WALLET_ERROR, strError);
@@ -565,19 +549,11 @@
             "\nUnlock the wallet for 30 seconds\n"
             + HelpExampleCli("walletpassphrase", "\"mypassphrase\" 30") +
             "\nCreate the signature\n"
-<<<<<<< HEAD
-            + HelpExampleCli("signmessage", "\"N2xHFZ8NWNkGuuXfDxv8iMXdQGMd3tjZfx\" \"my message\"") +
+            + HelpExampleCli("signmessage", "\"N2xHFZ8NWNkGuuXfDxv8iMXdQGMd3tjZXX\" \"my message\"") +
             "\nVerify the signature\n"
-            + HelpExampleCli("verifymessage", "\"N2xHFZ8NWNkGuuXfDxv8iMXdQGMd3tjZfx\" \"signature\" \"my message\"") +
+            + HelpExampleCli("verifymessage", "\"N2xHFZ8NWNkGuuXfDxv8iMXdQGMd3tjZXX\" \"signature\" \"my message\"") +
             "\nAs json rpc\n"
-            + HelpExampleRpc("signmessage", "\"N2xHFZ8NWNkGuuXfDxv8iMXdQGMd3tjZfx\", \"my message\"")
-=======
-            + HelpExampleCli("signmessage", "\"1D1ZrZNe3JUo7ZycKEYQQiQAWd9y54F4XX\" \"my message\"") +
-            "\nVerify the signature\n"
-            + HelpExampleCli("verifymessage", "\"1D1ZrZNe3JUo7ZycKEYQQiQAWd9y54F4XX\" \"signature\" \"my message\"") +
-            "\nAs json rpc\n"
-            + HelpExampleRpc("signmessage", "\"1D1ZrZNe3JUo7ZycKEYQQiQAWd9y54F4XX\", \"my message\"")
->>>>>>> f5f33aeb
+            + HelpExampleRpc("signmessage", "\"N2xHFZ8NWNkGuuXfDxv8iMXdQGMd3tjZXX\", \"my message\"")
         );
 
     LOCK2(cs_main, pwallet->cs_wallet);
@@ -629,23 +605,13 @@
             "amount   (numeric) The total amount in " + CURRENCY_UNIT + " received at this address.\n"
             "\nExamples:\n"
             "\nThe amount from transactions with at least 1 confirmation\n"
-<<<<<<< HEAD
-            + HelpExampleCli("getreceivedbyaddress", "\"N2xHFZ8NWNkGuuXfDxv8iMXdQGMd3tjZfx\"") +
+            + HelpExampleCli("getreceivedbyaddress", "\"N2xHFZ8NWNkGuuXfDxv8iMXdQGMd3tjZXX\"") +
             "\nThe amount including unconfirmed transactions, zero confirmations\n"
-            + HelpExampleCli("getreceivedbyaddress", "\"N2xHFZ8NWNkGuuXfDxv8iMXdQGMd3tjZfx\" 0") +
+            + HelpExampleCli("getreceivedbyaddress", "\"N2xHFZ8NWNkGuuXfDxv8iMXdQGMd3tjZXX\" 0") +
             "\nThe amount with at least 6 confirmation, very safe\n"
-            + HelpExampleCli("getreceivedbyaddress", "\"N2xHFZ8NWNkGuuXfDxv8iMXdQGMd3tjZfx\" 6") +
+            + HelpExampleCli("getreceivedbyaddress", "\"N2xHFZ8NWNkGuuXfDxv8iMXdQGMd3tjZXX\" 6") +
             "\nAs a json rpc call\n"
-            + HelpExampleRpc("getreceivedbyaddress", "\"N2xHFZ8NWNkGuuXfDxv8iMXdQGMd3tjZfx\", 6")
-=======
-            + HelpExampleCli("getreceivedbyaddress", "\"1D1ZrZNe3JUo7ZycKEYQQiQAWd9y54F4XX\"") +
-            "\nThe amount including unconfirmed transactions, zero confirmations\n"
-            + HelpExampleCli("getreceivedbyaddress", "\"1D1ZrZNe3JUo7ZycKEYQQiQAWd9y54F4XX\" 0") +
-            "\nThe amount with at least 6 confirmation, very safe\n"
-            + HelpExampleCli("getreceivedbyaddress", "\"1D1ZrZNe3JUo7ZycKEYQQiQAWd9y54F4XX\" 6") +
-            "\nAs a json rpc call\n"
-            + HelpExampleRpc("getreceivedbyaddress", "\"1D1ZrZNe3JUo7ZycKEYQQiQAWd9y54F4XX\", 6")
->>>>>>> f5f33aeb
+            + HelpExampleRpc("getreceivedbyaddress", "\"N2xHFZ8NWNkGuuXfDxv8iMXdQGMd3tjZXX\", 6")
        );
 
     LOCK2(cs_main, pwallet->cs_wallet);
@@ -1001,23 +967,13 @@
             "                                    the number of addresses.\n"
             "\nExamples:\n"
             "\nSend two amounts to two different addresses:\n"
-<<<<<<< HEAD
-            + HelpExampleCli("sendmany", "\"\" \"{\\\"N2xHFZ8NWNkGuuXfDxv8iMXdQGMd3tjZfx\\\":0.01,\\\"NDLTK7j8CzK5YAbpCdUxC3Gi1bXGDCdV5h\\\":0.02}\"") +
+            + HelpExampleCli("sendmany", "\"\" \"{\\\"N2xHFZ8NWNkGuuXfDxv8iMXdQGMd3tjZXX\\\":0.01,\\\"NDLTK7j8CzK5YAbpCdUxC3Gi1bXGDCdVXX\\\":0.02}\"") +
             "\nSend two amounts to two different addresses setting the confirmation and comment:\n"
-            + HelpExampleCli("sendmany", "\"\" \"{\\\"N2xHFZ8NWNkGuuXfDxv8iMXdQGMd3tjZfx\\\":0.01,\\\"NDLTK7j8CzK5YAbpCdUxC3Gi1bXGDCdV5h\\\":0.02}\" 6 \"testing\"") +
+            + HelpExampleCli("sendmany", "\"\" \"{\\\"N2xHFZ8NWNkGuuXfDxv8iMXdQGMd3tjZXX\\\":0.01,\\\"NDLTK7j8CzK5YAbpCdUxC3Gi1bXGDCdVXX\\\":0.02}\" 6 \"testing\"") +
             "\nSend two amounts to two different addresses, subtract fee from amount:\n"
-            + HelpExampleCli("sendmany", "\"\" \"{\\\"N2xHFZ8NWNkGuuXfDxv8iMXdQGMd3tjZfx\\\":0.01,\\\"NDLTK7j8CzK5YAbpCdUxC3Gi1bXGDCdV5h\\\":0.02}\" 1 \"\" \"[\\\"N2xHFZ8NWNkGuuXfDxv8iMXdQGMd3tjZfx\\\",\\\"NDLTK7j8CzK5YAbpCdUxC3Gi1bXGDCdV5h\\\"]\"") +
+            + HelpExampleCli("sendmany", "\"\" \"{\\\"N2xHFZ8NWNkGuuXfDxv8iMXdQGMd3tjZXX\\\":0.01,\\\"NDLTK7j8CzK5YAbpCdUxC3Gi1bXGDCdVXX\\\":0.02}\" 1 \"\" \"[\\\"N2xHFZ8NWNkGuuXfDxv8iMXdQGMd3tjZXX\\\",\\\"NDLTK7j8CzK5YAbpCdUxC3Gi1bXGDCdVXX\\\"]\"") +
             "\nAs a json rpc call\n"
-            + HelpExampleRpc("sendmany", "\"\", \"{\\\"N2xHFZ8NWNkGuuXfDxv8iMXdQGMd3tjZfx\\\":0.01,\\\"NDLTK7j8CzK5YAbpCdUxC3Gi1bXGDCdV5h\\\":0.02}\", 6, \"testing\"")
-=======
-            + HelpExampleCli("sendmany", "\"\" \"{\\\"1D1ZrZNe3JUo7ZycKEYQQiQAWd9y54F4XX\\\":0.01,\\\"1353tsE8YMTA4EuV7dgUXGjNFf9KpVvKHz\\\":0.02}\"") +
-            "\nSend two amounts to two different addresses setting the confirmation and comment:\n"
-            + HelpExampleCli("sendmany", "\"\" \"{\\\"1D1ZrZNe3JUo7ZycKEYQQiQAWd9y54F4XX\\\":0.01,\\\"1353tsE8YMTA4EuV7dgUXGjNFf9KpVvKHz\\\":0.02}\" 6 \"testing\"") +
-            "\nSend two amounts to two different addresses, subtract fee from amount:\n"
-            + HelpExampleCli("sendmany", "\"\" \"{\\\"1D1ZrZNe3JUo7ZycKEYQQiQAWd9y54F4XX\\\":0.01,\\\"1353tsE8YMTA4EuV7dgUXGjNFf9KpVvKHz\\\":0.02}\" 1 \"\" \"[\\\"1D1ZrZNe3JUo7ZycKEYQQiQAWd9y54F4XX\\\",\\\"1353tsE8YMTA4EuV7dgUXGjNFf9KpVvKHz\\\"]\"") +
-            "\nAs a json rpc call\n"
-            + HelpExampleRpc("sendmany", "\"\", \"{\\\"1D1ZrZNe3JUo7ZycKEYQQiQAWd9y54F4XX\\\":0.01,\\\"1353tsE8YMTA4EuV7dgUXGjNFf9KpVvKHz\\\":0.02}\", 6, \"testing\"")
->>>>>>> f5f33aeb
+            + HelpExampleRpc("sendmany", "\"\", \"{\\\"N2xHFZ8NWNkGuuXfDxv8iMXdQGMd3tjZXX\\\":0.01,\\\"NDLTK7j8CzK5YAbpCdUxC3Gi1bXGDCdVXX\\\":0.02}\", 6, \"testing\"")
         );
 
     LOCK2(cs_main, pwallet->cs_wallet);
@@ -1085,11 +1041,7 @@
     CAmount nFeeRequired = 0;
     int nChangePosRet = -1;
     string strFailReason;
-<<<<<<< HEAD
-    bool fCreated = pwalletMain->CreateTransaction(vecSend, NULL, wtx, keyChange, nFeeRequired, nChangePosRet, strFailReason);
-=======
-    bool fCreated = pwallet->CreateTransaction(vecSend, wtx, keyChange, nFeeRequired, nChangePosRet, strFailReason);
->>>>>>> f5f33aeb
+    bool fCreated = pwallet->CreateTransaction(vecSend, NULL, wtx, keyChange, nFeeRequired, nChangePosRet, strFailReason);
     if (!fCreated)
         throw JSONRPCError(RPC_WALLET_INSUFFICIENT_FUNDS, strFailReason);
     CValidationState state;
@@ -1132,9 +1084,9 @@
 
             "\nExamples:\n"
             "\nAdd a multisig address from 2 addresses\n"
-            + HelpExampleCli("addmultisigaddress", "2 \"[\\\"N2xHFZ8NWNkGuuXfDxv8iMXdQGMd3tjZfx\\\",\\\"NDLTK7j8CzK5YAbpCdUxC3Gi1bXGDCdV5h\\\"]\"") +
+            + HelpExampleCli("addmultisigaddress", "2 \"[\\\"N2xHFZ8NWNkGuuXfDxv8iMXdQGMd3tjZXX\\\",\\\"NDLTK7j8CzK5YAbpCdUxC3Gi1bXGDCdVXX\\\"]\"") +
             "\nAs json rpc call\n"
-            + HelpExampleRpc("addmultisigaddress", "2, \"[\\\"N2xHFZ8NWNkGuuXfDxv8iMXdQGMd3tjZfx\\\",\\\"NDLTK7j8CzK5YAbpCdUxC3Gi1bXGDCdV5h\\\"]\"")
+            + HelpExampleRpc("addmultisigaddress", "2, \"[\\\"N2xHFZ8NWNkGuuXfDxv8iMXdQGMd3tjZXX\\\",\\\"NDLTK7j8CzK5YAbpCdUxC3Gi1bXGDCdVXX\\\"]\"")
         ;
         throw runtime_error(msg);
     }
