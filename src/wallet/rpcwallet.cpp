--- conflicted
+++ resolved
@@ -3586,12 +3586,6 @@
     return response;
 }
 
-<<<<<<< HEAD
-UniValue getauxblock(const JSONRPCRequest& request)
-{
-    CWallet * const pwallet = GetWalletForJSONRPCRequest(request);
-
-=======
 class DescribeWalletAddressVisitor : public boost::static_visitor<UniValue>
 {
 public:
@@ -3704,66 +3698,10 @@
 UniValue getaddressinfo(const JSONRPCRequest& request)
 {
     CWallet * const pwallet = GetWalletForJSONRPCRequest(request);
->>>>>>> 07090c53
-    if (!EnsureWalletIsAvailable(pwallet, request.fHelp)) {
-        return NullUniValue;
-    }
-
-<<<<<<< HEAD
-    if (request.fHelp
-          || (request.params.size() != 0 && request.params.size() != 2))
-        throw std::runtime_error(
-            "getauxblock (hash auxpow)\n"
-            "\nCreate or submit a merge-mined block.\n"
-            "\nWithout arguments, create a new block and return information\n"
-            "required to merge-mine it.  With arguments, submit a solved\n"
-            "auxpow for a previously returned block.\n"
-            "\nArguments:\n"
-            "1. hash      (string, optional) hash of the block to submit\n"
-            "2. auxpow    (string, optional) serialised auxpow found\n"
-            "\nResult (without arguments):\n"
-            "{\n"
-            "  \"hash\"               (string) hash of the created block\n"
-            "  \"chainid\"            (numeric) chain ID for this block\n"
-            "  \"previousblockhash\"  (string) hash of the previous block\n"
-            "  \"coinbasevalue\"      (numeric) value of the block's coinbase\n"
-            "  \"bits\"               (string) compressed target of the block\n"
-            "  \"height\"             (numeric) height of the block\n"
-            "  \"_target\"            (string) target in reversed byte order, deprecated\n"
-            "}\n"
-            "\nResult (with arguments):\n"
-            "xxxxx        (boolean) whether the submitted block was correct\n"
-            "\nExamples:\n"
-            + HelpExampleCli("getauxblock", "")
-            + HelpExampleCli("getauxblock", "\"hash\" \"serialised auxpow\"")
-            + HelpExampleRpc("getauxblock", "")
-            );
-
-    std::shared_ptr<CReserveScript> coinbaseScript;
-    pwallet->GetScriptForMining(coinbaseScript);
-
-    // If the keypool is exhausted, no script is returned at all.  Catch this.
-    if (!coinbaseScript)
-        throw JSONRPCError(RPC_WALLET_KEYPOOL_RAN_OUT, "Error: Keypool ran out, please call keypoolrefill first");
-
-    //throw an error if no script was provided
-    if (!coinbaseScript->reserveScript.size())
-        throw JSONRPCError(RPC_INTERNAL_ERROR, "No coinbase script available (mining requires a wallet)");
-
-    /* Create a new block */
-    if (request.params.size() == 0)
-        return AuxMiningCreateBlock(coinbaseScript->reserveScript);
-
-    /* Submit a block instead.  Note that this need not lock cs_main,
-       since ProcessNewBlock below locks it instead.  */
-    assert(request.params.size() == 2);
-    bool fAccepted = AuxMiningSubmitBlock(request.params[0].get_str(), 
-                                          request.params[1].get_str());
-    if (fAccepted)
-        coinbaseScript->KeepScript();
-
-    return fAccepted;
-=======
+    if (!EnsureWalletIsAvailable(pwallet, request.fHelp)) {
+        return NullUniValue;
+    }
+
     if (request.fHelp || request.params.size() != 1) {
         throw std::runtime_error(
             "getaddressinfo \"address\"\n"
@@ -3849,7 +3787,68 @@
         }
     }
     return ret;
->>>>>>> 07090c53
+}
+
+UniValue getauxblock(const JSONRPCRequest& request)
+{
+    CWallet * const pwallet = GetWalletForJSONRPCRequest(request);
+    if (!EnsureWalletIsAvailable(pwallet, request.fHelp)) {
+        return NullUniValue;
+    }
+
+    if (request.fHelp
+          || (request.params.size() != 0 && request.params.size() != 2))
+        throw std::runtime_error(
+            "getauxblock (hash auxpow)\n"
+            "\nCreate or submit a merge-mined block.\n"
+            "\nWithout arguments, create a new block and return information\n"
+            "required to merge-mine it.  With arguments, submit a solved\n"
+            "auxpow for a previously returned block.\n"
+            "\nArguments:\n"
+            "1. hash      (string, optional) hash of the block to submit\n"
+            "2. auxpow    (string, optional) serialised auxpow found\n"
+            "\nResult (without arguments):\n"
+            "{\n"
+            "  \"hash\"               (string) hash of the created block\n"
+            "  \"chainid\"            (numeric) chain ID for this block\n"
+            "  \"previousblockhash\"  (string) hash of the previous block\n"
+            "  \"coinbasevalue\"      (numeric) value of the block's coinbase\n"
+            "  \"bits\"               (string) compressed target of the block\n"
+            "  \"height\"             (numeric) height of the block\n"
+            "  \"_target\"            (string) target in reversed byte order, deprecated\n"
+            "}\n"
+            "\nResult (with arguments):\n"
+            "xxxxx        (boolean) whether the submitted block was correct\n"
+            "\nExamples:\n"
+            + HelpExampleCli("getauxblock", "")
+            + HelpExampleCli("getauxblock", "\"hash\" \"serialised auxpow\"")
+            + HelpExampleRpc("getauxblock", "")
+            );
+
+    std::shared_ptr<CReserveScript> coinbaseScript;
+    pwallet->GetScriptForMining(coinbaseScript);
+
+    // If the keypool is exhausted, no script is returned at all.  Catch this.
+    if (!coinbaseScript)
+        throw JSONRPCError(RPC_WALLET_KEYPOOL_RAN_OUT, "Error: Keypool ran out, please call keypoolrefill first");
+
+    //throw an error if no script was provided
+    if (!coinbaseScript->reserveScript.size())
+        throw JSONRPCError(RPC_INTERNAL_ERROR, "No coinbase script available (mining requires a wallet)");
+
+    /* Create a new block */
+    if (request.params.size() == 0)
+        return AuxMiningCreateBlock(coinbaseScript->reserveScript);
+
+    /* Submit a block instead.  Note that this need not lock cs_main,
+       since ProcessNewBlock below locks it instead.  */
+    assert(request.params.size() == 2);
+    bool fAccepted = AuxMiningSubmitBlock(request.params[0].get_str(), 
+                                          request.params[1].get_str());
+    if (fAccepted)
+        coinbaseScript->KeepScript();
+
+    return fAccepted;
 }
 
 extern UniValue abortrescan(const JSONRPCRequest& request); // in rpcdump.cpp
@@ -3865,64 +3864,6 @@
 extern UniValue rescanblockchain(const JSONRPCRequest& request);
 
 static const CRPCCommand commands[] =
-<<<<<<< HEAD
-{ //  category              name                        actor (function)           argNames
-    //  --------------------- ------------------------    -----------------------  ----------
-    { "rawtransactions",    "fundrawtransaction",       &fundrawtransaction,       {"hexstring","options","iswitness"} },
-    { "hidden",             "resendwallettransactions", &resendwallettransactions, {} },
-    { "wallet",             "abandontransaction",       &abandontransaction,       {"txid"} },
-    { "wallet",             "abortrescan",              &abortrescan,              {} },
-    { "wallet",             "addmultisigaddress",       &addmultisigaddress,       {"nrequired","keys","account","address_type"} },
-    { "hidden",             "addwitnessaddress",        &addwitnessaddress,        {"address","p2sh"} },
-    { "wallet",             "backupwallet",             &backupwallet,             {"destination"} },
-    { "wallet",             "bumpfee",                  &bumpfee,                  {"txid", "options"} },
-    { "wallet",             "dumpprivkey",              &dumpprivkey,              {"address"}  },
-    { "wallet",             "dumpwallet",               &dumpwallet,               {"filename"} },
-    { "wallet",             "encryptwallet",            &encryptwallet,            {"passphrase"} },
-    { "wallet",             "getaccountaddress",        &getaccountaddress,        {"account"} },
-    { "wallet",             "getaccount",               &getaccount,               {"address"} },
-    { "wallet",             "getaddressesbyaccount",    &getaddressesbyaccount,    {"account"} },
-    { "wallet",             "getbalance",               &getbalance,               {"account","minconf","include_watchonly"} },
-    { "wallet",             "getnewaddress",            &getnewaddress,            {"account","address_type"} },
-    { "wallet",             "getrawchangeaddress",      &getrawchangeaddress,      {"address_type"} },
-    { "wallet",             "getreceivedbyaccount",     &getreceivedbyaccount,     {"account","minconf"} },
-    { "wallet",             "getreceivedbyaddress",     &getreceivedbyaddress,     {"address","minconf"} },
-    { "wallet",             "gettransaction",           &gettransaction,           {"txid","include_watchonly"} },
-    { "wallet",             "getunconfirmedbalance",    &getunconfirmedbalance,    {} },
-    { "wallet",             "getwalletinfo",            &getwalletinfo,            {} },
-    { "wallet",             "importmulti",              &importmulti,              {"requests","options"} },
-    { "wallet",             "importprivkey",            &importprivkey,            {"privkey","label","rescan"} },
-    { "wallet",             "importwallet",             &importwallet,             {"filename"} },
-    { "wallet",             "importaddress",            &importaddress,            {"address","label","rescan","p2sh"} },
-    { "wallet",             "importprunedfunds",        &importprunedfunds,        {"rawtransaction","txoutproof"} },
-    { "wallet",             "importpubkey",             &importpubkey,             {"pubkey","label","rescan"} },
-    { "wallet",             "keypoolrefill",            &keypoolrefill,            {"newsize"} },
-    { "wallet",             "listaccounts",             &listaccounts,             {"minconf","include_watchonly"} },
-    { "wallet",             "listaddressgroupings",     &listaddressgroupings,     {} },
-    { "wallet",             "listlockunspent",          &listlockunspent,          {} },
-    { "wallet",             "listreceivedbyaccount",    &listreceivedbyaccount,    {"minconf","include_empty","include_watchonly"} },
-    { "wallet",             "listreceivedbyaddress",    &listreceivedbyaddress,    {"minconf","include_empty","include_watchonly"} },
-    { "wallet",             "listsinceblock",           &listsinceblock,           {"blockhash","target_confirmations","include_watchonly","include_removed"} },
-    { "wallet",             "listtransactions",         &listtransactions,         {"account","count","skip","include_watchonly"} },
-    { "wallet",             "listunspent",              &listunspent,              {"minconf","maxconf","addresses","include_unsafe","query_options"} },
-    { "wallet",             "listwallets",              &listwallets,              {} },
-    { "wallet",             "lockunspent",              &lockunspent,              {"unlock","transactions"} },
-    { "wallet",             "move",                     &movecmd,                  {"fromaccount","toaccount","amount","minconf","comment"} },
-    { "wallet",             "sendfrom",                 &sendfrom,                 {"fromaccount","toaddress","amount","minconf","comment","comment_to"} },
-    { "wallet",             "sendmany",                 &sendmany,                 {"fromaccount","amounts","minconf","comment","subtractfeefrom","replaceable","conf_target","estimate_mode"} },
-    { "wallet",             "sendtoaddress",            &sendtoaddress,            {"address","amount","comment","comment_to","subtractfeefromamount","replaceable","conf_target","estimate_mode"} },
-    { "wallet",             "setaccount",               &setaccount,               {"address","account"} },
-    { "wallet",             "settxfee",                 &settxfee,                 {"amount"} },
-    { "wallet",             "signmessage",              &signmessage,              {"address","message"} },
-    { "wallet",             "walletlock",               &walletlock,               {} },
-    { "wallet",             "walletpassphrasechange",   &walletpassphrasechange,   {"oldpassphrase","newpassphrase"} },
-    { "wallet",             "walletpassphrase",         &walletpassphrase,         {"passphrase","timeout"} },
-    { "wallet",             "removeprunedfunds",        &removeprunedfunds,        {"txid"} },
-    { "wallet",             "rescanblockchain",         &rescanblockchain,         {"start_height", "stop_height"} },
-
-    { "generating",         "generate",                 &generate,                 {"nblocks","maxtries"} },
-    { "mining",             "getauxblock",              &getauxblock,              {"hash", "auxpow"} },
-=======
 { //  category              name                                actor (function)                argNames
     //  --------------------- ------------------------          -----------------------         ----------
     { "rawtransactions",    "fundrawtransaction",               &fundrawtransaction,            {"hexstring","options","iswitness"} },
@@ -3980,7 +3921,7 @@
     { "wallet",             "rescanblockchain",                 &rescanblockchain,              {"start_height", "stop_height"} },
 
     { "generating",         "generate",                         &generate,                      {"nblocks","maxtries"} },
->>>>>>> 07090c53
+    { "mining",             "getauxblock",                      &getauxblock,                   {"hash", "auxpow"} },
 };
 
 void RegisterWalletRPCCommands(CRPCTable &t)
