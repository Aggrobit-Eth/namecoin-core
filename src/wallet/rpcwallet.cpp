--- conflicted
+++ resolved
@@ -4504,17 +4504,14 @@
 UniValue removeprunedfunds(const JSONRPCRequest& request);
 UniValue importmulti(const JSONRPCRequest& request);
 
-<<<<<<< HEAD
 extern UniValue name_list(const JSONRPCRequest& request); // in rpcnames.cpp
 extern UniValue name_new(const JSONRPCRequest& request);
 extern UniValue name_firstupdate(const JSONRPCRequest& request);
 extern UniValue name_update(const JSONRPCRequest& request);
 extern UniValue sendtoname(const JSONRPCRequest& request);
 
-=======
 void RegisterWalletRPCCommands(interfaces::Chain& chain, std::vector<std::unique_ptr<interfaces::Handler>>& handlers)
 {
->>>>>>> a12801a4
 // clang-format off
 static const CRPCCommand commands[] =
 { //  category              name                                actor (function)                argNames
