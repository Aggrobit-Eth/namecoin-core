--- conflicted
+++ resolved
@@ -250,11 +250,7 @@
       : CBaseMerkleTx(arg)
     {}
 
-<<<<<<< HEAD
-    void SetMerkleBranch(const CBlockIndex* pindex, int posInBlock);
-=======
     void SetMerkleBranch(const uint256& block_hash, int posInBlock);
->>>>>>> 2fbf6a57
 
     /**
      * Return depth of transaction in blockchain:
