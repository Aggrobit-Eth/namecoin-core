--- conflicted
+++ resolved
@@ -716,12 +716,8 @@
     void MarkDirty();
     bool AddToWallet(const CWalletTx& wtxIn, bool fFlushOnClose=true);
     bool LoadToWallet(const CWalletTx& wtxIn);
-<<<<<<< HEAD
-    void SyncTransaction(const CTransaction& tx, const CBlockIndex *pindex, int posInBlock);
-    void NameConflict(const CTransaction& tx, const uint256& hashBlock);
-=======
     void SyncTransaction(const CTransaction& tx, const CBlockIndex *pindex, int posInBlock) override;
->>>>>>> b2844c56
+    void NameConflict(const CTransaction& tx, const uint256& hashBlock) override;
     bool AddToWalletIfInvolvingMe(const CTransaction& tx, const CBlockIndex* pIndex, int posInBlock, bool fUpdate);
     int ScanForWalletTransactions(CBlockIndex* pindexStart, bool fUpdate = false);
     void ReacceptWalletTransactions();
