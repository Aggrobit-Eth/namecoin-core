--- conflicted
+++ resolved
@@ -169,9 +169,6 @@
     CAmount nAmount;
     bool fSubtractFeeFromAmount;
 };
-
-typedef std::map<std::string, std::string> mapValue_t;
-
 
 static inline void ReadOrderPos(int64_t& nOrderPos, mapValue_t& mapValue)
 {
@@ -918,13 +915,9 @@
      * selected by SelectCoins(); Also create the change output, when needed
      * @note passing nChangePosInOut as -1 will result in setting a random position
      */
-<<<<<<< HEAD
     bool CreateTransaction(const std::vector<CRecipient>& vecSend,
                            const CTxIn* withInput,
-                           CWalletTx& wtxNew, CReserveKey& reservekey, CAmount& nFeeRet, int& nChangePosInOut,
-=======
-    bool CreateTransaction(const std::vector<CRecipient>& vecSend, CTransactionRef& tx, CReserveKey& reservekey, CAmount& nFeeRet, int& nChangePosInOut,
->>>>>>> 6cc33baa
+                           CTransactionRef& tx, CReserveKey& reservekey, CAmount& nFeeRet, int& nChangePosInOut,
                            std::string& strFailReason, const CCoinControl& coin_control, bool sign = true);
     bool CommitTransaction(CTransactionRef tx, mapValue_t mapValue, std::vector<std::pair<std::string, std::string>> orderForm, std::string fromAccount, CReserveKey& reservekey, CConnman* connman, CValidationState& state);
 
