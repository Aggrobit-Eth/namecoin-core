--- conflicted
+++ resolved
@@ -2567,11 +2567,7 @@
     LOCK(cs_wallet);
 
     CTransactionRef tx_new;
-<<<<<<< HEAD
-    if (!CreateTransaction(*locked_chain, vecSend, nullptr, tx_new, nFeeRet, nChangePosInOut, strFailReason, coinControl, false)) {
-=======
-    if (!CreateTransaction(vecSend, tx_new, nFeeRet, nChangePosInOut, strFailReason, coinControl, false)) {
->>>>>>> 0763024b
+    if (!CreateTransaction(vecSend, nullptr, tx_new, nFeeRet, nChangePosInOut, strFailReason, coinControl, false)) {
         return false;
     }
 
@@ -2716,14 +2712,9 @@
     return m_default_address_type;
 }
 
-<<<<<<< HEAD
-bool CWallet::CreateTransaction(interfaces::Chain::Lock& locked_chain, const std::vector<CRecipient>& vecSend,
+bool CWallet::CreateTransaction(const std::vector<CRecipient>& vecSend,
                                 const CTxIn* withInput,
-                                CTransactionRef& tx, CAmount& nFeeRet,
-                         int& nChangePosInOut, std::string& strFailReason, const CCoinControl& coin_control, bool sign)
-=======
-bool CWallet::CreateTransaction(const std::vector<CRecipient>& vecSend, CTransactionRef& tx, CAmount& nFeeRet, int& nChangePosInOut, std::string& strFailReason, const CCoinControl& coin_control, bool sign)
->>>>>>> 0763024b
+                                CTransactionRef& tx, CAmount& nFeeRet, int& nChangePosInOut, std::string& strFailReason, const CCoinControl& coin_control, bool sign)
 {
     /* Initialise nFeeRet here so that SendMoney doesn't see an uninitialised
        value in case we error out earlier.  */
