// Copyright (c) 2009-2010 Satoshi Nakamoto
// Copyright (c) 2009-2019 The Bitcoin Core developers
// Distributed under the MIT software license, see the accompanying
// file COPYING or http://www.opensource.org/licenses/mit-license.php.

#include <wallet/wallet.h>

#include <chain.h>
#include <consensus/consensus.h>
#include <consensus/validation.h>
#include <fs.h>
#include <interfaces/chain.h>
#include <interfaces/wallet.h>
#include <key.h>
#include <key_io.h>
#include <names/encoding.h>
#include <policy/fees.h>
#include <policy/policy.h>
#include <primitives/block.h>
#include <primitives/transaction.h>
#include <script/descriptor.h>
#include <script/names.h>
#include <script/script.h>
#include <script/signingprovider.h>
#include <util/bip32.h>
#include <util/error.h>
#include <util/fees.h>
#include <util/moneystr.h>
#include <util/rbf.h>
#include <util/translation.h>
#include <util/validation.h>
#include <wallet/coincontrol.h>
#include <wallet/fees.h>

#include <algorithm>
#include <assert.h>

#include <boost/algorithm/string/replace.hpp>

const std::map<uint64_t,std::string> WALLET_FLAG_CAVEATS{
    {WALLET_FLAG_AVOID_REUSE,
        "You need to rescan the blockchain in order to correctly mark used "
        "destinations in the past. Until this is done, some destinations may "
        "be considered unused, even if the opposite is the case."
    },
};

static const size_t OUTPUT_GROUP_MAX_ENTRIES = 10;

static CCriticalSection cs_wallets;
static std::vector<std::shared_ptr<CWallet>> vpwallets GUARDED_BY(cs_wallets);

bool AddWallet(const std::shared_ptr<CWallet>& wallet)
{
    LOCK(cs_wallets);
    assert(wallet);
    std::vector<std::shared_ptr<CWallet>>::const_iterator i = std::find(vpwallets.begin(), vpwallets.end(), wallet);
    if (i != vpwallets.end()) return false;
    vpwallets.push_back(wallet);
    return true;
}

bool RemoveWallet(const std::shared_ptr<CWallet>& wallet)
{
    LOCK(cs_wallets);
    assert(wallet);
    std::vector<std::shared_ptr<CWallet>>::iterator i = std::find(vpwallets.begin(), vpwallets.end(), wallet);
    if (i == vpwallets.end()) return false;
    vpwallets.erase(i);
    return true;
}

bool HasWallets()
{
    LOCK(cs_wallets);
    return !vpwallets.empty();
}

std::vector<std::shared_ptr<CWallet>> GetWallets()
{
    LOCK(cs_wallets);
    return vpwallets;
}

std::shared_ptr<CWallet> GetWallet(const std::string& name)
{
    LOCK(cs_wallets);
    for (const std::shared_ptr<CWallet>& wallet : vpwallets) {
        if (wallet->GetName() == name) return wallet;
    }
    return nullptr;
}

static Mutex g_wallet_release_mutex;
static std::condition_variable g_wallet_release_cv;
static std::set<std::string> g_unloading_wallet_set;

// Custom deleter for shared_ptr<CWallet>.
static void ReleaseWallet(CWallet* wallet)
{
    // Unregister and delete the wallet right after BlockUntilSyncedToCurrentChain
    // so that it's in sync with the current chainstate.
    const std::string name = wallet->GetName();
    wallet->WalletLogPrintf("Releasing wallet\n");
    wallet->BlockUntilSyncedToCurrentChain();
    wallet->Flush();
    wallet->m_chain_notifications_handler.reset();
    delete wallet;
    // Wallet is now released, notify UnloadWallet, if any.
    {
        LOCK(g_wallet_release_mutex);
        if (g_unloading_wallet_set.erase(name) == 0) {
            // UnloadWallet was not called for this wallet, all done.
            return;
        }
    }
    g_wallet_release_cv.notify_all();
}

void UnloadWallet(std::shared_ptr<CWallet>&& wallet)
{
    // Mark wallet for unloading.
    const std::string name = wallet->GetName();
    {
        LOCK(g_wallet_release_mutex);
        auto it = g_unloading_wallet_set.insert(name);
        assert(it.second);
    }
    // The wallet can be in use so it's not possible to explicitly unload here.
    // Notify the unload intent so that all remaining shared pointers are
    // released.
    wallet->NotifyUnload();
    // Time to ditch our shared_ptr and wait for ReleaseWallet call.
    wallet.reset();
    {
        WAIT_LOCK(g_wallet_release_mutex, lock);
        while (g_unloading_wallet_set.count(name) == 1) {
            g_wallet_release_cv.wait(lock);
        }
    }
}

std::shared_ptr<CWallet> LoadWallet(interfaces::Chain& chain, const WalletLocation& location, std::string& error, std::vector<std::string>& warnings)
{
    if (!CWallet::Verify(chain, location, false, error, warnings)) {
        error = "Wallet file verification failed: " + error;
        return nullptr;
    }

    std::shared_ptr<CWallet> wallet = CWallet::CreateWalletFromFile(chain, location, error, warnings);
    if (!wallet) {
        error = "Wallet loading failed: " + error;
        return nullptr;
    }
    AddWallet(wallet);
    wallet->postInitProcess();
    return wallet;
}

std::shared_ptr<CWallet> LoadWallet(interfaces::Chain& chain, const std::string& name, std::string& error, std::vector<std::string>& warnings)
{
    return LoadWallet(chain, WalletLocation(name), error, warnings);
}

WalletCreationStatus CreateWallet(interfaces::Chain& chain, const SecureString& passphrase, uint64_t wallet_creation_flags, const std::string& name, std::string& error, std::vector<std::string>& warnings, std::shared_ptr<CWallet>& result)
{
    // Indicate that the wallet is actually supposed to be blank and not just blank to make it encrypted
    bool create_blank = (wallet_creation_flags & WALLET_FLAG_BLANK_WALLET);

    // Born encrypted wallets need to be created blank first.
    if (!passphrase.empty()) {
        wallet_creation_flags |= WALLET_FLAG_BLANK_WALLET;
    }

    // Check the wallet file location
    WalletLocation location(name);
    if (location.Exists()) {
        error = "Wallet " + location.GetName() + " already exists.";
        return WalletCreationStatus::CREATION_FAILED;
    }

    // Wallet::Verify will check if we're trying to create a wallet with a duplicate name.
    if (!CWallet::Verify(chain, location, false, error, warnings)) {
        error = "Wallet file verification failed: " + error;
        return WalletCreationStatus::CREATION_FAILED;
    }

    // Do not allow a passphrase when private keys are disabled
    if (!passphrase.empty() && (wallet_creation_flags & WALLET_FLAG_DISABLE_PRIVATE_KEYS)) {
        error = "Passphrase provided but private keys are disabled. A passphrase is only used to encrypt private keys, so cannot be used for wallets with private keys disabled.";
        return WalletCreationStatus::CREATION_FAILED;
    }

    // Make the wallet
    std::shared_ptr<CWallet> wallet = CWallet::CreateWalletFromFile(chain, location, error, warnings, wallet_creation_flags);
    if (!wallet) {
        error = "Wallet creation failed: " + error;
        return WalletCreationStatus::CREATION_FAILED;
    }

    // Encrypt the wallet
    if (!passphrase.empty() && !(wallet_creation_flags & WALLET_FLAG_DISABLE_PRIVATE_KEYS)) {
        if (!wallet->EncryptWallet(passphrase)) {
            error = "Error: Wallet created but failed to encrypt.";
            return WalletCreationStatus::ENCRYPTION_FAILED;
        }
        if (!create_blank) {
            // Unlock the wallet
            if (!wallet->Unlock(passphrase)) {
                error = "Error: Wallet was encrypted but could not be unlocked";
                return WalletCreationStatus::ENCRYPTION_FAILED;
            }

            // Set a seed for the wallet
            {
                if (auto spk_man = wallet->m_spk_man.get()) {
                    if (!spk_man->SetupGeneration()) {
                        error = "Unable to generate initial keys";
                        return WalletCreationStatus::CREATION_FAILED;
                    }
                }
            }

            // Relock the wallet
            wallet->Lock();
        }
    }
    AddWallet(wallet);
    wallet->postInitProcess();
    result = wallet;
    return WalletCreationStatus::SUCCESS;
}

const uint256 CWalletTx::ABANDON_HASH(uint256S("0000000000000000000000000000000000000000000000000000000000000001"));

/** @defgroup mapWallet
 *
 * @{
 */

std::string COutput::ToString() const
{
    return strprintf("COutput(%s, %d, %d) [%s]", tx->GetHash().ToString(), i, nDepth, FormatMoney(tx->tx->vout[i].nValue));
}

const CWalletTx* CWallet::GetWalletTx(const uint256& hash) const
{
    LOCK(cs_wallet);
    std::map<uint256, CWalletTx>::const_iterator it = mapWallet.find(hash);
    if (it == mapWallet.end())
        return nullptr;
    return &(it->second);
}

void CWallet::UpgradeKeyMetadata()
{
    if (IsLocked() || IsWalletFlagSet(WALLET_FLAG_KEY_ORIGIN_METADATA)) {
        return;
    }

    if (m_spk_man) {
        AssertLockHeld(m_spk_man->cs_wallet);
        m_spk_man->UpgradeKeyMetadata();
    }
    SetWalletFlag(WALLET_FLAG_KEY_ORIGIN_METADATA);
}

bool CWallet::Unlock(const SecureString& strWalletPassphrase, bool accept_no_keys)
{
    CCrypter crypter;
    CKeyingMaterial _vMasterKey;

    {
        LOCK(cs_wallet);
        for (const MasterKeyMap::value_type& pMasterKey : mapMasterKeys)
        {
            if(!crypter.SetKeyFromPassphrase(strWalletPassphrase, pMasterKey.second.vchSalt, pMasterKey.second.nDeriveIterations, pMasterKey.second.nDerivationMethod))
                return false;
            if (!crypter.Decrypt(pMasterKey.second.vchCryptedKey, _vMasterKey))
                continue; // try another master key
            if (Unlock(_vMasterKey, accept_no_keys)) {
                // Now that we've unlocked, upgrade the key metadata
                UpgradeKeyMetadata();
                return true;
            }
        }
    }
    return false;
}

bool CWallet::ChangeWalletPassphrase(const SecureString& strOldWalletPassphrase, const SecureString& strNewWalletPassphrase)
{
    bool fWasLocked = IsLocked();

    {
        LOCK(cs_wallet);
        Lock();

        CCrypter crypter;
        CKeyingMaterial _vMasterKey;
        for (MasterKeyMap::value_type& pMasterKey : mapMasterKeys)
        {
            if(!crypter.SetKeyFromPassphrase(strOldWalletPassphrase, pMasterKey.second.vchSalt, pMasterKey.second.nDeriveIterations, pMasterKey.second.nDerivationMethod))
                return false;
            if (!crypter.Decrypt(pMasterKey.second.vchCryptedKey, _vMasterKey))
                return false;
            if (Unlock(_vMasterKey))
            {
                int64_t nStartTime = GetTimeMillis();
                crypter.SetKeyFromPassphrase(strNewWalletPassphrase, pMasterKey.second.vchSalt, pMasterKey.second.nDeriveIterations, pMasterKey.second.nDerivationMethod);
                pMasterKey.second.nDeriveIterations = static_cast<unsigned int>(pMasterKey.second.nDeriveIterations * (100 / ((double)(GetTimeMillis() - nStartTime))));

                nStartTime = GetTimeMillis();
                crypter.SetKeyFromPassphrase(strNewWalletPassphrase, pMasterKey.second.vchSalt, pMasterKey.second.nDeriveIterations, pMasterKey.second.nDerivationMethod);
                pMasterKey.second.nDeriveIterations = (pMasterKey.second.nDeriveIterations + static_cast<unsigned int>(pMasterKey.second.nDeriveIterations * 100 / ((double)(GetTimeMillis() - nStartTime)))) / 2;

                if (pMasterKey.second.nDeriveIterations < 25000)
                    pMasterKey.second.nDeriveIterations = 25000;

                WalletLogPrintf("Wallet passphrase changed to an nDeriveIterations of %i\n", pMasterKey.second.nDeriveIterations);

                if (!crypter.SetKeyFromPassphrase(strNewWalletPassphrase, pMasterKey.second.vchSalt, pMasterKey.second.nDeriveIterations, pMasterKey.second.nDerivationMethod))
                    return false;
                if (!crypter.Encrypt(_vMasterKey, pMasterKey.second.vchCryptedKey))
                    return false;
                WalletBatch(*database).WriteMasterKey(pMasterKey.first, pMasterKey.second);
                if (fWasLocked)
                    Lock();
                return true;
            }
        }
    }

    return false;
}

void CWallet::ChainStateFlushed(const CBlockLocator& loc)
{
    WalletBatch batch(*database);
    batch.WriteBestBlock(loc);
}

void CWallet::SetMinVersion(enum WalletFeature nVersion, WalletBatch* batch_in, bool fExplicit)
{
    LOCK(cs_wallet);
    if (nWalletVersion >= nVersion)
        return;

    // when doing an explicit upgrade, if we pass the max version permitted, upgrade all the way
    if (fExplicit && nVersion > nWalletMaxVersion)
            nVersion = FEATURE_LATEST;

    nWalletVersion = nVersion;

    if (nVersion > nWalletMaxVersion)
        nWalletMaxVersion = nVersion;

    {
        WalletBatch* batch = batch_in ? batch_in : new WalletBatch(*database);
        if (nWalletVersion > 40000)
            batch->WriteMinVersion(nWalletVersion);
        if (!batch_in)
            delete batch;
    }
}

bool CWallet::SetMaxVersion(int nVersion)
{
    LOCK(cs_wallet);
    // cannot downgrade below current version
    if (nWalletVersion > nVersion)
        return false;

    nWalletMaxVersion = nVersion;

    return true;
}

std::set<uint256> CWallet::GetConflicts(const uint256& txid) const
{
    std::set<uint256> result;
    AssertLockHeld(cs_wallet);

    std::map<uint256, CWalletTx>::const_iterator it = mapWallet.find(txid);
    if (it == mapWallet.end())
        return result;
    const CWalletTx& wtx = it->second;

    std::pair<TxSpends::const_iterator, TxSpends::const_iterator> range;

    for (const CTxIn& txin : wtx.tx->vin)
    {
        if (mapTxSpends.count(txin.prevout) <= 1)
            continue;  // No conflict if zero or one spends
        range = mapTxSpends.equal_range(txin.prevout);
        for (TxSpends::const_iterator _it = range.first; _it != range.second; ++_it)
            result.insert(_it->second);
    }
    return result;
}

bool CWallet::HasWalletSpend(const uint256& txid) const
{
    AssertLockHeld(cs_wallet);
    auto iter = mapTxSpends.lower_bound(COutPoint(txid, 0));
    return (iter != mapTxSpends.end() && iter->first.hash == txid);
}

void CWallet::Flush(bool shutdown)
{
    database->Flush(shutdown);
}

void CWallet::SyncMetaData(std::pair<TxSpends::iterator, TxSpends::iterator> range)
{
    // We want all the wallet transactions in range to have the same metadata as
    // the oldest (smallest nOrderPos).
    // So: find smallest nOrderPos:

    int nMinOrderPos = std::numeric_limits<int>::max();
    const CWalletTx* copyFrom = nullptr;
    for (TxSpends::iterator it = range.first; it != range.second; ++it) {
        const CWalletTx* wtx = &mapWallet.at(it->second);
        if (wtx->nOrderPos < nMinOrderPos) {
            nMinOrderPos = wtx->nOrderPos;
            copyFrom = wtx;
        }
    }

    if (!copyFrom) {
        return;
    }

    // Now copy data from copyFrom to rest:
    for (TxSpends::iterator it = range.first; it != range.second; ++it)
    {
        const uint256& hash = it->second;
        CWalletTx* copyTo = &mapWallet.at(hash);
        if (copyFrom == copyTo) continue;
        assert(copyFrom && "Oldest wallet transaction in range assumed to have been found.");
        if (!copyFrom->IsEquivalentTo(*copyTo)) continue;
        copyTo->mapValue = copyFrom->mapValue;
        copyTo->vOrderForm = copyFrom->vOrderForm;
        // fTimeReceivedIsTxTime not copied on purpose
        // nTimeReceived not copied on purpose
        copyTo->nTimeSmart = copyFrom->nTimeSmart;
        copyTo->fFromMe = copyFrom->fFromMe;
        // nOrderPos not copied on purpose
        // cached members not copied on purpose
    }
}

/**
 * Outpoint is spent if any non-conflicted transaction
 * spends it:
 */
bool CWallet::IsSpent(const uint256& hash, unsigned int n) const
{
    const COutPoint outpoint(hash, n);
    std::pair<TxSpends::const_iterator, TxSpends::const_iterator> range;
    range = mapTxSpends.equal_range(outpoint);

    for (TxSpends::const_iterator it = range.first; it != range.second; ++it)
    {
        const uint256& wtxid = it->second;
        std::map<uint256, CWalletTx>::const_iterator mit = mapWallet.find(wtxid);
        if (mit != mapWallet.end()) {
            int depth = mit->second.GetDepthInMainChain();
            if (depth > 0  || (depth == 0 && !mit->second.isAbandoned()))
                return true; // Spent
        }
    }
    return false;
}

void CWallet::AddToSpends(const COutPoint& outpoint, const uint256& wtxid)
{
    mapTxSpends.insert(std::make_pair(outpoint, wtxid));

    setLockedCoins.erase(outpoint);

    std::pair<TxSpends::iterator, TxSpends::iterator> range;
    range = mapTxSpends.equal_range(outpoint);
    SyncMetaData(range);
}


void CWallet::AddToSpends(const uint256& wtxid)
{
    auto it = mapWallet.find(wtxid);
    assert(it != mapWallet.end());
    CWalletTx& thisTx = it->second;
    if (thisTx.IsCoinBase()) // Coinbases don't spend anything!
        return;

    for (const CTxIn& txin : thisTx.tx->vin)
        AddToSpends(txin.prevout, wtxid);
}

bool CWallet::EncryptWallet(const SecureString& strWalletPassphrase)
{
    if (IsCrypted())
        return false;

    CKeyingMaterial _vMasterKey;

    _vMasterKey.resize(WALLET_CRYPTO_KEY_SIZE);
    GetStrongRandBytes(&_vMasterKey[0], WALLET_CRYPTO_KEY_SIZE);

    CMasterKey kMasterKey;

    kMasterKey.vchSalt.resize(WALLET_CRYPTO_SALT_SIZE);
    GetStrongRandBytes(&kMasterKey.vchSalt[0], WALLET_CRYPTO_SALT_SIZE);

    CCrypter crypter;
    int64_t nStartTime = GetTimeMillis();
    crypter.SetKeyFromPassphrase(strWalletPassphrase, kMasterKey.vchSalt, 25000, kMasterKey.nDerivationMethod);
    kMasterKey.nDeriveIterations = static_cast<unsigned int>(2500000 / ((double)(GetTimeMillis() - nStartTime)));

    nStartTime = GetTimeMillis();
    crypter.SetKeyFromPassphrase(strWalletPassphrase, kMasterKey.vchSalt, kMasterKey.nDeriveIterations, kMasterKey.nDerivationMethod);
    kMasterKey.nDeriveIterations = (kMasterKey.nDeriveIterations + static_cast<unsigned int>(kMasterKey.nDeriveIterations * 100 / ((double)(GetTimeMillis() - nStartTime)))) / 2;

    if (kMasterKey.nDeriveIterations < 25000)
        kMasterKey.nDeriveIterations = 25000;

    WalletLogPrintf("Encrypting Wallet with an nDeriveIterations of %i\n", kMasterKey.nDeriveIterations);

    if (!crypter.SetKeyFromPassphrase(strWalletPassphrase, kMasterKey.vchSalt, kMasterKey.nDeriveIterations, kMasterKey.nDerivationMethod))
        return false;
    if (!crypter.Encrypt(_vMasterKey, kMasterKey.vchCryptedKey))
        return false;

    {
        LOCK(cs_wallet);
        mapMasterKeys[++nMasterKeyMaxID] = kMasterKey;
        assert(!encrypted_batch);
        encrypted_batch = new WalletBatch(*database);
        if (!encrypted_batch->TxnBegin()) {
            delete encrypted_batch;
            encrypted_batch = nullptr;
            return false;
        }
        encrypted_batch->WriteMasterKey(nMasterKeyMaxID, kMasterKey);

        if (auto spk_man = m_spk_man.get()) {
            if (!spk_man->EncryptKeys(_vMasterKey)) {
                encrypted_batch->TxnAbort();
                delete encrypted_batch;
                encrypted_batch = nullptr;
                // We now probably have half of our keys encrypted in memory, and half not...
                // die and let the user reload the unencrypted wallet.
                assert(false);
            }
        }

        // Encryption was introduced in version 0.4.0
        SetMinVersion(FEATURE_WALLETCRYPT, encrypted_batch, true);

        if (!encrypted_batch->TxnCommit()) {
            delete encrypted_batch;
            encrypted_batch = nullptr;
            // We now have keys encrypted in memory, but not on disk...
            // die to avoid confusion and let the user reload the unencrypted wallet.
            assert(false);
        }

        delete encrypted_batch;
        encrypted_batch = nullptr;

        Lock();
        Unlock(strWalletPassphrase);

        // if we are using HD, replace the HD seed with a new one
        if (auto spk_man = m_spk_man.get()) {
            if (spk_man->IsHDEnabled()) {
                if (!spk_man->SetupGeneration(true)) {
                    return false;
                }
            }
        }
        Lock();

        // Need to completely rewrite the wallet file; if we don't, bdb might keep
        // bits of the unencrypted private key in slack space in the database file.
        database->Rewrite();

        // BDB seems to have a bad habit of writing old data into
        // slack space in .dat files; that is bad if the old data is
        // unencrypted private keys. So:
        database->ReloadDbEnv();

    }
    NotifyStatusChanged(this);

    return true;
}

DBErrors CWallet::ReorderTransactions()
{
    LOCK(cs_wallet);
    WalletBatch batch(*database);

    // Old wallets didn't have any defined order for transactions
    // Probably a bad idea to change the output of this

    // First: get all CWalletTx into a sorted-by-time multimap.
    typedef std::multimap<int64_t, CWalletTx*> TxItems;
    TxItems txByTime;

    for (auto& entry : mapWallet)
    {
        CWalletTx* wtx = &entry.second;
        txByTime.insert(std::make_pair(wtx->nTimeReceived, wtx));
    }

    nOrderPosNext = 0;
    std::vector<int64_t> nOrderPosOffsets;
    for (TxItems::iterator it = txByTime.begin(); it != txByTime.end(); ++it)
    {
        CWalletTx *const pwtx = (*it).second;
        int64_t& nOrderPos = pwtx->nOrderPos;

        if (nOrderPos == -1)
        {
            nOrderPos = nOrderPosNext++;
            nOrderPosOffsets.push_back(nOrderPos);

            if (!batch.WriteTx(*pwtx))
                return DBErrors::LOAD_FAIL;
        }
        else
        {
            int64_t nOrderPosOff = 0;
            for (const int64_t& nOffsetStart : nOrderPosOffsets)
            {
                if (nOrderPos >= nOffsetStart)
                    ++nOrderPosOff;
            }
            nOrderPos += nOrderPosOff;
            nOrderPosNext = std::max(nOrderPosNext, nOrderPos + 1);

            if (!nOrderPosOff)
                continue;

            // Since we're changing the order, write it back
            if (!batch.WriteTx(*pwtx))
                return DBErrors::LOAD_FAIL;
        }
    }
    batch.WriteOrderPosNext(nOrderPosNext);

    return DBErrors::LOAD_OK;
}

int64_t CWallet::IncOrderPosNext(WalletBatch* batch)
{
    AssertLockHeld(cs_wallet);
    int64_t nRet = nOrderPosNext++;
    if (batch) {
        batch->WriteOrderPosNext(nOrderPosNext);
    } else {
        WalletBatch(*database).WriteOrderPosNext(nOrderPosNext);
    }
    return nRet;
}

void CWallet::MarkDirty()
{
    {
        LOCK(cs_wallet);
        for (std::pair<const uint256, CWalletTx>& item : mapWallet)
            item.second.MarkDirty();
    }
}

bool CWallet::MarkReplaced(const uint256& originalHash, const uint256& newHash)
{
    LOCK(cs_wallet);

    auto mi = mapWallet.find(originalHash);

    // There is a bug if MarkReplaced is not called on an existing wallet transaction.
    assert(mi != mapWallet.end());

    CWalletTx& wtx = (*mi).second;

    // Ensure for now that we're not overwriting data
    assert(wtx.mapValue.count("replaced_by_txid") == 0);

    wtx.mapValue["replaced_by_txid"] = newHash.ToString();

    WalletBatch batch(*database, "r+");

    bool success = true;
    if (!batch.WriteTx(wtx)) {
        WalletLogPrintf("%s: Updating batch tx %s failed\n", __func__, wtx.GetHash().ToString());
        success = false;
    }

    NotifyTransactionChanged(this, originalHash, CT_UPDATED);

    return success;
}

void CWallet::SetUsedDestinationState(WalletBatch& batch, const uint256& hash, unsigned int n, bool used)
{
    AssertLockHeld(cs_wallet);
    const CWalletTx* srctx = GetWalletTx(hash);
    if (!srctx) return;

    CTxDestination dst;
    if (ExtractDestination(srctx->tx->vout[n].scriptPubKey, dst)) {
        if (IsMine(dst)) {
            if (used && !GetDestData(dst, "used", nullptr)) {
                AddDestData(batch, dst, "used", "p"); // p for "present", opposite of absent (null)
            } else if (!used && GetDestData(dst, "used", nullptr)) {
                EraseDestData(batch, dst, "used");
            }
        }
    }
}

bool CWallet::IsUsedDestination(const CTxDestination& dst) const
{
    LOCK(cs_wallet);
    return IsMine(dst) && GetDestData(dst, "used", nullptr);
}

bool CWallet::IsUsedDestination(const uint256& hash, unsigned int n) const
{
    CTxDestination dst;
    const CWalletTx* srctx = GetWalletTx(hash);
    return srctx && ExtractDestination(srctx->tx->vout[n].scriptPubKey, dst) && IsUsedDestination(dst);
}

bool CWallet::AddToWallet(const CWalletTx& wtxIn, bool fFlushOnClose)
{
    LOCK(cs_wallet);

    WalletBatch batch(*database, "r+", fFlushOnClose);

    uint256 hash = wtxIn.GetHash();

    if (IsWalletFlagSet(WALLET_FLAG_AVOID_REUSE)) {
        // Mark used destinations
        for (const CTxIn& txin : wtxIn.tx->vin) {
            const COutPoint& op = txin.prevout;
            SetUsedDestinationState(batch, op.hash, op.n, true);
        }
    }

    // Inserts only if not already there, returns tx inserted or tx found
    std::pair<std::map<uint256, CWalletTx>::iterator, bool> ret = mapWallet.insert(std::make_pair(hash, wtxIn));
    CWalletTx& wtx = (*ret.first).second;
    wtx.BindWallet(this);
    bool fInsertedNew = ret.second;
    if (fInsertedNew) {
        wtx.nTimeReceived = chain().getAdjustedTime();
        wtx.nOrderPos = IncOrderPosNext(&batch);
        wtx.m_it_wtxOrdered = wtxOrdered.insert(std::make_pair(wtx.nOrderPos, &wtx));
        wtx.nTimeSmart = ComputeTimeSmart(wtx);
        AddToSpends(hash);
    }

    bool fUpdated = false;
    if (!fInsertedNew)
    {
        if (wtxIn.m_confirm.status != wtx.m_confirm.status) {
            wtx.m_confirm.status = wtxIn.m_confirm.status;
            wtx.m_confirm.nIndex = wtxIn.m_confirm.nIndex;
            wtx.m_confirm.hashBlock = wtxIn.m_confirm.hashBlock;
            wtx.m_confirm.block_height = wtxIn.m_confirm.block_height;
            fUpdated = true;
        } else {
            assert(wtx.m_confirm.nIndex == wtxIn.m_confirm.nIndex);
            assert(wtx.m_confirm.hashBlock == wtxIn.m_confirm.hashBlock);
            assert(wtx.m_confirm.block_height == wtxIn.m_confirm.block_height);
        }
        if (wtxIn.fFromMe && wtxIn.fFromMe != wtx.fFromMe)
        {
            wtx.fFromMe = wtxIn.fFromMe;
            fUpdated = true;
        }
        // If we have a witness-stripped version of this transaction, and we
        // see a new version with a witness, then we must be upgrading a pre-segwit
        // wallet.  Store the new version of the transaction with the witness,
        // as the stripped-version must be invalid.
        // TODO: Store all versions of the transaction, instead of just one.
        if (wtxIn.tx->HasWitness() && !wtx.tx->HasWitness()) {
            wtx.SetTx(wtxIn.tx);
            fUpdated = true;
        }
    }

    //// debug print
    WalletLogPrintf("AddToWallet %s  %s%s\n", wtxIn.GetHash().ToString(), (fInsertedNew ? "new" : ""), (fUpdated ? "update" : ""));

    // Write to disk
    if (fInsertedNew || fUpdated)
        if (!batch.WriteTx(wtx))
            return false;

    // Break debit/credit balance caches:
    wtx.MarkDirty();

    // Notify UI of new or updated transaction
    NotifyTransactionChanged(this, hash, fInsertedNew ? CT_NEW : CT_UPDATED);

#if HAVE_SYSTEM
    // notify an external script when a wallet transaction comes in or is updated
    std::string strCmd = gArgs.GetArg("-walletnotify", "");

    if (!strCmd.empty())
    {
        boost::replace_all(strCmd, "%s", wtxIn.GetHash().GetHex());
        std::thread t(runCommand, strCmd);
        t.detach(); // thread runs free
    }
#endif

    return true;
}

void CWallet::LoadToWallet(CWalletTx& wtxIn)
{
    // If wallet doesn't have a chain (e.g wallet-tool), lock can't be taken.
    auto locked_chain = LockChain();
    if (locked_chain) {
        Optional<int> block_height = locked_chain->getBlockHeight(wtxIn.m_confirm.hashBlock);
        if (block_height) {
            // Update cached block height variable since it not stored in the
            // serialized transaction.
            wtxIn.m_confirm.block_height = *block_height;
        } else if (wtxIn.isConflicted() || wtxIn.isConfirmed()) {
            // If tx block (or conflicting block) was reorged out of chain
            // while the wallet was shutdown, change tx status to UNCONFIRMED
            // and reset block height, hash, and index. ABANDONED tx don't have
            // associated blocks and don't need to be updated. The case where a
            // transaction was reorged out while online and then reconfirmed
            // while offline is covered by the rescan logic.
            wtxIn.setUnconfirmed();
            wtxIn.m_confirm.hashBlock = uint256();
            wtxIn.m_confirm.block_height = 0;
            wtxIn.m_confirm.nIndex = 0;
        }
    }
    uint256 hash = wtxIn.GetHash();
    const auto& ins = mapWallet.emplace(hash, wtxIn);
    CWalletTx& wtx = ins.first->second;
    wtx.BindWallet(this);
    if (/* insertion took place */ ins.second) {
        wtx.m_it_wtxOrdered = wtxOrdered.insert(std::make_pair(wtx.nOrderPos, &wtx));
    }
    AddToSpends(hash);
    for (const CTxIn& txin : wtx.tx->vin) {
        auto it = mapWallet.find(txin.prevout.hash);
        if (it != mapWallet.end()) {
            CWalletTx& prevtx = it->second;
            if (prevtx.isConflicted()) {
                MarkConflicted(prevtx.m_confirm.hashBlock, prevtx.m_confirm.block_height, wtx.GetHash());
            }
        }
    }
}

bool CWallet::AddToWalletIfInvolvingMe(const CTransactionRef& ptx, CWalletTx::Confirmation confirm, bool fUpdate)
{
    const CTransaction& tx = *ptx;
    {
        AssertLockHeld(cs_wallet);

        if (!confirm.hashBlock.IsNull()) {
            for (const CTxIn& txin : tx.vin) {
                std::pair<TxSpends::const_iterator, TxSpends::const_iterator> range = mapTxSpends.equal_range(txin.prevout);
                while (range.first != range.second) {
                    if (range.first->second != tx.GetHash()) {
                        WalletLogPrintf("Transaction %s (in block %s) conflicts with wallet transaction %s (both spend %s:%i)\n", tx.GetHash().ToString(), confirm.hashBlock.ToString(), range.first->second.ToString(), range.first->first.hash.ToString(), range.first->first.n);
                        MarkConflicted(confirm.hashBlock, confirm.block_height, range.first->second);
                    }
                    range.first++;
                }
            }
        }

        bool fExisted = mapWallet.count(tx.GetHash()) != 0;
        if (fExisted && !fUpdate) return false;
        if (fExisted || IsMine(tx) || IsFromMe(tx))
        {
            /* Check if any keys in the wallet keypool that were supposed to be unused
             * have appeared in a new transaction. If so, remove those keys from the keypool.
             * This can happen when restoring an old wallet backup that does not contain
             * the mostly recently created transactions from newer versions of the wallet.
             */

            // loop though all outputs
            for (const CTxOut& txout: tx.vout) {
                if (auto spk_man = m_spk_man.get()) {
                    spk_man->MarkUnusedAddresses(txout.scriptPubKey);
                }
            }

            CWalletTx wtx(this, ptx);

            // Block disconnection override an abandoned tx as unconfirmed
            // which means user may have to call abandontransaction again
            wtx.m_confirm = confirm;

            return AddToWallet(wtx, false);
        }
    }
    return false;
}

bool CWallet::TransactionCanBeAbandoned(const uint256& hashTx) const
{
    auto locked_chain = chain().lock();
    LOCK(cs_wallet);
    const CWalletTx* wtx = GetWalletTx(hashTx);
    return wtx && !wtx->isAbandoned() && wtx->GetDepthInMainChain() == 0 && !wtx->InMempool();
}

void CWallet::MarkInputsDirty(const CTransactionRef& tx)
{
    for (const CTxIn& txin : tx->vin) {
        auto it = mapWallet.find(txin.prevout.hash);
        if (it != mapWallet.end()) {
            it->second.MarkDirty();
        }
    }
}

bool CWallet::AbandonTransaction(const uint256& hashTx)
{
    auto locked_chain = chain().lock(); // Temporary. Removed in upcoming lock cleanup
    LOCK(cs_wallet);

    WalletBatch batch(*database, "r+");

    std::set<uint256> todo;
    std::set<uint256> done;

    // Can't mark abandoned if confirmed or in mempool
    auto it = mapWallet.find(hashTx);
    assert(it != mapWallet.end());
    CWalletTx& origtx = it->second;
    if (origtx.GetDepthInMainChain() != 0 || origtx.InMempool()) {
        return false;
    }

    todo.insert(hashTx);

    while (!todo.empty()) {
        uint256 now = *todo.begin();
        todo.erase(now);
        done.insert(now);
        auto it = mapWallet.find(now);
        assert(it != mapWallet.end());
        CWalletTx& wtx = it->second;
        int currentconfirm = wtx.GetDepthInMainChain();
        // If the orig tx was not in block, none of its spends can be
        assert(currentconfirm <= 0);
        // if (currentconfirm < 0) {Tx and spends are already conflicted, no need to abandon}
        if (currentconfirm == 0 && !wtx.isAbandoned()) {
            // If the orig tx was not in block/mempool, none of its spends can be in mempool
            assert(!wtx.InMempool());
            wtx.setAbandoned();
            wtx.MarkDirty();
            batch.WriteTx(wtx);
            NotifyTransactionChanged(this, wtx.GetHash(), CT_UPDATED);
            // Iterate over all its outputs, and mark transactions in the wallet that spend them abandoned too
            TxSpends::const_iterator iter = mapTxSpends.lower_bound(COutPoint(now, 0));
            while (iter != mapTxSpends.end() && iter->first.hash == now) {
                if (!done.count(iter->second)) {
                    todo.insert(iter->second);
                }
                iter++;
            }
            // If a transaction changes 'conflicted' state, that changes the balance
            // available of the outputs it spends. So force those to be recomputed
            MarkInputsDirty(wtx.tx);
        }
    }

    return true;
}

void CWallet::MarkConflicted(const uint256& hashBlock, int conflicting_height, const uint256& hashTx)
{
    auto locked_chain = chain().lock();
    LOCK(cs_wallet);

    int conflictconfirms = (m_last_block_processed_height - conflicting_height + 1) * -1;
    // If number of conflict confirms cannot be determined, this means
    // that the block is still unknown or not yet part of the main chain,
    // for example when loading the wallet during a reindex. Do nothing in that
    // case.
    if (conflictconfirms >= 0)
        return;

    // Do not flush the wallet here for performance reasons
    WalletBatch batch(*database, "r+", false);

    std::set<uint256> todo;
    std::set<uint256> done;

    todo.insert(hashTx);

    while (!todo.empty()) {
        uint256 now = *todo.begin();
        todo.erase(now);
        done.insert(now);
        auto it = mapWallet.find(now);
        assert(it != mapWallet.end());
        CWalletTx& wtx = it->second;
        int currentconfirm = wtx.GetDepthInMainChain();
        if (conflictconfirms < currentconfirm) {
            // Block is 'more conflicted' than current confirm; update.
            // Mark transaction as conflicted with this block.
            wtx.m_confirm.nIndex = 0;
            wtx.m_confirm.hashBlock = hashBlock;
            wtx.m_confirm.block_height = conflicting_height;
            wtx.setConflicted();
            wtx.MarkDirty();
            batch.WriteTx(wtx);
            // Iterate over all its outputs, and mark transactions in the wallet that spend them conflicted too
            TxSpends::const_iterator iter = mapTxSpends.lower_bound(COutPoint(now, 0));
            while (iter != mapTxSpends.end() && iter->first.hash == now) {
                 if (!done.count(iter->second)) {
                     todo.insert(iter->second);
                 }
                 iter++;
            }
            // If a transaction changes 'conflicted' state, that changes the balance
            // available of the outputs it spends. So force those to be recomputed
            MarkInputsDirty(wtx.tx);
        }
    }
}

void CWallet::SyncTransaction(const CTransactionRef& ptx, CWalletTx::Confirmation confirm, bool update_tx)
{
    if (!AddToWalletIfInvolvingMe(ptx, confirm, update_tx))
        return; // Not one of ours

    // If a transaction changes 'conflicted' state, that changes the balance
    // available of the outputs it spends. So force those to be
    // recomputed, also:
    MarkInputsDirty(ptx);
}

void CWallet::NameConflict(const CTransactionRef& ptx, const uint256& hashBlock)
{
    LOCK2(cs_main, cs_wallet);
    const uint256& txHash = ptx->GetHash();

    LogPrint (BCLog::NAMES, "name conflict: %s, wallet: %u\n",
              txHash.GetHex().c_str(), mapWallet.count(txHash));

    if (mapWallet.count(txHash))
        MarkConflicted(hashBlock, txHash);
}

void CWallet::TransactionAddedToMempool(const CTransactionRef& ptx) {
    auto locked_chain = chain().lock();
    LOCK(cs_wallet);
    CWalletTx::Confirmation confirm(CWalletTx::Status::UNCONFIRMED, /* block_height */ 0, {}, /* nIndex */ 0);
    SyncTransaction(ptx, confirm);

    auto it = mapWallet.find(ptx->GetHash());
    if (it != mapWallet.end()) {
        it->second.fInMempool = true;
    }
}

void CWallet::TransactionRemovedFromMempool(const CTransactionRef &ptx) {
    LOCK(cs_wallet);
    auto it = mapWallet.find(ptx->GetHash());
    if (it != mapWallet.end()) {
        it->second.fInMempool = false;
    }
}

<<<<<<< HEAD
void CWallet::BlockConnected(const CBlock& block, const std::vector<CTransactionRef>& vtxConflicted, const std::vector<CTransactionRef>& vNameConflicts) {
=======
void CWallet::BlockConnected(const CBlock& block, const std::vector<CTransactionRef>& vtxConflicted, int height)
{
>>>>>>> 7233eca7
    const uint256& block_hash = block.GetHash();
    auto locked_chain = chain().lock();
    LOCK(cs_wallet);

    m_last_block_processed_height = height;
    m_last_block_processed = block_hash;
    for (size_t index = 0; index < block.vtx.size(); index++) {
        CWalletTx::Confirmation confirm(CWalletTx::Status::CONFIRMED, height, block_hash, index);
        SyncTransaction(block.vtx[index], confirm);
        TransactionRemovedFromMempool(block.vtx[index]);
    }
    for (const CTransactionRef& ptx : vtxConflicted) {
        TransactionRemovedFromMempool(ptx);
    }
<<<<<<< HEAD
    for (const CTransactionRef& ptx : vNameConflicts) {
        NameConflict(ptx, block_hash);
    }

    m_last_block_processed = block_hash;
}

void CWallet::BlockDisconnected(const CBlock& block, const std::vector<CTransactionRef>& vNameConflicts) {
=======
}

void CWallet::BlockDisconnected(const CBlock& block, int height)
{
>>>>>>> 7233eca7
    auto locked_chain = chain().lock();
    LOCK(cs_wallet);

    // At block disconnection, this will change an abandoned transaction to
    // be unconfirmed, whether or not the transaction is added back to the mempool.
    // User may have to call abandontransaction again. It may be addressed in the
    // future with a stickier abandoned state or even removing abandontransaction call.
    m_last_block_processed_height = height - 1;
    m_last_block_processed = block.hashPrevBlock;
    for (const CTransactionRef& ptx : block.vtx) {
        CWalletTx::Confirmation confirm(CWalletTx::Status::UNCONFIRMED, /* block_height */ 0, {}, /* nIndex */ 0);
        SyncTransaction(ptx, confirm);
    }
    for (const CTransactionRef& ptx : vNameConflicts) {
        NameConflict(ptx, block.hashPrevBlock);
    }
}

void CWallet::UpdatedBlockTip()
{
    m_best_block_time = GetTime();
}


void CWallet::BlockUntilSyncedToCurrentChain() {
    AssertLockNotHeld(cs_wallet);
    // Skip the queue-draining stuff if we know we're caught up with
    // ::ChainActive().Tip(), otherwise put a callback in the validation interface queue and wait
    // for the queue to drain enough to execute it (indicating we are caught up
    // at least with the time we entered this function).
    uint256 last_block_hash = WITH_LOCK(cs_wallet, return m_last_block_processed);
    chain().waitForNotificationsIfTipChanged(last_block_hash);
}


isminetype CWallet::IsMine(const CTxIn &txin) const
{
    {
        LOCK(cs_wallet);
        std::map<uint256, CWalletTx>::const_iterator mi = mapWallet.find(txin.prevout.hash);
        if (mi != mapWallet.end())
        {
            const CWalletTx& prev = (*mi).second;
            if (txin.prevout.n < prev.tx->vout.size())
                return IsMine(prev.tx->vout[txin.prevout.n]);
        }
    }
    return ISMINE_NO;
}

// Note that this function doesn't distinguish between a 0-valued input,
// and a not-"is mine" (according to the filter) input.
CAmount CWallet::GetDebit(const CTxIn &txin, const isminefilter& filter) const
{
    {
        LOCK(cs_wallet);
        std::map<uint256, CWalletTx>::const_iterator mi = mapWallet.find(txin.prevout.hash);
        if (mi != mapWallet.end())
        {
            const CWalletTx& prev = (*mi).second;
            if (txin.prevout.n < prev.tx->vout.size())
            {
                const CTxOut& prevout = prev.tx->vout[txin.prevout.n];
                if (CNameScript::isNameScript(prevout.scriptPubKey))
                    return 0;

                if (IsMine(prevout) & filter)
                    return prevout.nValue;
            }
        }
    }
    return 0;
}

isminetype CWallet::IsMine(const CTxOut& txout) const
{
    return IsMine(txout.scriptPubKey);
}

isminetype CWallet::IsMine(const CTxDestination& dest) const
{
    return IsMine(GetScriptForDestination(dest));
}

isminetype CWallet::IsMine(const CScript& script) const
{
    isminetype result = ISMINE_NO;
    if (auto spk_man = m_spk_man.get()) {
        result = spk_man->IsMine(script);
    }
    return result;
}

CAmount CWallet::GetCredit(const CTxOut& txout, const isminefilter& filter) const
{
    if (!MoneyRange(txout.nValue))
        throw std::runtime_error(std::string(__func__) + ": value out of range");
    if (CNameScript::isNameScript (txout.scriptPubKey))
        return 0;
    return ((IsMine(txout) & filter) ? txout.nValue : 0);
}

bool CWallet::IsChange(const CTxOut& txout) const
{
    return IsChange(txout.scriptPubKey);
}

bool CWallet::IsChange(const CScript& script) const
{
    // TODO: fix handling of 'change' outputs. The assumption is that any
    // payment to a script that is ours, but is not in the address book
    // is change. That assumption is likely to break when we implement multisignature
    // wallets that return change back into a multi-signature-protected address;
    // a better way of identifying which outputs are 'the send' and which are
    // 'the change' will need to be implemented (maybe extend CWalletTx to remember
    // which output, if any, was change).
    if (IsMine(script))
    {
        CTxDestination address;
        if (!ExtractDestination(script, address))
            return true;

        LOCK(cs_wallet);
        if (!mapAddressBook.count(address))
            return true;
    }
    return false;
}

CAmount CWallet::GetChange(const CTxOut& txout) const
{
    if (!MoneyRange(txout.nValue))
        throw std::runtime_error(std::string(__func__) + ": value out of range");
    return (IsChange(txout) ? txout.nValue : 0);
}

bool CWallet::IsMine(const CTransaction& tx) const
{
    for (const CTxOut& txout : tx.vout)
        if (IsMine(txout))
            return true;
    return false;
}

bool CWallet::IsFromMe(const CTransaction& tx) const
{
    return (GetDebit(tx, ISMINE_ALL) > 0);
}

CAmount CWallet::GetDebit(const CTransaction& tx, const isminefilter& filter) const
{
    CAmount nDebit = 0;
    for (const CTxIn& txin : tx.vin)
    {
        nDebit += GetDebit(txin, filter);
        if (!MoneyRange(nDebit))
            throw std::runtime_error(std::string(__func__) + ": value out of range");
    }
    return nDebit;
}

bool CWallet::IsAllFromMe(const CTransaction& tx, const isminefilter& filter) const
{
    LOCK(cs_wallet);

    for (const CTxIn& txin : tx.vin)
    {
        auto mi = mapWallet.find(txin.prevout.hash);
        if (mi == mapWallet.end())
            return false; // any unknown inputs can't be from us

        const CWalletTx& prev = (*mi).second;

        if (txin.prevout.n >= prev.tx->vout.size())
            return false; // invalid input!

        if (!(IsMine(prev.tx->vout[txin.prevout.n]) & filter))
            return false;
    }
    return true;
}

CAmount CWallet::GetCredit(const CTransaction& tx, const isminefilter& filter) const
{
    CAmount nCredit = 0;
    for (const CTxOut& txout : tx.vout)
    {
        nCredit += GetCredit(txout, filter);
        if (!MoneyRange(nCredit))
            throw std::runtime_error(std::string(__func__) + ": value out of range");
    }
    return nCredit;
}

CAmount CWallet::GetChange(const CTransaction& tx) const
{
    CAmount nChange = 0;
    for (const CTxOut& txout : tx.vout)
    {
        nChange += GetChange(txout);
        if (!MoneyRange(nChange))
            throw std::runtime_error(std::string(__func__) + ": value out of range");
    }
    return nChange;
}

bool CWallet::IsHDEnabled() const
{
    bool result = true;
    if (auto spk_man = m_spk_man.get()) {
        result &= spk_man->IsHDEnabled();
    }
    return result;
}

bool CWallet::CanGetAddresses(bool internal)
{
    {
        auto spk_man = m_spk_man.get();
        if (spk_man && spk_man->CanGetAddresses(internal)) {
            return true;
        }
    }
    return false;
}

void CWallet::SetWalletFlag(uint64_t flags)
{
    LOCK(cs_wallet);
    m_wallet_flags |= flags;
    if (!WalletBatch(*database).WriteWalletFlags(m_wallet_flags))
        throw std::runtime_error(std::string(__func__) + ": writing wallet flags failed");
}

void CWallet::UnsetWalletFlag(uint64_t flag)
{
    WalletBatch batch(*database);
    UnsetWalletFlagWithDB(batch, flag);
}

void CWallet::UnsetWalletFlagWithDB(WalletBatch& batch, uint64_t flag)
{
    LOCK(cs_wallet);
    m_wallet_flags &= ~flag;
    if (!batch.WriteWalletFlags(m_wallet_flags))
        throw std::runtime_error(std::string(__func__) + ": writing wallet flags failed");
}

void CWallet::UnsetBlankWalletFlag(WalletBatch& batch)
{
    UnsetWalletFlagWithDB(batch, WALLET_FLAG_BLANK_WALLET);
}

bool CWallet::IsWalletFlagSet(uint64_t flag) const
{
    return (m_wallet_flags & flag);
}

bool CWallet::SetWalletFlags(uint64_t overwriteFlags, bool memonly)
{
    LOCK(cs_wallet);
    m_wallet_flags = overwriteFlags;
    if (((overwriteFlags & KNOWN_WALLET_FLAGS) >> 32) ^ (overwriteFlags >> 32)) {
        // contains unknown non-tolerable wallet flags
        return false;
    }
    if (!memonly && !WalletBatch(*database).WriteWalletFlags(m_wallet_flags)) {
        throw std::runtime_error(std::string(__func__) + ": writing wallet flags failed");
    }

    return true;
}

int64_t CWalletTx::GetTxTime() const
{
    int64_t n = nTimeSmart;
    return n ? n : nTimeReceived;
}

// Helper for producing a max-sized low-S low-R signature (eg 71 bytes)
// or a max-sized low-S signature (e.g. 72 bytes) if use_max_sig is true
bool CWallet::DummySignInput(CTxIn &tx_in, const CTxOut &txout, bool use_max_sig) const
{
    // Fill in dummy signatures for fee calculation.
    const CScript& scriptPubKey = txout.scriptPubKey;
    SignatureData sigdata;

    const SigningProvider* provider = GetSigningProvider();

    if (!ProduceSignature(*provider, use_max_sig ? DUMMY_MAXIMUM_SIGNATURE_CREATOR : DUMMY_SIGNATURE_CREATOR, scriptPubKey, sigdata)) {
        return false;
    }
    UpdateInput(tx_in, sigdata);
    return true;
}

// Helper for producing a bunch of max-sized low-S low-R signatures (eg 71 bytes)
bool CWallet::DummySignTx(CMutableTransaction &txNew, const std::vector<CTxOut> &txouts, bool use_max_sig) const
{
    // Fill in dummy signatures for fee calculation.
    int nIn = 0;
    for (const auto& txout : txouts)
    {
        if (!DummySignInput(txNew.vin[nIn], txout, use_max_sig)) {
            return false;
        }

        nIn++;
    }
    return true;
}

bool CWallet::ImportScripts(const std::set<CScript> scripts, int64_t timestamp)
{
    auto spk_man = GetLegacyScriptPubKeyMan();
    if (!spk_man) {
        return false;
    }
    AssertLockHeld(spk_man->cs_wallet);
    return spk_man->ImportScripts(scripts, timestamp);
}

bool CWallet::ImportPrivKeys(const std::map<CKeyID, CKey>& privkey_map, const int64_t timestamp)
{
    auto spk_man = GetLegacyScriptPubKeyMan();
    if (!spk_man) {
        return false;
    }
    AssertLockHeld(spk_man->cs_wallet);
    return spk_man->ImportPrivKeys(privkey_map, timestamp);
}

bool CWallet::ImportPubKeys(const std::vector<CKeyID>& ordered_pubkeys, const std::map<CKeyID, CPubKey>& pubkey_map, const std::map<CKeyID, std::pair<CPubKey, KeyOriginInfo>>& key_origins, const bool add_keypool, const bool internal, const int64_t timestamp)
{
    auto spk_man = GetLegacyScriptPubKeyMan();
    if (!spk_man) {
        return false;
    }
    AssertLockHeld(spk_man->cs_wallet);
    return spk_man->ImportPubKeys(ordered_pubkeys, pubkey_map, key_origins, add_keypool, internal, timestamp);
}

bool CWallet::ImportScriptPubKeys(const std::string& label, const std::set<CScript>& script_pub_keys, const bool have_solving_data, const bool apply_label, const int64_t timestamp)
{
    auto spk_man = GetLegacyScriptPubKeyMan();
    if (!spk_man) {
        return false;
    }
    AssertLockHeld(spk_man->cs_wallet);
    if (!spk_man->ImportScriptPubKeys(script_pub_keys, have_solving_data, timestamp)) {
        return false;
    }
    if (apply_label) {
        WalletBatch batch(*database);
        for (const CScript& script : script_pub_keys) {
            CTxDestination dest;
            ExtractDestination(script, dest);
            if (IsValidDestination(dest)) {
                SetAddressBookWithDB(batch, dest, label, "receive");
            }
        }
    }
    return true;
}

int64_t CalculateMaximumSignedTxSize(const CTransaction &tx, const CWallet *wallet, bool use_max_sig)
{
    std::vector<CTxOut> txouts;
    // Look up the inputs.  We should have already checked that this transaction
    // IsAllFromMe(ISMINE_SPENDABLE), so every input should already be in our
    // wallet, with a valid index into the vout array, and the ability to sign.
    for (const CTxIn& input : tx.vin) {
        const auto mi = wallet->mapWallet.find(input.prevout.hash);
        if (mi == wallet->mapWallet.end()) {
            return -1;
        }
        assert(input.prevout.n < mi->second.tx->vout.size());
        txouts.emplace_back(mi->second.tx->vout[input.prevout.n]);
    }
    return CalculateMaximumSignedTxSize(tx, wallet, txouts, use_max_sig);
}

// txouts needs to be in the order of tx.vin
int64_t CalculateMaximumSignedTxSize(const CTransaction &tx, const CWallet *wallet, const std::vector<CTxOut>& txouts, bool use_max_sig)
{
    CMutableTransaction txNew(tx);
    if (!wallet->DummySignTx(txNew, txouts, use_max_sig)) {
        // This should never happen, because IsAllFromMe(ISMINE_SPENDABLE)
        // implies that we can sign for every input.
        return -1;
    }
    return GetVirtualTransactionSize(CTransaction(txNew));
}

int CalculateMaximumSignedInputSize(const CTxOut& txout, const CWallet* wallet, bool use_max_sig)
{
    CMutableTransaction txn;
    txn.vin.push_back(CTxIn(COutPoint()));
    if (!wallet->DummySignInput(txn.vin[0], txout, use_max_sig)) {
        return -1;
    }
    return GetVirtualTransactionInputSize(txn.vin[0]);
}

void CWalletTx::GetAmounts(std::list<COutputEntry>& listReceived,
                           std::list<COutputEntry>& listSent, CAmount& nFee, const isminefilter& filter) const
{
    nFee = 0;
    listReceived.clear();
    listSent.clear();

    // Compute fee:
    CAmount nDebit = GetDebit(filter);
    if (nDebit > 0) // debit>0 means we signed/sent this transaction
    {
        CAmount nValueOut = tx->GetValueOut(true);
        nFee = nDebit - nValueOut;
    }

    // Sent/received.
    for (unsigned int i = 0; i < tx->vout.size(); ++i)
    {
        const CTxOut& txout = tx->vout[i];
        isminetype fIsMine = pwallet->IsMine(txout);
        const CNameScript nameOp(txout.scriptPubKey);
        // Only need to handle txouts if AT LEAST one of these is true:
        //   1) they debit from us (sent)
        //   2) the output is to us (received)
        if (nDebit > 0)
        {
            // Don't report 'change' txouts, but keep names in all cases
            if (pwallet->IsChange(txout) && !nameOp.isNameOp())
                continue;
        }
        else if (!(fIsMine & filter))
            continue;

        // In either case, we need to get the destination address
        CTxDestination address;

        if (!ExtractDestination(txout.scriptPubKey, address) && !txout.scriptPubKey.IsUnspendable())
        {
            pwallet->WalletLogPrintf("CWalletTx::GetAmounts: Unknown transaction type found, txid %s\n",
                                    this->GetHash().ToString());
            address = CNoDestination();
        }

        COutputEntry output = {address, "", txout.nValue, (int)i};

        // If we have a name script, set the "name" parameter.
        if (nameOp.isNameOp())
        {
            if (nameOp.isAnyUpdate())
                output.nameOp = "update: " + EncodeNameForMessage(nameOp.getOpName());
            else
                output.nameOp = "new: " + HexStr(nameOp.getOpHash());
            output.amount = 0;
        }

        // If we are debited by the transaction, add the output as a "sent" entry
        if (nDebit > 0)
            listSent.push_back(output);

        // If we are receiving the output, add it as a "received" entry
        // For names, only do this if we did not also add it as "sent"
        if ((fIsMine & filter)
            && (!nameOp.isNameOp() || !(nDebit > 0)))
            listReceived.push_back(output);
    }

}

/**
 * Scan active chain for relevant transactions after importing keys. This should
 * be called whenever new keys are added to the wallet, with the oldest key
 * creation time.
 *
 * @return Earliest timestamp that could be successfully scanned from. Timestamp
 * returned will be higher than startTime if relevant blocks could not be read.
 */
int64_t CWallet::RescanFromTime(int64_t startTime, const WalletRescanReserver& reserver, bool update)
{
    // Find starting block. May be null if nCreateTime is greater than the
    // highest blockchain timestamp, in which case there is nothing that needs
    // to be scanned.
    uint256 start_block;
    {
        auto locked_chain = chain().lock();
        const Optional<int> start_height = locked_chain->findFirstBlockWithTimeAndHeight(startTime - TIMESTAMP_WINDOW, 0, &start_block);
        const Optional<int> tip_height = locked_chain->getHeight();
        WalletLogPrintf("%s: Rescanning last %i blocks\n", __func__, tip_height && start_height ? *tip_height - *start_height + 1 : 0);
    }

    if (!start_block.IsNull()) {
        // TODO: this should take into account failure by ScanResult::USER_ABORT
        ScanResult result = ScanForWalletTransactions(start_block, {} /* stop_block */, reserver, update);
        if (result.status == ScanResult::FAILURE) {
            int64_t time_max;
            if (!chain().findBlock(result.last_failed_block, nullptr /* block */, nullptr /* time */, &time_max)) {
                throw std::logic_error("ScanForWalletTransactions returned invalid block hash");
            }
            return time_max + TIMESTAMP_WINDOW + 1;
        }
    }
    return startTime;
}

/**
 * Scan the block chain (starting in start_block) for transactions
 * from or to us. If fUpdate is true, found transactions that already
 * exist in the wallet will be updated.
 *
 * @param[in] start_block Scan starting block. If block is not on the active
 *                        chain, the scan will return SUCCESS immediately.
 * @param[in] stop_block  Scan ending block. If block is not on the active
 *                        chain, the scan will continue until it reaches the
 *                        chain tip.
 *
 * @return ScanResult returning scan information and indicating success or
 *         failure. Return status will be set to SUCCESS if scan was
 *         successful. FAILURE if a complete rescan was not possible (due to
 *         pruning or corruption). USER_ABORT if the rescan was aborted before
 *         it could complete.
 *
 * @pre Caller needs to make sure start_block (and the optional stop_block) are on
 * the main chain after to the addition of any new keys you want to detect
 * transactions for.
 */
CWallet::ScanResult CWallet::ScanForWalletTransactions(const uint256& start_block, const uint256& stop_block, const WalletRescanReserver& reserver, bool fUpdate)
{
    int64_t nNow = GetTime();
    int64_t start_time = GetTimeMillis();

    assert(reserver.isReserved());

    uint256 block_hash = start_block;
    ScanResult result;

    WalletLogPrintf("Rescan started from block %s...\n", start_block.ToString());

    fAbortRescan = false;
    ShowProgress(strprintf("%s " + _("Rescanning...").translated, GetDisplayName()), 0); // show rescan progress in GUI as dialog or on splashscreen, if -rescan on startup
    uint256 tip_hash;
    // The way the 'block_height' is initialized is just a workaround for the gcc bug #47679 since version 4.6.0.
    Optional<int> block_height = MakeOptional(false, int());
    double progress_begin;
    double progress_end;
    {
        auto locked_chain = chain().lock();
        if (Optional<int> tip_height = locked_chain->getHeight()) {
            tip_hash = locked_chain->getBlockHash(*tip_height);
        }
        block_height = locked_chain->getBlockHeight(block_hash);
        progress_begin = chain().guessVerificationProgress(block_hash);
        progress_end = chain().guessVerificationProgress(stop_block.IsNull() ? tip_hash : stop_block);
    }
    double progress_current = progress_begin;
    while (block_height && !fAbortRescan && !chain().shutdownRequested()) {
        m_scanning_progress = (progress_current - progress_begin) / (progress_end - progress_begin);
        if (*block_height % 100 == 0 && progress_end - progress_begin > 0.0) {
            ShowProgress(strprintf("%s " + _("Rescanning...").translated, GetDisplayName()), std::max(1, std::min(99, (int)(m_scanning_progress * 100))));
        }
        if (GetTime() >= nNow + 60) {
            nNow = GetTime();
            WalletLogPrintf("Still rescanning. At block %d. Progress=%f\n", *block_height, progress_current);
        }

        CBlock block;
        if (chain().findBlock(block_hash, &block) && !block.IsNull()) {
            auto locked_chain = chain().lock();
            LOCK(cs_wallet);
            if (!locked_chain->getBlockHeight(block_hash)) {
                // Abort scan if current block is no longer active, to prevent
                // marking transactions as coming from the wrong block.
                // TODO: This should return success instead of failure, see
                // https://github.com/bitcoin/bitcoin/pull/14711#issuecomment-458342518
                result.last_failed_block = block_hash;
                result.status = ScanResult::FAILURE;
                break;
            }
            for (size_t posInBlock = 0; posInBlock < block.vtx.size(); ++posInBlock) {
                CWalletTx::Confirmation confirm(CWalletTx::Status::CONFIRMED, *block_height, block_hash, posInBlock);
                SyncTransaction(block.vtx[posInBlock], confirm, fUpdate);
            }
            // scan succeeded, record block as most recent successfully scanned
            result.last_scanned_block = block_hash;
            result.last_scanned_height = *block_height;
        } else {
            // could not scan block, keep scanning but record this block as the most recent failure
            result.last_failed_block = block_hash;
            result.status = ScanResult::FAILURE;
        }
        if (block_hash == stop_block) {
            break;
        }
        {
            auto locked_chain = chain().lock();
            Optional<int> tip_height = locked_chain->getHeight();
            if (!tip_height || *tip_height <= block_height || !locked_chain->getBlockHeight(block_hash)) {
                // break successfully when rescan has reached the tip, or
                // previous block is no longer on the chain due to a reorg
                break;
            }

            // increment block and verification progress
            block_hash = locked_chain->getBlockHash(++*block_height);
            progress_current = chain().guessVerificationProgress(block_hash);

            // handle updated tip hash
            const uint256 prev_tip_hash = tip_hash;
            tip_hash = locked_chain->getBlockHash(*tip_height);
            if (stop_block.IsNull() && prev_tip_hash != tip_hash) {
                // in case the tip has changed, update progress max
                progress_end = chain().guessVerificationProgress(tip_hash);
            }
        }
    }
    ShowProgress(strprintf("%s " + _("Rescanning...").translated, GetDisplayName()), 100); // hide progress dialog in GUI
    if (block_height && fAbortRescan) {
        WalletLogPrintf("Rescan aborted at block %d. Progress=%f\n", *block_height, progress_current);
        result.status = ScanResult::USER_ABORT;
    } else if (block_height && chain().shutdownRequested()) {
        WalletLogPrintf("Rescan interrupted by shutdown request at block %d. Progress=%f\n", *block_height, progress_current);
        result.status = ScanResult::USER_ABORT;
    } else {
        WalletLogPrintf("Rescan completed in %15dms\n", GetTimeMillis() - start_time);
    }
    return result;
}

void CWallet::ReacceptWalletTransactions()
{
    // If transactions aren't being broadcasted, don't let them into local mempool either
    if (!fBroadcastTransactions)
        return;
    std::map<int64_t, CWalletTx*> mapSorted;

    // Sort pending wallet transactions based on their initial wallet insertion order
    for (std::pair<const uint256, CWalletTx>& item : mapWallet) {
        const uint256& wtxid = item.first;
        CWalletTx& wtx = item.second;
        assert(wtx.GetHash() == wtxid);

        int nDepth = wtx.GetDepthInMainChain();

        if (!wtx.IsCoinBase() && (nDepth == 0 && !wtx.isAbandoned())) {
            mapSorted.insert(std::make_pair(wtx.nOrderPos, &wtx));
        }
    }

    // Try to add wallet transactions to memory pool
    for (const std::pair<const int64_t, CWalletTx*>& item : mapSorted) {
        CWalletTx& wtx = *(item.second);
        std::string unused_err_string;
        wtx.SubmitMemoryPoolAndRelay(unused_err_string, false);
    }
}

bool CWalletTx::SubmitMemoryPoolAndRelay(std::string& err_string, bool relay)
{
    // Can't relay if wallet is not broadcasting
    if (!pwallet->GetBroadcastTransactions()) return false;
    // Don't relay abandoned transactions
    if (isAbandoned()) return false;
    // Don't try to submit coinbase transactions. These would fail anyway but would
    // cause log spam.
    if (IsCoinBase()) return false;
    // Don't try to submit conflicted or confirmed transactions.
    if (GetDepthInMainChain() != 0) return false;

    // Submit transaction to mempool for relay
    pwallet->WalletLogPrintf("Submitting wtx %s to mempool for relay\n", GetHash().ToString());
    // We must set fInMempool here - while it will be re-set to true by the
    // entered-mempool callback, if we did not there would be a race where a
    // user could call sendmoney in a loop and hit spurious out of funds errors
    // because we think that this newly generated transaction's change is
    // unavailable as we're not yet aware that it is in the mempool.
    //
    // Irrespective of the failure reason, un-marking fInMempool
    // out-of-order is incorrect - it should be unmarked when
    // TransactionRemovedFromMempool fires.
    bool ret = pwallet->chain().broadcastTransaction(tx, err_string, pwallet->m_default_max_tx_fee, relay);
    fInMempool |= ret;
    return ret;
}

std::set<uint256> CWalletTx::GetConflicts() const
{
    std::set<uint256> result;
    if (pwallet != nullptr)
    {
        uint256 myHash = GetHash();
        result = pwallet->GetConflicts(myHash);
        result.erase(myHash);
    }
    return result;
}

CAmount CWalletTx::GetCachableAmount(AmountType type, const isminefilter& filter, bool recalculate) const
{
    auto& amount = m_amounts[type];
    if (recalculate || !amount.m_cached[filter]) {
        amount.Set(filter, type == DEBIT ? pwallet->GetDebit(*tx, filter) : pwallet->GetCredit(*tx, filter));
    }
    return amount.m_value[filter];
}

CAmount CWalletTx::GetDebit(const isminefilter& filter) const
{
    if (tx->vin.empty())
        return 0;

    CAmount debit = 0;
    if (filter & ISMINE_SPENDABLE) {
        debit += GetCachableAmount(DEBIT, ISMINE_SPENDABLE);
    }
    if (filter & ISMINE_WATCH_ONLY) {
        debit += GetCachableAmount(DEBIT, ISMINE_WATCH_ONLY);
    }
    return debit;
}

CAmount CWalletTx::GetCredit(const isminefilter& filter) const
{
    // Must wait until coinbase is safely deep enough in the chain before valuing it
    if (IsImmatureCoinBase())
        return 0;

    CAmount credit = 0;
    if (filter & ISMINE_SPENDABLE) {
        // GetBalance can assume transactions in mapWallet won't change
        credit += GetCachableAmount(CREDIT, ISMINE_SPENDABLE);
    }
    if (filter & ISMINE_WATCH_ONLY) {
        credit += GetCachableAmount(CREDIT, ISMINE_WATCH_ONLY);
    }
    return credit;
}

CAmount CWalletTx::GetImmatureCredit(bool fUseCache) const
{
    if (IsImmatureCoinBase() && IsInMainChain()) {
        return GetCachableAmount(IMMATURE_CREDIT, ISMINE_SPENDABLE, !fUseCache);
    }

    return 0;
}

CAmount CWalletTx::GetAvailableCredit(bool fUseCache, const isminefilter& filter) const
{
    if (pwallet == nullptr)
        return 0;

    // Avoid caching ismine for NO or ALL cases (could remove this check and simplify in the future).
    bool allow_cache = (filter & ISMINE_ALL) && (filter & ISMINE_ALL) != ISMINE_ALL;

    // Must wait until coinbase is safely deep enough in the chain before valuing it
    if (IsImmatureCoinBase())
        return 0;

    if (fUseCache && allow_cache && m_amounts[AVAILABLE_CREDIT].m_cached[filter]) {
        return m_amounts[AVAILABLE_CREDIT].m_value[filter];
    }

    bool allow_used_addresses = (filter & ISMINE_USED) || !pwallet->IsWalletFlagSet(WALLET_FLAG_AVOID_REUSE);
    CAmount nCredit = 0;
    uint256 hashTx = GetHash();
    for (unsigned int i = 0; i < tx->vout.size(); i++)
    {
        if (!pwallet->IsSpent(hashTx, i) && (allow_used_addresses || !pwallet->IsUsedDestination(hashTx, i))) {
            const CTxOut &txout = tx->vout[i];
            nCredit += pwallet->GetCredit(txout, filter);
            if (!MoneyRange(nCredit))
                throw std::runtime_error(std::string(__func__) + " : value out of range");
        }
    }

    if (allow_cache) {
        m_amounts[AVAILABLE_CREDIT].Set(filter, nCredit);
    }

    return nCredit;
}

CAmount CWalletTx::GetImmatureWatchOnlyCredit(const bool fUseCache) const
{
    if (IsImmatureCoinBase() && IsInMainChain()) {
        return GetCachableAmount(IMMATURE_CREDIT, ISMINE_WATCH_ONLY, !fUseCache);
    }

    return 0;
}

CAmount CWalletTx::GetChange() const
{
    if (fChangeCached)
        return nChangeCached;
    nChangeCached = pwallet->GetChange(*tx);
    fChangeCached = true;
    return nChangeCached;
}

bool CWalletTx::InMempool() const
{
    return fInMempool;
}

bool CWalletTx::IsTrusted(interfaces::Chain::Lock& locked_chain) const
{
    std::set<uint256> s;
    return IsTrusted(locked_chain, s);
}

bool CWalletTx::IsTrusted(interfaces::Chain::Lock& locked_chain, std::set<uint256>& trusted_parents) const
{
    // Quick answer in most cases
    if (!locked_chain.checkFinalTx(*tx)) return false;
    int nDepth = GetDepthInMainChain();
    if (nDepth >= 1) return true;
    if (nDepth < 0) return false;
    // using wtx's cached debit
    if (!pwallet->m_spend_zero_conf_change || !IsFromMe(ISMINE_ALL)) return false;

    // Don't trust unconfirmed transactions from us unless they are in the mempool.
    if (!InMempool()) return false;

    // Trusted if all inputs are from us and are in the mempool:
    for (const CTxIn& txin : tx->vin)
    {
        // Transactions not sent by us: not trusted
        const CWalletTx* parent = pwallet->GetWalletTx(txin.prevout.hash);
        if (parent == nullptr) return false;
        const CTxOut& parentOut = parent->tx->vout[txin.prevout.n];
        // Check that this specific input being spent is trusted
        if (pwallet->IsMine(parentOut) != ISMINE_SPENDABLE) return false;
        // If we've already trusted this parent, continue
        if (trusted_parents.count(parent->GetHash())) continue;
        // Recurse to check that the parent is also trusted
        if (!parent->IsTrusted(locked_chain, trusted_parents)) return false;
        trusted_parents.insert(parent->GetHash());
    }
    return true;
}

bool CWalletTx::IsEquivalentTo(const CWalletTx& _tx) const
{
        CMutableTransaction tx1 {*this->tx};
        CMutableTransaction tx2 {*_tx.tx};
        for (auto& txin : tx1.vin) txin.scriptSig = CScript();
        for (auto& txin : tx2.vin) txin.scriptSig = CScript();
        return CTransaction(tx1) == CTransaction(tx2);
}

// Rebroadcast transactions from the wallet. We do this on a random timer
// to slightly obfuscate which transactions come from our wallet.
//
// Ideally, we'd only resend transactions that we think should have been
// mined in the most recent block. Any transaction that wasn't in the top
// blockweight of transactions in the mempool shouldn't have been mined,
// and so is probably just sitting in the mempool waiting to be confirmed.
// Rebroadcasting does nothing to speed up confirmation and only damages
// privacy.
void CWallet::ResendWalletTransactions()
{
    // During reindex, importing and IBD, old wallet transactions become
    // unconfirmed. Don't resend them as that would spam other nodes.
    if (!chain().isReadyToBroadcast()) return;

    // Do this infrequently and randomly to avoid giving away
    // that these are our transactions.
    if (GetTime() < nNextResend || !fBroadcastTransactions) return;
    bool fFirst = (nNextResend == 0);
    nNextResend = GetTime() + GetRand(30 * 60);
    if (fFirst) return;

    // Only do it if there's been a new block since last time
    if (m_best_block_time < nLastResend) return;
    nLastResend = GetTime();

    int submitted_tx_count = 0;

    { // locked_chain and cs_wallet scope
        auto locked_chain = chain().lock();
        LOCK(cs_wallet);

        // Relay transactions
        for (std::pair<const uint256, CWalletTx>& item : mapWallet) {
            CWalletTx& wtx = item.second;
            // Attempt to rebroadcast all txes more than 5 minutes older than
            // the last block. SubmitMemoryPoolAndRelay() will not rebroadcast
            // any confirmed or conflicting txs.
            if (wtx.nTimeReceived > m_best_block_time - 5 * 60) continue;
            std::string unused_err_string;
            if (wtx.SubmitMemoryPoolAndRelay(unused_err_string, true)) ++submitted_tx_count;
        }
    } // locked_chain and cs_wallet

    if (submitted_tx_count > 0) {
        WalletLogPrintf("%s: resubmit %u unconfirmed transactions\n", __func__, submitted_tx_count);
    }
}

/** @} */ // end of mapWallet

void MaybeResendWalletTxs()
{
    for (const std::shared_ptr<CWallet>& pwallet : GetWallets()) {
        pwallet->ResendWalletTransactions();
    }
}


/** @defgroup Actions
 *
 * @{
 */


CWallet::Balance CWallet::GetBalance(const int min_depth, bool avoid_reuse) const
{
    Balance ret;
    isminefilter reuse_filter = avoid_reuse ? ISMINE_NO : ISMINE_USED;
    {
        auto locked_chain = chain().lock();
        LOCK(cs_wallet);
        std::set<uint256> trusted_parents;
        for (const auto& entry : mapWallet)
        {
            const CWalletTx& wtx = entry.second;
            const bool is_trusted{wtx.IsTrusted(*locked_chain, trusted_parents)};
            const int tx_depth{wtx.GetDepthInMainChain()};
            const CAmount tx_credit_mine{wtx.GetAvailableCredit(/* fUseCache */ true, ISMINE_SPENDABLE | reuse_filter)};
            const CAmount tx_credit_watchonly{wtx.GetAvailableCredit(/* fUseCache */ true, ISMINE_WATCH_ONLY | reuse_filter)};
            if (is_trusted && tx_depth >= min_depth) {
                ret.m_mine_trusted += tx_credit_mine;
                ret.m_watchonly_trusted += tx_credit_watchonly;
            }
            if (!is_trusted && tx_depth == 0 && wtx.InMempool()) {
                ret.m_mine_untrusted_pending += tx_credit_mine;
                ret.m_watchonly_untrusted_pending += tx_credit_watchonly;
            }
            ret.m_mine_immature += wtx.GetImmatureCredit();
            ret.m_watchonly_immature += wtx.GetImmatureWatchOnlyCredit();
        }
    }
    return ret;
}

CAmount CWallet::GetAvailableBalance(const CCoinControl* coinControl) const
{
    auto locked_chain = chain().lock();
    LOCK(cs_wallet);

    CAmount balance = 0;
    std::vector<COutput> vCoins;
    AvailableCoins(*locked_chain, vCoins, true, coinControl);
    for (const COutput& out : vCoins) {
        if (out.fSpendable) {
            balance += out.tx->tx->vout[out.i].nValue;
        }
    }
    return balance;
}

void CWallet::AvailableCoins(interfaces::Chain::Lock& locked_chain, std::vector<COutput>& vCoins, bool fOnlySafe, const CCoinControl* coinControl, const CAmount& nMinimumAmount, const CAmount& nMaximumAmount, const CAmount& nMinimumSumAmount, const uint64_t nMaximumCount) const
{
    AssertLockHeld(cs_wallet);

    vCoins.clear();
    CAmount nTotal = 0;
    // Either the WALLET_FLAG_AVOID_REUSE flag is not set (in which case we always allow), or we default to avoiding, and only in the case where
    // a coin control object is provided, and has the avoid address reuse flag set to false, do we allow already used addresses
    bool allow_used_addresses = !IsWalletFlagSet(WALLET_FLAG_AVOID_REUSE) || (coinControl && !coinControl->m_avoid_address_reuse);
    const int min_depth = {coinControl ? coinControl->m_min_depth : DEFAULT_MIN_DEPTH};
    const int max_depth = {coinControl ? coinControl->m_max_depth : DEFAULT_MAX_DEPTH};

    std::set<uint256> trusted_parents;
    for (const auto& entry : mapWallet)
    {
        const uint256& wtxid = entry.first;
        const CWalletTx& wtx = entry.second;

        if (!locked_chain.checkFinalTx(*wtx.tx)) {
            continue;
        }

        if (wtx.IsImmatureCoinBase())
            continue;

        int nDepth = wtx.GetDepthInMainChain();
        if (nDepth < 0)
            continue;

        // We should not consider coins which aren't at least in our mempool
        // It's possible for these to be conflicted via ancestors which we may never be able to detect
        if (nDepth == 0 && !wtx.InMempool())
            continue;

        bool safeTx = wtx.IsTrusted(locked_chain, trusted_parents);

        // We should not consider coins from transactions that are replacing
        // other transactions.
        //
        // Example: There is a transaction A which is replaced by bumpfee
        // transaction B. In this case, we want to prevent creation of
        // a transaction B' which spends an output of B.
        //
        // Reason: If transaction A were initially confirmed, transactions B
        // and B' would no longer be valid, so the user would have to create
        // a new transaction C to replace B'. However, in the case of a
        // one-block reorg, transactions B' and C might BOTH be accepted,
        // when the user only wanted one of them. Specifically, there could
        // be a 1-block reorg away from the chain where transactions A and C
        // were accepted to another chain where B, B', and C were all
        // accepted.
        if (nDepth == 0 && wtx.mapValue.count("replaces_txid")) {
            safeTx = false;
        }

        // Similarly, we should not consider coins from transactions that
        // have been replaced. In the example above, we would want to prevent
        // creation of a transaction A' spending an output of A, because if
        // transaction B were initially confirmed, conflicting with A and
        // A', we wouldn't want to the user to create a transaction D
        // intending to replace A', but potentially resulting in a scenario
        // where A, A', and D could all be accepted (instead of just B and
        // D, or just A and A' like the user would want).
        if (nDepth == 0 && wtx.mapValue.count("replaced_by_txid")) {
            safeTx = false;
        }

        if (fOnlySafe && !safeTx) {
            continue;
        }

        if (nDepth < min_depth || nDepth > max_depth) {
            continue;
        }

        for (unsigned int i = 0; i < wtx.tx->vout.size(); i++) {
            if (wtx.tx->vout[i].nValue < nMinimumAmount || wtx.tx->vout[i].nValue > nMaximumAmount)
                continue;

            if (coinControl && coinControl->HasSelected() && !coinControl->fAllowOtherInputs && !coinControl->IsSelected(COutPoint(entry.first, i)))
                continue;

            if (IsLockedCoin(entry.first, i))
                continue;

            if (IsSpent(wtxid, i))
                continue;

            isminetype mine = IsMine(wtx.tx->vout[i]);

            if (mine == ISMINE_NO) {
                continue;
            }

            if (!allow_used_addresses && IsUsedDestination(wtxid, i)) {
                continue;
            }

            const SigningProvider* provider = GetSigningProvider();

            bool solvable = provider ? IsSolvable(*provider, wtx.tx->vout[i].scriptPubKey) : false;
            bool spendable = ((mine & ISMINE_SPENDABLE) != ISMINE_NO) || (((mine & ISMINE_WATCH_ONLY) != ISMINE_NO) && (coinControl && coinControl->fAllowWatchOnly && solvable));
            if (CNameScript::isNameScript(wtx.tx->vout[i].scriptPubKey))
                spendable = false;

            vCoins.push_back(COutput(&wtx, i, nDepth, spendable, solvable, safeTx, (coinControl && coinControl->fAllowWatchOnly)));

            // Checks the sum amount of all UTXO's.
            if (nMinimumSumAmount != MAX_MONEY) {
                nTotal += wtx.tx->vout[i].nValue;

                if (nTotal >= nMinimumSumAmount) {
                    return;
                }
            }

            // Checks the maximum number of UTXO's.
            if (nMaximumCount > 0 && vCoins.size() >= nMaximumCount) {
                return;
            }
        }
    }
}

std::map<CTxDestination, std::vector<COutput>> CWallet::ListCoins(interfaces::Chain::Lock& locked_chain) const
{
    AssertLockHeld(cs_wallet);

    std::map<CTxDestination, std::vector<COutput>> result;
    std::vector<COutput> availableCoins;

    AvailableCoins(locked_chain, availableCoins);

    for (const COutput& coin : availableCoins) {
        CTxDestination address;
        if (coin.fSpendable &&
            ExtractDestination(FindNonChangeParentOutput(*coin.tx->tx, coin.i).scriptPubKey, address)) {
            result[address].emplace_back(std::move(coin));
        }
    }

    std::vector<COutPoint> lockedCoins;
    ListLockedCoins(lockedCoins);
    for (const COutPoint& output : lockedCoins) {
        auto it = mapWallet.find(output.hash);
        if (it != mapWallet.end()) {
            int depth = it->second.GetDepthInMainChain();
            if (depth >= 0 && output.n < it->second.tx->vout.size() &&
                IsMine(it->second.tx->vout[output.n]) == ISMINE_SPENDABLE) {
                CTxDestination address;
                if (ExtractDestination(FindNonChangeParentOutput(*it->second.tx, output.n).scriptPubKey, address)) {
                    result[address].emplace_back(
                        &it->second, output.n, depth, true /* spendable */, true /* solvable */, false /* safe */);
                }
            }
        }
    }

    return result;
}

const CTxOut& CWallet::FindNonChangeParentOutput(const CTransaction& tx, int output) const
{
    const CTransaction* ptx = &tx;
    int n = output;
    while (IsChange(ptx->vout[n]) && ptx->vin.size() > 0) {
        const COutPoint& prevout = ptx->vin[0].prevout;
        auto it = mapWallet.find(prevout.hash);
        if (it == mapWallet.end() || it->second.tx->vout.size() <= prevout.n ||
            !IsMine(it->second.tx->vout[prevout.n])) {
            break;
        }
        ptx = it->second.tx.get();
        n = prevout.n;
    }
    return ptx->vout[n];
}

bool CWallet::SelectCoinsMinConf(const CAmount& nTargetValue, const CoinEligibilityFilter& eligibility_filter, std::vector<OutputGroup> groups,
                                 std::set<CInputCoin>& setCoinsRet, CAmount& nValueRet, const CoinSelectionParams& coin_selection_params, bool& bnb_used) const
{
    setCoinsRet.clear();
    nValueRet = 0;

    std::vector<OutputGroup> utxo_pool;
    if (coin_selection_params.use_bnb) {
        // Get long term estimate
        FeeCalculation feeCalc;
        CCoinControl temp;
        temp.m_confirm_target = 1008;
        CFeeRate long_term_feerate = GetMinimumFeeRate(*this, temp, &feeCalc);

        // Calculate cost of change
        CAmount cost_of_change = GetDiscardRate(*this).GetFee(coin_selection_params.change_spend_size) + coin_selection_params.effective_fee.GetFee(coin_selection_params.change_output_size);

        // Filter by the min conf specs and add to utxo_pool and calculate effective value
        for (OutputGroup& group : groups) {
            if (!group.EligibleForSpending(eligibility_filter)) continue;

            group.fee = 0;
            group.long_term_fee = 0;
            group.effective_value = 0;
            for (auto it = group.m_outputs.begin(); it != group.m_outputs.end(); ) {
                const CInputCoin& coin = *it;
                CAmount effective_value = coin.txout.nValue - (coin.m_input_bytes < 0 ? 0 : coin_selection_params.effective_fee.GetFee(coin.m_input_bytes));
                // Only include outputs that are positive effective value (i.e. not dust)
                if (effective_value > 0) {
                    group.fee += coin.m_input_bytes < 0 ? 0 : coin_selection_params.effective_fee.GetFee(coin.m_input_bytes);
                    group.long_term_fee += coin.m_input_bytes < 0 ? 0 : long_term_feerate.GetFee(coin.m_input_bytes);
                    group.effective_value += effective_value;
                    ++it;
                } else {
                    it = group.Discard(coin);
                }
            }
            if (group.effective_value > 0) utxo_pool.push_back(group);
        }
        // Calculate the fees for things that aren't inputs
        CAmount not_input_fees = coin_selection_params.effective_fee.GetFee(coin_selection_params.tx_noinputs_size);
        bnb_used = true;
        return SelectCoinsBnB(utxo_pool, nTargetValue, cost_of_change, setCoinsRet, nValueRet, not_input_fees);
    } else {
        // Filter by the min conf specs and add to utxo_pool
        for (const OutputGroup& group : groups) {
            if (!group.EligibleForSpending(eligibility_filter)) continue;
            utxo_pool.push_back(group);
        }
        bnb_used = false;
        return KnapsackSolver(nTargetValue, utxo_pool, setCoinsRet, nValueRet);
    }
}

bool CWallet::SelectCoins(const std::vector<COutput>& vAvailableCoins, const CAmount& nTargetValue, std::set<CInputCoin>& setCoinsRet, CAmount& nValueRet, const CCoinControl& coin_control, CoinSelectionParams& coin_selection_params, bool& bnb_used) const
{
    std::vector<COutput> vCoins(vAvailableCoins);

    // coin control -> return all selected outputs (we want all selected to go into the transaction for sure)
    if (coin_control.HasSelected() && !coin_control.fAllowOtherInputs)
    {
        // We didn't use BnB here, so set it to false.
        bnb_used = false;

        for (const COutput& out : vCoins)
        {
            if (!out.fSpendable)
                 continue;
            nValueRet += out.tx->tx->vout[out.i].nValue;
            setCoinsRet.insert(out.GetInputCoin());
        }
        return (nValueRet >= nTargetValue);
    }

    // calculate value from preset inputs and store them
    std::set<CInputCoin> setPresetCoins;
    CAmount nValueFromPresetInputs = 0;

    std::vector<COutPoint> vPresetInputs;
    coin_control.ListSelected(vPresetInputs);
    for (const COutPoint& outpoint : vPresetInputs)
    {
        // For now, don't use BnB if preset inputs are selected. TODO: Enable this later
        bnb_used = false;
        coin_selection_params.use_bnb = false;

        std::map<uint256, CWalletTx>::const_iterator it = mapWallet.find(outpoint.hash);
        if (it != mapWallet.end())
        {
            const CWalletTx& wtx = it->second;
            // Clearly invalid input, fail
            if (wtx.tx->vout.size() <= outpoint.n)
                return false;
            // Just to calculate the marginal byte size
            nValueFromPresetInputs += wtx.tx->vout[outpoint.n].nValue;
            setPresetCoins.insert(CInputCoin(wtx.tx, outpoint.n));
        } else
            return false; // TODO: Allow non-wallet inputs
    }

    // remove preset inputs from vCoins
    for (std::vector<COutput>::iterator it = vCoins.begin(); it != vCoins.end() && coin_control.HasSelected();)
    {
        if (setPresetCoins.count(it->GetInputCoin()))
            it = vCoins.erase(it);
        else
            ++it;
    }

    // form groups from remaining coins; note that preset coins will not
    // automatically have their associated (same address) coins included
    if (coin_control.m_avoid_partial_spends && vCoins.size() > OUTPUT_GROUP_MAX_ENTRIES) {
        // Cases where we have 11+ outputs all pointing to the same destination may result in
        // privacy leaks as they will potentially be deterministically sorted. We solve that by
        // explicitly shuffling the outputs before processing
        Shuffle(vCoins.begin(), vCoins.end(), FastRandomContext());
    }
    std::vector<OutputGroup> groups = GroupOutputs(vCoins, !coin_control.m_avoid_partial_spends);

    unsigned int limit_ancestor_count;
    unsigned int limit_descendant_count;
    chain().getPackageLimits(limit_ancestor_count, limit_descendant_count);
    size_t max_ancestors = (size_t)std::max<int64_t>(1, limit_ancestor_count);
    size_t max_descendants = (size_t)std::max<int64_t>(1, limit_descendant_count);
    bool fRejectLongChains = gArgs.GetBoolArg("-walletrejectlongchains", DEFAULT_WALLET_REJECT_LONG_CHAINS);

    bool res = nTargetValue <= nValueFromPresetInputs ||
        SelectCoinsMinConf(nTargetValue - nValueFromPresetInputs, CoinEligibilityFilter(1, 6, 0), groups, setCoinsRet, nValueRet, coin_selection_params, bnb_used) ||
        SelectCoinsMinConf(nTargetValue - nValueFromPresetInputs, CoinEligibilityFilter(1, 1, 0), groups, setCoinsRet, nValueRet, coin_selection_params, bnb_used) ||
        (m_spend_zero_conf_change && SelectCoinsMinConf(nTargetValue - nValueFromPresetInputs, CoinEligibilityFilter(0, 1, 2), groups, setCoinsRet, nValueRet, coin_selection_params, bnb_used)) ||
        (m_spend_zero_conf_change && SelectCoinsMinConf(nTargetValue - nValueFromPresetInputs, CoinEligibilityFilter(0, 1, std::min((size_t)4, max_ancestors/3), std::min((size_t)4, max_descendants/3)), groups, setCoinsRet, nValueRet, coin_selection_params, bnb_used)) ||
        (m_spend_zero_conf_change && SelectCoinsMinConf(nTargetValue - nValueFromPresetInputs, CoinEligibilityFilter(0, 1, max_ancestors/2, max_descendants/2), groups, setCoinsRet, nValueRet, coin_selection_params, bnb_used)) ||
        (m_spend_zero_conf_change && SelectCoinsMinConf(nTargetValue - nValueFromPresetInputs, CoinEligibilityFilter(0, 1, max_ancestors-1, max_descendants-1), groups, setCoinsRet, nValueRet, coin_selection_params, bnb_used)) ||
        (m_spend_zero_conf_change && !fRejectLongChains && SelectCoinsMinConf(nTargetValue - nValueFromPresetInputs, CoinEligibilityFilter(0, 1, std::numeric_limits<uint64_t>::max()), groups, setCoinsRet, nValueRet, coin_selection_params, bnb_used));

    // because SelectCoinsMinConf clears the setCoinsRet, we now add the possible inputs to the coinset
    util::insert(setCoinsRet, setPresetCoins);

    // add preset inputs to the total value selected
    nValueRet += nValueFromPresetInputs;

    return res;
}

bool CWallet::SignTransaction(CMutableTransaction& tx)
{
    AssertLockHeld(cs_wallet);

    // sign the new tx
    int nIn = 0;
    for (auto& input : tx.vin) {
        std::map<uint256, CWalletTx>::const_iterator mi = mapWallet.find(input.prevout.hash);
        if(mi == mapWallet.end() || input.prevout.n >= mi->second.tx->vout.size()) {
            return false;
        }
        const CScript& scriptPubKey = mi->second.tx->vout[input.prevout.n].scriptPubKey;
        const CAmount& amount = mi->second.tx->vout[input.prevout.n].nValue;
        SignatureData sigdata;

        const SigningProvider* provider = GetSigningProvider();
        if (!provider) {
            return false;
        }

        if (!ProduceSignature(*provider, MutableTransactionSignatureCreator(&tx, nIn, amount, SIGHASH_ALL), scriptPubKey, sigdata)) {
            return false;
        }
        UpdateInput(input, sigdata);
        nIn++;
    }
    return true;
}

bool CWallet::FundTransaction(CMutableTransaction& tx, CAmount& nFeeRet, int& nChangePosInOut, std::string& strFailReason, bool lockUnspents, const std::set<int>& setSubtractFeeFromOutputs, CCoinControl coinControl)
{
    std::vector<CRecipient> vecSend;

    // Turn the txout set into a CRecipient vector.
    for (size_t idx = 0; idx < tx.vout.size(); idx++) {
        const CTxOut& txOut = tx.vout[idx];
        CRecipient recipient = {txOut.scriptPubKey, txOut.nValue, setSubtractFeeFromOutputs.count(idx) == 1};
        vecSend.push_back(recipient);
    }

    coinControl.fAllowOtherInputs = true;

    for (const CTxIn& txin : tx.vin) {
        coinControl.Select(txin.prevout);
    }

    // Acquire the locks to prevent races to the new locked unspents between the
    // CreateTransaction call and LockCoin calls (when lockUnspents is true).
    auto locked_chain = chain().lock();
    LOCK(cs_wallet);

    CTransactionRef tx_new;
    if (!CreateTransaction(*locked_chain, vecSend, nullptr, tx_new, nFeeRet, nChangePosInOut, strFailReason, coinControl, false)) {
        return false;
    }

    if (nChangePosInOut != -1) {
        tx.vout.insert(tx.vout.begin() + nChangePosInOut, tx_new->vout[nChangePosInOut]);
    }

    // Copy output sizes from new transaction; they may have had the fee
    // subtracted from them.
    for (unsigned int idx = 0; idx < tx.vout.size(); idx++) {
        tx.vout[idx].nValue = tx_new->vout[idx].nValue;
    }

    // Add new txins while keeping original txin scriptSig/order.
    for (const CTxIn& txin : tx_new->vin) {
        if (!coinControl.IsSelected(txin.prevout)) {
            tx.vin.push_back(txin);

            if (lockUnspents) {
                LockCoin(txin.prevout);
            }
        }
    }

    return true;
}

bool
CWallet::FindValueInNameInput (const CTxIn& nameInput,
                               CAmount& value, const CWalletTx*& walletTx,
                               std::string& strFailReason) const
{
  walletTx = GetWalletTx (nameInput.prevout.hash);
  if (!walletTx)
    {
      strFailReason = _("Input tx not found in wallet").translated;
      return false;
    }

  const CTxOut& output = walletTx->tx->vout[nameInput.prevout.n];
  if (IsMine (output) != ISMINE_SPENDABLE)
    {
      strFailReason = _("Input tx is not mine").translated;
      return false;
    }

  if (!CNameScript::isNameScript (output.scriptPubKey))
    {
      strFailReason = _("Input tx is not a name operation").translated;
      return false;
    }

  value = output.nValue;
  return true;
}

static bool IsCurrentForAntiFeeSniping(interfaces::Chain& chain, interfaces::Chain::Lock& locked_chain)
{
    if (chain.isInitialBlockDownload()) {
        return false;
    }
    constexpr int64_t MAX_ANTI_FEE_SNIPING_TIP_AGE = 8 * 60 * 60; // in seconds
    if (locked_chain.getBlockTime(*locked_chain.getHeight()) < (GetTime() - MAX_ANTI_FEE_SNIPING_TIP_AGE)) {
        return false;
    }
    return true;
}

/**
 * Return a height-based locktime for new transactions (uses the height of the
 * current chain tip unless we are not synced with the current chain
 */
static uint32_t GetLocktimeForNewTransaction(interfaces::Chain& chain, interfaces::Chain::Lock& locked_chain)
{
    uint32_t const height = locked_chain.getHeight().get_value_or(-1);
    uint32_t locktime;
    // Discourage fee sniping.
    //
    // For a large miner the value of the transactions in the best block and
    // the mempool can exceed the cost of deliberately attempting to mine two
    // blocks to orphan the current best block. By setting nLockTime such that
    // only the next block can include the transaction, we discourage this
    // practice as the height restricted and limited blocksize gives miners
    // considering fee sniping fewer options for pulling off this attack.
    //
    // A simple way to think about this is from the wallet's point of view we
    // always want the blockchain to move forward. By setting nLockTime this
    // way we're basically making the statement that we only want this
    // transaction to appear in the next block; we don't want to potentially
    // encourage reorgs by allowing transactions to appear at lower heights
    // than the next block in forks of the best chain.
    //
    // Of course, the subsidy is high enough, and transaction volume low
    // enough, that fee sniping isn't a problem yet, but by implementing a fix
    // now we ensure code won't be written that makes assumptions about
    // nLockTime that preclude a fix later.
    if (IsCurrentForAntiFeeSniping(chain, locked_chain)) {
        locktime = height;

        // Secondly occasionally randomly pick a nLockTime even further back, so
        // that transactions that are delayed after signing for whatever reason,
        // e.g. high-latency mix networks and some CoinJoin implementations, have
        // better privacy.
        if (GetRandInt(10) == 0)
            locktime = std::max(0, (int)locktime - GetRandInt(100));
    } else {
        // If our chain is lagging behind, we can't discourage fee sniping nor help
        // the privacy of high-latency transactions. To avoid leaking a potentially
        // unique "nLockTime fingerprint", set nLockTime to a constant.
        locktime = 0;
    }
    assert(locktime <= height);
    assert(locktime < LOCKTIME_THRESHOLD);
    return locktime;
}

OutputType CWallet::TransactionChangeType(OutputType change_type, const std::vector<CRecipient>& vecSend)
{
    // If -changetype is specified, always use that change type.
    if (change_type != OutputType::CHANGE_AUTO) {
        return change_type;
    }

    // if m_default_address_type is legacy, use legacy address as change (even
    // if some of the outputs are P2WPKH or P2WSH).
    if (m_default_address_type == OutputType::LEGACY) {
        return OutputType::LEGACY;
    }

    // if any destination is P2WPKH or P2WSH, use P2WPKH for the change
    // output.
    for (const auto& recipient : vecSend) {
        // Check if any destination contains a witness program:
        int witnessversion = 0;
        std::vector<unsigned char> witnessprogram;
        if (recipient.scriptPubKey.IsWitnessProgram(true, witnessversion, witnessprogram)) {
            return OutputType::BECH32;
        }
    }

    // else use m_default_address_type for change
    return m_default_address_type;
}

bool CWallet::CreateTransaction(interfaces::Chain::Lock& locked_chain, const std::vector<CRecipient>& vecSend,
                                const CTxIn* withInput,
                                CTransactionRef& tx, CAmount& nFeeRet,
                         int& nChangePosInOut, std::string& strFailReason, const CCoinControl& coin_control, bool sign)
{
    /* Initialise nFeeRet here so that SendMoney doesn't see an uninitialised
       value in case we error out earlier.  */
    nFeeRet = 0;

    CAmount nValue = 0;
    ReserveDestination reservedest(this);
    int nChangePosRequest = nChangePosInOut;
    unsigned int nSubtractFeeFromAmount = 0;
    bool isNamecoin = false;
    for (const auto& recipient : vecSend)
    {
        if (nValue < 0 || recipient.nAmount < 0)
        {
            strFailReason = _("Transaction amounts must not be negative").translated;
            return false;
        }
        nValue += recipient.nAmount;

        if (recipient.fSubtractFeeFromAmount)
            nSubtractFeeFromAmount++;

        if (CNameScript::isNameScript (recipient.scriptPubKey))
            isNamecoin = true;
    }
    if (vecSend.empty())
    {
        strFailReason = _("Transaction must have at least one recipient").translated;
        return false;
    }

    /* If we have an input to include, find its value.  This value will be
       subtracted later on during coin selection, since the input is added
       additionally to the selected coins.  */
    CAmount nInputValue = 0;
    const CWalletTx* withInputTx = nullptr;
    if (withInput)
    {
        if (!FindValueInNameInput (*withInput, nInputValue, withInputTx,
                                   strFailReason))
            return false;
    }

    CMutableTransaction txNew;
    if (isNamecoin)
        txNew.SetNamecoin();

    txNew.nLockTime = GetLocktimeForNewTransaction(chain(), locked_chain);

    FeeCalculation feeCalc;
    CAmount nFeeNeeded;
    int nBytes;
    {
        std::set<CInputCoin> setCoins;
        auto locked_chain = chain().lock();
        LOCK(cs_wallet);
        {
            std::vector<COutput> vAvailableCoins;
            AvailableCoins(*locked_chain, vAvailableCoins, true, &coin_control, 1, MAX_MONEY, MAX_MONEY, 0);
            CoinSelectionParams coin_selection_params; // Parameters for coin selection, init with dummy

            // Create change script that will be used if we need change
            // TODO: pass in scriptChange instead of reservedest so
            // change transaction isn't always pay-to-bitcoin-address
            CScript scriptChange;

            // coin control: send change to custom address
            if (!boost::get<CNoDestination>(&coin_control.destChange)) {
                scriptChange = GetScriptForDestination(coin_control.destChange);
            } else { // no coin control: send change to newly generated address
                // Note: We use a new key here to keep it from being obvious which side is the change.
                //  The drawback is that by not reusing a previous key, the change may be lost if a
                //  backup is restored, if the backup doesn't have the new private key for the change.
                //  If we reused the old key, it would be possible to add code to look for and
                //  rediscover unknown transactions that were written with keys of ours to recover
                //  post-backup change.

                // Reserve a new key pair from key pool
                if (!CanGetAddresses(true)) {
                    strFailReason = _("Can't generate a change-address key. No keys in the internal keypool and can't generate any keys.").translated;
                    return false;
                }
                CTxDestination dest;
                const OutputType change_type = TransactionChangeType(coin_control.m_change_type ? *coin_control.m_change_type : m_default_change_type, vecSend);
                bool ret = reservedest.GetReservedDestination(change_type, dest, true);
                if (!ret)
                {
                    strFailReason = "Keypool ran out, please call keypoolrefill first";
                    return false;
                }

                scriptChange = GetScriptForDestination(dest);
            }
            CTxOut change_prototype_txout(0, scriptChange);
            coin_selection_params.change_output_size = GetSerializeSize(change_prototype_txout);

            CFeeRate discard_rate = GetDiscardRate(*this);

            // Get the fee rate to use effective values in coin selection
            CFeeRate nFeeRateNeeded = GetMinimumFeeRate(*this, coin_control, &feeCalc);

            nFeeRet = 0;
            bool pick_new_inputs = true;
            CAmount nValueIn = 0;

            // BnB selector is the only selector used when this is true.
            // That should only happen on the first pass through the loop.
            coin_selection_params.use_bnb = nSubtractFeeFromAmount == 0; // If we are doing subtract fee from recipient, then don't use BnB
            // Start with no fee and loop until there is enough fee
            while (true)
            {
                nChangePosInOut = nChangePosRequest;
                txNew.vin.clear();
                txNew.vout.clear();
                bool fFirst = true;

                CAmount nValueToSelect = nValue - nInputValue;
                if (nSubtractFeeFromAmount == 0)
                    nValueToSelect += nFeeRet;

                // vouts to the payees
                coin_selection_params.tx_noinputs_size = 11; // Static vsize overhead + outputs vsize. 4 nVersion, 4 nLocktime, 1 input count, 1 output count, 1 witness overhead (dummy, flag, stack size)
                for (const auto& recipient : vecSend)
                {
                    CTxOut txout(recipient.nAmount, recipient.scriptPubKey);

                    if (recipient.fSubtractFeeFromAmount)
                    {
                        assert(nSubtractFeeFromAmount != 0);
                        txout.nValue -= nFeeRet / nSubtractFeeFromAmount; // Subtract fee equally from each selected recipient

                        if (fFirst) // first receiver pays the remainder not divisible by output count
                        {
                            fFirst = false;
                            txout.nValue -= nFeeRet % nSubtractFeeFromAmount;
                        }
                    }
                    // Include the fee cost for outputs. Note this is only used for BnB right now
                    coin_selection_params.tx_noinputs_size += ::GetSerializeSize(txout, PROTOCOL_VERSION);

                    if (IsDust(txout, chain().relayDustFee()))
                    {
                        if (recipient.fSubtractFeeFromAmount && nFeeRet > 0)
                        {
                            if (txout.nValue < 0)
                                strFailReason = _("The transaction amount is too small to pay the fee").translated;
                            else
                                strFailReason = _("The transaction amount is too small to send after the fee has been deducted").translated;
                        }
                        else
                            strFailReason = _("Transaction amount too small").translated;
                        return false;
                    }
                    txNew.vout.push_back(txout);
                }

                // Choose coins to use
                bool bnb_used;
                if (pick_new_inputs) {
                    nValueIn = 0;
                    setCoins.clear();
                    int change_spend_size = CalculateMaximumSignedInputSize(change_prototype_txout, this);
                    // If the wallet doesn't know how to sign change output, assume p2sh-p2wpkh
                    // as lower-bound to allow BnB to do it's thing
                    if (change_spend_size == -1) {
                        coin_selection_params.change_spend_size = DUMMY_NESTED_P2WPKH_INPUT_SIZE;
                    } else {
                        coin_selection_params.change_spend_size = (size_t)change_spend_size;
                    }
                    coin_selection_params.effective_fee = nFeeRateNeeded;
                    if (!SelectCoins(vAvailableCoins, nValueToSelect, setCoins, nValueIn, coin_control, coin_selection_params, bnb_used))
                    {
                        // If BnB was used, it was the first pass. No longer the first pass and continue loop with knapsack.
                        if (bnb_used) {
                            coin_selection_params.use_bnb = false;
                            continue;
                        }
                        else {
                            strFailReason = _("Insufficient funds").translated;
                            return false;
                        }
                    }
                } else {
                    bnb_used = false;
                }
                if (withInput)
                    setCoins.emplace(withInputTx->tx, withInput->prevout.n);

                const CAmount nChange = nValueIn - nValueToSelect;
                if (nChange > 0)
                {
                    // Fill a vout to ourself
                    CTxOut newTxOut(nChange, scriptChange);

                    // Never create dust outputs; if we would, just
                    // add the dust to the fee.
                    // The nChange when BnB is used is always going to go to fees.
                    if (IsDust(newTxOut, discard_rate) || bnb_used)
                    {
                        nChangePosInOut = -1;
                        nFeeRet += nChange;
                    }
                    else
                    {
                        if (nChangePosInOut == -1)
                        {
                            // Insert change txn at random position:
                            nChangePosInOut = GetRandInt(txNew.vout.size()+1);
                        }
                        else if ((unsigned int)nChangePosInOut > txNew.vout.size())
                        {
                            strFailReason = _("Change index out of range").translated;
                            return false;
                        }

                        std::vector<CTxOut>::iterator position = txNew.vout.begin()+nChangePosInOut;
                        txNew.vout.insert(position, newTxOut);
                    }
                } else {
                    nChangePosInOut = -1;
                }

                // Dummy fill vin for maximum size estimation
                //
                for (const auto& coin : setCoins) {
                    txNew.vin.push_back(CTxIn(coin.outpoint,CScript()));
                }

                nBytes = CalculateMaximumSignedTxSize(CTransaction(txNew), this, coin_control.fAllowWatchOnly);
                if (nBytes < 0) {
                    strFailReason = _("Signing transaction failed").translated;
                    return false;
                }

                nFeeNeeded = GetMinimumFee(*this, nBytes, coin_control, &feeCalc);
                if (feeCalc.reason == FeeReason::FALLBACK && !m_allow_fallback_fee) {
                    // eventually allow a fallback fee
                    strFailReason = _("Fee estimation failed. Fallbackfee is disabled. Wait a few blocks or enable -fallbackfee.").translated;
                    return false;
                }

                if (nFeeRet >= nFeeNeeded) {
                    // Reduce fee to only the needed amount if possible. This
                    // prevents potential overpayment in fees if the coins
                    // selected to meet nFeeNeeded result in a transaction that
                    // requires less fee than the prior iteration.

                    // If we have no change and a big enough excess fee, then
                    // try to construct transaction again only without picking
                    // new inputs. We now know we only need the smaller fee
                    // (because of reduced tx size) and so we should add a
                    // change output. Only try this once.
                    if (nChangePosInOut == -1 && nSubtractFeeFromAmount == 0 && pick_new_inputs) {
                        unsigned int tx_size_with_change = nBytes + coin_selection_params.change_output_size + 2; // Add 2 as a buffer in case increasing # of outputs changes compact size
                        CAmount fee_needed_with_change = GetMinimumFee(*this, tx_size_with_change, coin_control, nullptr);
                        CAmount minimum_value_for_change = GetDustThreshold(change_prototype_txout, discard_rate);
                        if (nFeeRet >= fee_needed_with_change + minimum_value_for_change) {
                            pick_new_inputs = false;
                            nFeeRet = fee_needed_with_change;
                            continue;
                        }
                    }

                    // If we have change output already, just increase it
                    if (nFeeRet > nFeeNeeded && nChangePosInOut != -1 && nSubtractFeeFromAmount == 0) {
                        CAmount extraFeePaid = nFeeRet - nFeeNeeded;
                        std::vector<CTxOut>::iterator change_position = txNew.vout.begin()+nChangePosInOut;
                        change_position->nValue += extraFeePaid;
                        nFeeRet -= extraFeePaid;
                    }
                    break; // Done, enough fee included.
                }
                else if (!pick_new_inputs) {
                    // This shouldn't happen, we should have had enough excess
                    // fee to pay for the new output and still meet nFeeNeeded
                    // Or we should have just subtracted fee from recipients and
                    // nFeeNeeded should not have changed
                    strFailReason = _("Transaction fee and change calculation failed").translated;
                    return false;
                }

                // Try to reduce change to include necessary fee
                if (nChangePosInOut != -1 && nSubtractFeeFromAmount == 0) {
                    CAmount additionalFeeNeeded = nFeeNeeded - nFeeRet;
                    std::vector<CTxOut>::iterator change_position = txNew.vout.begin()+nChangePosInOut;
                    // Only reduce change if remaining amount is still a large enough output.
                    if (change_position->nValue >= MIN_FINAL_CHANGE + additionalFeeNeeded) {
                        change_position->nValue -= additionalFeeNeeded;
                        nFeeRet += additionalFeeNeeded;
                        break; // Done, able to increase fee from change
                    }
                }

                // If subtracting fee from recipients, we now know what fee we
                // need to subtract, we have no reason to reselect inputs
                if (nSubtractFeeFromAmount > 0) {
                    pick_new_inputs = false;
                }

                // Include more fee and try again.
                nFeeRet = nFeeNeeded;
                coin_selection_params.use_bnb = false;
                continue;
            }
        }

        // Shuffle selected coins and fill in final vin
        txNew.vin.clear();
        std::vector<CInputCoin> selected_coins(setCoins.begin(), setCoins.end());
        Shuffle(selected_coins.begin(), selected_coins.end(), FastRandomContext());

        // Note how the sequence number is set to non-maxint so that
        // the nLockTime set above actually works.
        //
        // BIP125 defines opt-in RBF as any nSequence < maxint-1, so
        // we use the highest possible value in that range (maxint-2)
        // to avoid conflicting with other possible uses of nSequence,
        // and in the spirit of "smallest possible change from prior
        // behavior."
        const uint32_t nSequence = coin_control.m_signal_bip125_rbf.get_value_or(m_signal_rbf) ? MAX_BIP125_RBF_SEQUENCE : (CTxIn::SEQUENCE_FINAL - 1);
        for (const auto& coin : selected_coins) {
            txNew.vin.push_back(CTxIn(coin.outpoint, CScript(), nSequence));
        }

        if (sign)
        {
            int nIn = 0;
            for (const auto& coin : selected_coins)
            {
                const CScript& scriptPubKey = coin.txout.scriptPubKey;
                SignatureData sigdata;

                const SigningProvider* provider = GetSigningProvider();
                if (!provider || !ProduceSignature(*provider, MutableTransactionSignatureCreator(&txNew, nIn, coin.txout.nValue, SIGHASH_ALL), scriptPubKey, sigdata))
                {
                    strFailReason = _("Signing transaction failed").translated;
                    return false;
                } else {
                    UpdateInput(txNew.vin.at(nIn), sigdata);
                }

                nIn++;
            }
        }

        // Return the constructed transaction data.
        tx = MakeTransactionRef(std::move(txNew));

        // Limit size
        if (GetTransactionWeight(*tx) > MAX_STANDARD_TX_WEIGHT)
        {
            strFailReason = _("Transaction too large").translated;
            return false;
        }
    }

    if (nFeeRet > m_default_max_tx_fee) {
        strFailReason = TransactionErrorString(TransactionError::MAX_FEE_EXCEEDED);
        return false;
    }

    if (gArgs.GetBoolArg("-walletrejectlongchains", DEFAULT_WALLET_REJECT_LONG_CHAINS)) {
        // Lastly, ensure this tx will pass the mempool's chain limits
        if (!chain().checkChainLimits(tx)) {
            strFailReason = _("Transaction has too long of a mempool chain").translated;
            return false;
        }
    }

    // Before we return success, we assume any change key will be used to prevent
    // accidental re-use.
    reservedest.KeepDestination();

    WalletLogPrintf("Fee Calculation: Fee:%d Bytes:%u Needed:%d Tgt:%d (requested %d) Reason:\"%s\" Decay %.5f: Estimation: (%g - %g) %.2f%% %.1f/(%.1f %d mem %.1f out) Fail: (%g - %g) %.2f%% %.1f/(%.1f %d mem %.1f out)\n",
              nFeeRet, nBytes, nFeeNeeded, feeCalc.returnedTarget, feeCalc.desiredTarget, StringForFeeReason(feeCalc.reason), feeCalc.est.decay,
              feeCalc.est.pass.start, feeCalc.est.pass.end,
              100 * feeCalc.est.pass.withinTarget / (feeCalc.est.pass.totalConfirmed + feeCalc.est.pass.inMempool + feeCalc.est.pass.leftMempool),
              feeCalc.est.pass.withinTarget, feeCalc.est.pass.totalConfirmed, feeCalc.est.pass.inMempool, feeCalc.est.pass.leftMempool,
              feeCalc.est.fail.start, feeCalc.est.fail.end,
              100 * feeCalc.est.fail.withinTarget / (feeCalc.est.fail.totalConfirmed + feeCalc.est.fail.inMempool + feeCalc.est.fail.leftMempool),
              feeCalc.est.fail.withinTarget, feeCalc.est.fail.totalConfirmed, feeCalc.est.fail.inMempool, feeCalc.est.fail.leftMempool);
    return true;
}

void CWallet::CommitTransaction(CTransactionRef tx, mapValue_t mapValue, std::vector<std::pair<std::string, std::string>> orderForm)
{
    auto locked_chain = chain().lock();
    LOCK(cs_wallet);

    CWalletTx wtxNew(this, std::move(tx));
    wtxNew.mapValue = std::move(mapValue);
    wtxNew.vOrderForm = std::move(orderForm);
    wtxNew.fTimeReceivedIsTxTime = true;
    wtxNew.fFromMe = true;

    WalletLogPrintf("CommitTransaction:\n%s", wtxNew.tx->ToString()); /* Continued */

    // Add tx to wallet, because if it has change it's also ours,
    // otherwise just for transaction history.
    AddToWallet(wtxNew);

    // Notify that old coins are spent
    for (const CTxIn& txin : wtxNew.tx->vin) {
        CWalletTx &coin = mapWallet.at(txin.prevout.hash);
        coin.BindWallet(this);
        NotifyTransactionChanged(this, coin.GetHash(), CT_UPDATED);
    }

    // Get the inserted-CWalletTx from mapWallet so that the
    // fInMempool flag is cached properly
    CWalletTx& wtx = mapWallet.at(wtxNew.GetHash());

    if (!fBroadcastTransactions) {
        // Don't submit tx to the mempool
        return;
    }

    std::string err_string;
    if (!wtx.SubmitMemoryPoolAndRelay(err_string, true)) {
        WalletLogPrintf("CommitTransaction(): Transaction cannot be broadcast immediately, %s\n", err_string);
        // TODO: if we expect the failure to be long term or permanent, instead delete wtx from the wallet and return failure.
    }
}

DBErrors CWallet::LoadWallet(bool& fFirstRunRet)
{
    // Even if we don't use this lock in this function, we want to preserve
    // lock order in LoadToWallet if query of chain state is needed to know
    // tx status. If lock can't be taken (e.g wallet-tool), tx confirmation
    // status may be not reliable.
    auto locked_chain = LockChain();
    LOCK(cs_wallet);

    fFirstRunRet = false;
    DBErrors nLoadWalletRet = WalletBatch(*database,"cr+").LoadWallet(this);
    if (nLoadWalletRet == DBErrors::NEED_REWRITE)
    {
        if (database->Rewrite("\x04pool"))
        {
            if (auto spk_man = m_spk_man.get()) {
                spk_man->RewriteDB();
            }
        }
    }

    {
        LOCK(cs_KeyStore);
        // This wallet is in its first run if all of these are empty
        fFirstRunRet = mapKeys.empty() && mapCryptedKeys.empty() && mapWatchKeys.empty() && setWatchOnly.empty() && mapScripts.empty()
            && !IsWalletFlagSet(WALLET_FLAG_DISABLE_PRIVATE_KEYS) && !IsWalletFlagSet(WALLET_FLAG_BLANK_WALLET);
    }

    if (nLoadWalletRet != DBErrors::LOAD_OK)
        return nLoadWalletRet;

    return DBErrors::LOAD_OK;
}

DBErrors CWallet::ZapSelectTx(std::vector<uint256>& vHashIn, std::vector<uint256>& vHashOut)
{
    AssertLockHeld(cs_wallet);
    DBErrors nZapSelectTxRet = WalletBatch(*database, "cr+").ZapSelectTx(vHashIn, vHashOut);
    for (uint256 hash : vHashOut) {
        const auto& it = mapWallet.find(hash);
        wtxOrdered.erase(it->second.m_it_wtxOrdered);
        mapWallet.erase(it);
        NotifyTransactionChanged(this, hash, CT_DELETED);
    }

    if (nZapSelectTxRet == DBErrors::NEED_REWRITE)
    {
        if (database->Rewrite("\x04pool"))
        {
            if (auto spk_man = m_spk_man.get()) {
                spk_man->RewriteDB();
            }
        }
    }

    if (nZapSelectTxRet != DBErrors::LOAD_OK)
        return nZapSelectTxRet;

    MarkDirty();

    return DBErrors::LOAD_OK;
}

DBErrors CWallet::ZapWalletTx(std::vector<CWalletTx>& vWtx)
{
    DBErrors nZapWalletTxRet = WalletBatch(*database,"cr+").ZapWalletTx(vWtx);
    if (nZapWalletTxRet == DBErrors::NEED_REWRITE)
    {
        if (database->Rewrite("\x04pool"))
        {
            if (auto spk_man = m_spk_man.get()) {
                spk_man->RewriteDB();
            }
        }
    }

    if (nZapWalletTxRet != DBErrors::LOAD_OK)
        return nZapWalletTxRet;

    return DBErrors::LOAD_OK;
}

bool CWallet::SetAddressBookWithDB(WalletBatch& batch, const CTxDestination& address, const std::string& strName, const std::string& strPurpose)
{
    bool fUpdated = false;
    {
        LOCK(cs_wallet);
        std::map<CTxDestination, CAddressBookData>::iterator mi = mapAddressBook.find(address);
        fUpdated = mi != mapAddressBook.end();
        mapAddressBook[address].name = strName;
        if (!strPurpose.empty()) /* update purpose only if requested */
            mapAddressBook[address].purpose = strPurpose;
    }
    NotifyAddressBookChanged(this, address, strName, IsMine(address) != ISMINE_NO,
                             strPurpose, (fUpdated ? CT_UPDATED : CT_NEW) );
    if (!strPurpose.empty() && !batch.WritePurpose(EncodeDestination(address), strPurpose))
        return false;
    return batch.WriteName(EncodeDestination(address), strName);
}

bool CWallet::SetAddressBook(const CTxDestination& address, const std::string& strName, const std::string& strPurpose)
{
    WalletBatch batch(*database);
    return SetAddressBookWithDB(batch, address, strName, strPurpose);
}

bool CWallet::DelAddressBook(const CTxDestination& address)
{
    {
        LOCK(cs_wallet);

        // Delete destdata tuples associated with address
        std::string strAddress = EncodeDestination(address);
        for (const std::pair<const std::string, std::string> &item : mapAddressBook[address].destdata)
        {
            WalletBatch(*database).EraseDestData(strAddress, item.first);
        }
        mapAddressBook.erase(address);
    }

    NotifyAddressBookChanged(this, address, "", IsMine(address) != ISMINE_NO, "", CT_DELETED);

    WalletBatch(*database).ErasePurpose(EncodeDestination(address));
    return WalletBatch(*database).EraseName(EncodeDestination(address));
}

size_t CWallet::KeypoolCountExternalKeys()
{
    AssertLockHeld(cs_wallet);

    unsigned int count = 0;
    if (auto spk_man = m_spk_man.get()) {
        AssertLockHeld(spk_man->cs_wallet);
        count += spk_man->KeypoolCountExternalKeys();
    }

    return count;
}

unsigned int CWallet::GetKeyPoolSize() const
{
    AssertLockHeld(cs_wallet);

    unsigned int count = 0;
    if (auto spk_man = m_spk_man.get()) {
        count += spk_man->GetKeyPoolSize();
    }
    return count;
}

bool CWallet::TopUpKeyPool(unsigned int kpSize)
{
    bool res = true;
    if (auto spk_man = m_spk_man.get()) {
        res &= spk_man->TopUp(kpSize);
    }
    return res;
}

bool CWallet::GetNewDestination(const OutputType type, const std::string label, CTxDestination& dest, std::string& error)
{
    LOCK(cs_wallet);
    error.clear();
    bool result = false;
    auto spk_man = m_spk_man.get();
    if (spk_man) {
        result = spk_man->GetNewDestination(type, dest, error);
    }
    if (result) {
        SetAddressBook(dest, label, "receive");
    }

    return result;
}

bool CWallet::GetNewChangeDestination(const OutputType type, CTxDestination& dest, std::string& error)
{
    error.clear();

    m_spk_man->TopUp();

    ReserveDestination reservedest(this);
    if (!reservedest.GetReservedDestination(type, dest, true)) {
        error = "Error: Keypool ran out, please call keypoolrefill first";
        return false;
    }

    reservedest.KeepDestination();
    return true;
}

int64_t CWallet::GetOldestKeyPoolTime()
{
    int64_t oldestKey = std::numeric_limits<int64_t>::max();
    if (auto spk_man = m_spk_man.get()) {
        oldestKey = spk_man->GetOldestKeyPoolTime();
    }
    return oldestKey;
}

std::map<CTxDestination, CAmount> CWallet::GetAddressBalances(interfaces::Chain::Lock& locked_chain)
{
    std::map<CTxDestination, CAmount> balances;

    {
        LOCK(cs_wallet);
        std::set<uint256> trusted_parents;
        for (const auto& walletEntry : mapWallet)
        {
            const CWalletTx& wtx = walletEntry.second;

            if (!wtx.IsTrusted(locked_chain, trusted_parents))
                continue;

            if (wtx.IsImmatureCoinBase())
                continue;

            int nDepth = wtx.GetDepthInMainChain();
            if (nDepth < (wtx.IsFromMe(ISMINE_ALL) ? 0 : 1))
                continue;

            for (unsigned int i = 0; i < wtx.tx->vout.size(); i++)
            {
                CTxDestination addr;
                if (!IsMine(wtx.tx->vout[i]))
                    continue;
                if(!ExtractDestination(wtx.tx->vout[i].scriptPubKey, addr))
                    continue;

                CAmount n = IsSpent(walletEntry.first, i) ? 0 : wtx.tx->vout[i].nValue;

                if (!balances.count(addr))
                    balances[addr] = 0;
                balances[addr] += n;
            }
        }
    }

    return balances;
}

std::set< std::set<CTxDestination> > CWallet::GetAddressGroupings()
{
    AssertLockHeld(cs_wallet);
    std::set< std::set<CTxDestination> > groupings;
    std::set<CTxDestination> grouping;

    for (const auto& walletEntry : mapWallet)
    {
        const CWalletTx& wtx = walletEntry.second;

        if (wtx.tx->vin.size() > 0)
        {
            bool any_mine = false;
            // group all input addresses with each other
            for (const CTxIn& txin : wtx.tx->vin)
            {
                CTxDestination address;
                if(!IsMine(txin)) /* If this input isn't mine, ignore it */
                    continue;
                if(!ExtractDestination(mapWallet.at(txin.prevout.hash).tx->vout[txin.prevout.n].scriptPubKey, address))
                    continue;
                grouping.insert(address);
                any_mine = true;
            }

            // group change with input addresses
            if (any_mine)
            {
               for (const CTxOut& txout : wtx.tx->vout)
                   if (IsChange(txout))
                   {
                       CTxDestination txoutAddr;
                       if(!ExtractDestination(txout.scriptPubKey, txoutAddr))
                           continue;
                       grouping.insert(txoutAddr);
                   }
            }
            if (grouping.size() > 0)
            {
                groupings.insert(grouping);
                grouping.clear();
            }
        }

        // group lone addrs by themselves
        for (const auto& txout : wtx.tx->vout)
            if (IsMine(txout))
            {
                CTxDestination address;
                if(!ExtractDestination(txout.scriptPubKey, address))
                    continue;
                grouping.insert(address);
                groupings.insert(grouping);
                grouping.clear();
            }
    }

    std::set< std::set<CTxDestination>* > uniqueGroupings; // a set of pointers to groups of addresses
    std::map< CTxDestination, std::set<CTxDestination>* > setmap;  // map addresses to the unique group containing it
    for (std::set<CTxDestination> _grouping : groupings)
    {
        // make a set of all the groups hit by this new group
        std::set< std::set<CTxDestination>* > hits;
        std::map< CTxDestination, std::set<CTxDestination>* >::iterator it;
        for (const CTxDestination& address : _grouping)
            if ((it = setmap.find(address)) != setmap.end())
                hits.insert((*it).second);

        // merge all hit groups into a new single group and delete old groups
        std::set<CTxDestination>* merged = new std::set<CTxDestination>(_grouping);
        for (std::set<CTxDestination>* hit : hits)
        {
            merged->insert(hit->begin(), hit->end());
            uniqueGroupings.erase(hit);
            delete hit;
        }
        uniqueGroupings.insert(merged);

        // update setmap
        for (const CTxDestination& element : *merged)
            setmap[element] = merged;
    }

    std::set< std::set<CTxDestination> > ret;
    for (const std::set<CTxDestination>* uniqueGrouping : uniqueGroupings)
    {
        ret.insert(*uniqueGrouping);
        delete uniqueGrouping;
    }

    return ret;
}

std::set<CTxDestination> CWallet::GetLabelAddresses(const std::string& label) const
{
    LOCK(cs_wallet);
    std::set<CTxDestination> result;
    for (const std::pair<const CTxDestination, CAddressBookData>& item : mapAddressBook)
    {
        const CTxDestination& address = item.first;
        const std::string& strName = item.second.name;
        if (strName == label)
            result.insert(address);
    }
    return result;
}

bool ReserveDestination::GetReservedDestination(const OutputType type, CTxDestination& dest, bool internal)
{
    m_spk_man = pwallet->GetLegacyScriptPubKeyMan();
    if (!m_spk_man) {
        return false;
    }

    if (!pwallet->CanGetAddresses(internal)) {
        return false;
    }

    if (nIndex == -1)
    {
        CKeyPool keypool;
        if (!m_spk_man->GetReservedDestination(type, internal, nIndex, keypool)) {
            return false;
        }
        vchPubKey = keypool.vchPubKey;
        fInternal = keypool.fInternal;
    }
    assert(vchPubKey.IsValid());
    m_spk_man->LearnRelatedScripts(vchPubKey, type);
    address = GetDestinationForKey(vchPubKey, type);
    dest = address;
    return true;
}

void ReserveDestination::KeepDestination()
{
    if (nIndex != -1)
        m_spk_man->KeepDestination(nIndex);
    nIndex = -1;
    vchPubKey = CPubKey();
    address = CNoDestination();
}

void ReserveDestination::ReturnDestination()
{
    if (nIndex != -1) {
        m_spk_man->ReturnDestination(nIndex, fInternal, vchPubKey);
    }
    nIndex = -1;
    vchPubKey = CPubKey();
    address = CNoDestination();
}

void CWallet::LockCoin(const COutPoint& output)
{
    AssertLockHeld(cs_wallet);
    setLockedCoins.insert(output);
}

void CWallet::UnlockCoin(const COutPoint& output)
{
    AssertLockHeld(cs_wallet);
    setLockedCoins.erase(output);
}

void CWallet::UnlockAllCoins()
{
    AssertLockHeld(cs_wallet);
    setLockedCoins.clear();
}

bool CWallet::IsLockedCoin(uint256 hash, unsigned int n) const
{
    AssertLockHeld(cs_wallet);
    COutPoint outpt(hash, n);

    return (setLockedCoins.count(outpt) > 0);
}

void CWallet::ListLockedCoins(std::vector<COutPoint>& vOutpts) const
{
    AssertLockHeld(cs_wallet);
    for (std::set<COutPoint>::iterator it = setLockedCoins.begin();
         it != setLockedCoins.end(); it++) {
        COutPoint outpt = (*it);
        vOutpts.push_back(outpt);
    }
}

/** @} */ // end of Actions

void CWallet::GetKeyBirthTimes(interfaces::Chain::Lock& locked_chain, std::map<CKeyID, int64_t>& mapKeyBirth) const {
    AssertLockHeld(cs_wallet);
    mapKeyBirth.clear();

    LegacyScriptPubKeyMan* spk_man = GetLegacyScriptPubKeyMan();
    assert(spk_man != nullptr);
    AssertLockHeld(spk_man->cs_wallet);

    // get birth times for keys with metadata
    for (const auto& entry : spk_man->mapKeyMetadata) {
        if (entry.second.nCreateTime) {
            mapKeyBirth[entry.first] = entry.second.nCreateTime;
        }
    }

    // map in which we'll infer heights of other keys
    const Optional<int> tip_height = locked_chain.getHeight();
    const int max_height = tip_height && *tip_height > 144 ? *tip_height - 144 : 0; // the tip can be reorganized; use a 144-block safety margin
    std::map<CKeyID, int> mapKeyFirstBlock;
    for (const CKeyID &keyid : spk_man->GetKeys()) {
        if (mapKeyBirth.count(keyid) == 0)
            mapKeyFirstBlock[keyid] = max_height;
    }

    // if there are no such keys, we're done
    if (mapKeyFirstBlock.empty())
        return;

    // find first block that affects those keys, if there are any left
    for (const auto& entry : mapWallet) {
        // iterate over all wallet transactions...
        const CWalletTx &wtx = entry.second;
        if (Optional<int> height = locked_chain.getBlockHeight(wtx.m_confirm.hashBlock)) {
            // ... which are already in a block
            for (const CTxOut &txout : wtx.tx->vout) {
                // iterate over all their outputs
                for (const auto &keyid : GetAffectedKeys(txout.scriptPubKey, *spk_man)) {
                    // ... and all their affected keys
                    std::map<CKeyID, int>::iterator rit = mapKeyFirstBlock.find(keyid);
                    if (rit != mapKeyFirstBlock.end() && *height < rit->second)
                        rit->second = *height;
                }
            }
        }
    }

    // Extract block timestamps for those keys
    for (const auto& entry : mapKeyFirstBlock)
        mapKeyBirth[entry.first] = locked_chain.getBlockTime(entry.second) - TIMESTAMP_WINDOW; // block times can be 2h off
}

/**
 * Compute smart timestamp for a transaction being added to the wallet.
 *
 * Logic:
 * - If sending a transaction, assign its timestamp to the current time.
 * - If receiving a transaction outside a block, assign its timestamp to the
 *   current time.
 * - If receiving a block with a future timestamp, assign all its (not already
 *   known) transactions' timestamps to the current time.
 * - If receiving a block with a past timestamp, before the most recent known
 *   transaction (that we care about), assign all its (not already known)
 *   transactions' timestamps to the same timestamp as that most-recent-known
 *   transaction.
 * - If receiving a block with a past timestamp, but after the most recent known
 *   transaction, assign all its (not already known) transactions' timestamps to
 *   the block time.
 *
 * For more information see CWalletTx::nTimeSmart,
 * https://bitcointalk.org/?topic=54527, or
 * https://github.com/bitcoin/bitcoin/pull/1393.
 */
unsigned int CWallet::ComputeTimeSmart(const CWalletTx& wtx) const
{
    unsigned int nTimeSmart = wtx.nTimeReceived;
    if (!wtx.isUnconfirmed() && !wtx.isAbandoned()) {
        int64_t blocktime;
        if (chain().findBlock(wtx.m_confirm.hashBlock, nullptr /* block */, &blocktime)) {
            int64_t latestNow = wtx.nTimeReceived;
            int64_t latestEntry = 0;

            // Tolerate times up to the last timestamp in the wallet not more than 5 minutes into the future
            int64_t latestTolerated = latestNow + 300;
            const TxItems& txOrdered = wtxOrdered;
            for (auto it = txOrdered.rbegin(); it != txOrdered.rend(); ++it) {
                CWalletTx* const pwtx = it->second;
                if (pwtx == &wtx) {
                    continue;
                }
                int64_t nSmartTime;
                nSmartTime = pwtx->nTimeSmart;
                if (!nSmartTime) {
                    nSmartTime = pwtx->nTimeReceived;
                }
                if (nSmartTime <= latestTolerated) {
                    latestEntry = nSmartTime;
                    if (nSmartTime > latestNow) {
                        latestNow = nSmartTime;
                    }
                    break;
                }
            }

            nTimeSmart = std::max(latestEntry, std::min(blocktime, latestNow));
        } else {
            WalletLogPrintf("%s: found %s in block %s not in index\n", __func__, wtx.GetHash().ToString(), wtx.m_confirm.hashBlock.ToString());
        }
    }
    return nTimeSmart;
}

bool CWallet::AddDestData(WalletBatch& batch, const CTxDestination &dest, const std::string &key, const std::string &value)
{
    if (boost::get<CNoDestination>(&dest))
        return false;

    mapAddressBook[dest].destdata.insert(std::make_pair(key, value));
    return batch.WriteDestData(EncodeDestination(dest), key, value);
}

bool CWallet::EraseDestData(WalletBatch& batch, const CTxDestination &dest, const std::string &key)
{
    if (!mapAddressBook[dest].destdata.erase(key))
        return false;
    return batch.EraseDestData(EncodeDestination(dest), key);
}

void CWallet::LoadDestData(const CTxDestination &dest, const std::string &key, const std::string &value)
{
    mapAddressBook[dest].destdata.insert(std::make_pair(key, value));
}

bool CWallet::GetDestData(const CTxDestination &dest, const std::string &key, std::string *value) const
{
    std::map<CTxDestination, CAddressBookData>::const_iterator i = mapAddressBook.find(dest);
    if(i != mapAddressBook.end())
    {
        CAddressBookData::StringMap::const_iterator j = i->second.destdata.find(key);
        if(j != i->second.destdata.end())
        {
            if(value)
                *value = j->second;
            return true;
        }
    }
    return false;
}

std::vector<std::string> CWallet::GetDestValues(const std::string& prefix) const
{
    std::vector<std::string> values;
    for (const auto& address : mapAddressBook) {
        for (const auto& data : address.second.destdata) {
            if (!data.first.compare(0, prefix.size(), prefix)) {
                values.emplace_back(data.second);
            }
        }
    }
    return values;
}

bool CWallet::Verify(interfaces::Chain& chain, const WalletLocation& location, bool salvage_wallet, std::string& error_string, std::vector<std::string>& warnings)
{
    // Do some checking on wallet path. It should be either a:
    //
    // 1. Path where a directory can be created.
    // 2. Path to an existing directory.
    // 3. Path to a symlink to a directory.
    // 4. For backwards compatibility, the name of a data file in -walletdir.
    LOCK(cs_wallets);
    const fs::path& wallet_path = location.GetPath();
    fs::file_type path_type = fs::symlink_status(wallet_path).type();
    if (!(path_type == fs::file_not_found || path_type == fs::directory_file ||
          (path_type == fs::symlink_file && fs::is_directory(wallet_path)) ||
          (path_type == fs::regular_file && fs::path(location.GetName()).filename() == location.GetName()))) {
        error_string = strprintf(
              "Invalid -wallet path '%s'. -wallet path should point to a directory where wallet.dat and "
              "database/log.?????????? files can be stored, a location where such a directory could be created, "
              "or (for backwards compatibility) the name of an existing data file in -walletdir (%s)",
              location.GetName(), GetWalletDir());
        return false;
    }

    // Make sure that the wallet path doesn't clash with an existing wallet path
    if (IsWalletLoaded(wallet_path)) {
        error_string = strprintf("Error loading wallet %s. Duplicate -wallet filename specified.", location.GetName());
        return false;
    }

    // Keep same database environment instance across Verify/Recover calls below.
    std::unique_ptr<WalletDatabase> database = WalletDatabase::Create(wallet_path);

    try {
        if (!WalletBatch::VerifyEnvironment(wallet_path, error_string)) {
            return false;
        }
    } catch (const fs::filesystem_error& e) {
        error_string = strprintf("Error loading wallet %s. %s", location.GetName(), fsbridge::get_filesystem_error_message(e));
        return false;
    }

    if (salvage_wallet) {
        // Recover readable keypairs:
        CWallet dummyWallet(&chain, WalletLocation(), WalletDatabase::CreateDummy());
        std::string backup_filename;
        // Even if we don't use this lock in this function, we want to preserve
        // lock order in LoadToWallet if query of chain state is needed to know
        // tx status. If lock can't be taken, tx confirmation status may be not
        // reliable.
        auto locked_chain = dummyWallet.LockChain();
        if (!WalletBatch::Recover(wallet_path, (void *)&dummyWallet, WalletBatch::RecoverKeysOnlyFilter, backup_filename)) {
            return false;
        }
    }

    return WalletBatch::VerifyDatabaseFile(wallet_path, warnings, error_string);
}

std::shared_ptr<CWallet> CWallet::CreateWalletFromFile(interfaces::Chain& chain, const WalletLocation& location, std::string& error, std::vector<std::string>& warnings, uint64_t wallet_creation_flags)
{
    const std::string walletFile = WalletDataFilePath(location.GetPath()).string();

    // needed to restore wallet transaction meta data after -zapwallettxes
    std::vector<CWalletTx> vWtx;

    if (gArgs.GetBoolArg("-zapwallettxes", false)) {
        chain.initMessage(_("Zapping all transactions from wallet...").translated);

        std::unique_ptr<CWallet> tempWallet = MakeUnique<CWallet>(&chain, location, WalletDatabase::Create(location.GetPath()));
        DBErrors nZapWalletRet = tempWallet->ZapWalletTx(vWtx);
        if (nZapWalletRet != DBErrors::LOAD_OK) {
            error = strprintf(_("Error loading %s: Wallet corrupted").translated, walletFile);
            return nullptr;
        }
    }

    chain.initMessage(_("Loading wallet...").translated);

    int64_t nStart = GetTimeMillis();
    bool fFirstRun = true;
    // TODO: Can't use std::make_shared because we need a custom deleter but
    // should be possible to use std::allocate_shared.
    std::shared_ptr<CWallet> walletInstance(new CWallet(&chain, location, WalletDatabase::Create(location.GetPath())), ReleaseWallet);
    DBErrors nLoadWalletRet = walletInstance->LoadWallet(fFirstRun);
    if (nLoadWalletRet != DBErrors::LOAD_OK) {
        if (nLoadWalletRet == DBErrors::CORRUPT) {
            error = strprintf(_("Error loading %s: Wallet corrupted").translated, walletFile);
            return nullptr;
        }
        else if (nLoadWalletRet == DBErrors::NONCRITICAL_ERROR)
        {
            warnings.push_back(strprintf(_("Error reading %s! All keys read correctly, but transaction data"
                                          " or address book entries might be missing or incorrect.").translated,
                walletFile));
        }
        else if (nLoadWalletRet == DBErrors::TOO_NEW) {
            error = strprintf(_("Error loading %s: Wallet requires newer version of %s").translated, walletFile, PACKAGE_NAME);
            return nullptr;
        }
        else if (nLoadWalletRet == DBErrors::NEED_REWRITE)
        {
            error = strprintf(_("Wallet needed to be rewritten: restart %s to complete").translated, PACKAGE_NAME);
            return nullptr;
        }
        else {
            error = strprintf(_("Error loading %s").translated, walletFile);
            return nullptr;
        }
    }

    int prev_version = walletInstance->GetVersion();
    if (gArgs.GetBoolArg("-upgradewallet", fFirstRun))
    {
        int nMaxVersion = gArgs.GetArg("-upgradewallet", 0);
        if (nMaxVersion == 0) // the -upgradewallet without argument case
        {
            walletInstance->WalletLogPrintf("Performing wallet upgrade to %i\n", FEATURE_LATEST);
            nMaxVersion = FEATURE_LATEST;
            walletInstance->SetMinVersion(FEATURE_LATEST); // permanently upgrade the wallet immediately
        }
        else
            walletInstance->WalletLogPrintf("Allowing wallet upgrade up to %i\n", nMaxVersion);
        if (nMaxVersion < walletInstance->GetVersion())
        {
            error = _("Cannot downgrade wallet").translated;
            return nullptr;
        }
        walletInstance->SetMaxVersion(nMaxVersion);
    }

    // Upgrade to HD if explicit upgrade
    if (gArgs.GetBoolArg("-upgradewallet", false)) {
        LOCK(walletInstance->cs_wallet);

        // Do not upgrade versions to any version between HD_SPLIT and FEATURE_PRE_SPLIT_KEYPOOL unless already supporting HD_SPLIT
        int max_version = walletInstance->GetVersion();
        if (!walletInstance->CanSupportFeature(FEATURE_HD_SPLIT) && max_version >= FEATURE_HD_SPLIT && max_version < FEATURE_PRE_SPLIT_KEYPOOL) {
            error = _("Cannot upgrade a non HD split wallet without upgrading to support pre split keypool. Please use -upgradewallet=169900 or -upgradewallet with no version specified.").translated;
            return nullptr;
        }

        if (auto spk_man = walletInstance->m_spk_man.get()) {
            std::string error;
            if (!spk_man->Upgrade(prev_version, error)) {
                chain.initError(error);
                return nullptr;
            }
        }
    }

    if (fFirstRun)
    {
        // ensure this wallet.dat can only be opened by clients supporting HD with chain split and expects no default key
        walletInstance->SetMinVersion(FEATURE_LATEST);

        walletInstance->SetWalletFlags(wallet_creation_flags, false);
        if (!(wallet_creation_flags & (WALLET_FLAG_DISABLE_PRIVATE_KEYS | WALLET_FLAG_BLANK_WALLET))) {
            if (auto spk_man = walletInstance->m_spk_man.get()) {
                if (!spk_man->SetupGeneration()) {
                    error = _("Unable to generate initial keys").translated;
                    return nullptr;
                }
            }
        }

        auto locked_chain = chain.lock();
        walletInstance->ChainStateFlushed(locked_chain->getTipLocator());
    } else if (wallet_creation_flags & WALLET_FLAG_DISABLE_PRIVATE_KEYS) {
        // Make it impossible to disable private keys after creation
        error = strprintf(_("Error loading %s: Private keys can only be disabled during creation").translated, walletFile);
        return NULL;
    } else if (walletInstance->IsWalletFlagSet(WALLET_FLAG_DISABLE_PRIVATE_KEYS)) {
        if (walletInstance->m_spk_man) {
            if (walletInstance->m_spk_man->HavePrivateKeys()) {
                warnings.push_back(strprintf(_("Warning: Private keys detected in wallet {%s} with disabled private keys").translated, walletFile));
            }
        }
    }

    if (!gArgs.GetArg("-addresstype", "").empty() && !ParseOutputType(gArgs.GetArg("-addresstype", ""), walletInstance->m_default_address_type)) {
        error = strprintf(_("Unknown address type '%s'").translated, gArgs.GetArg("-addresstype", ""));
        return nullptr;
    }

    if (!gArgs.GetArg("-changetype", "").empty() && !ParseOutputType(gArgs.GetArg("-changetype", ""), walletInstance->m_default_change_type)) {
        error = strprintf(_("Unknown change type '%s'").translated, gArgs.GetArg("-changetype", ""));
        return nullptr;
    }

    if (gArgs.IsArgSet("-mintxfee")) {
        CAmount n = 0;
        if (!ParseMoney(gArgs.GetArg("-mintxfee", ""), n) || 0 == n) {
            error = AmountErrMsg("mintxfee", gArgs.GetArg("-mintxfee", "")).translated;
            return nullptr;
        }
        if (n > HIGH_TX_FEE_PER_KB) {
            warnings.push_back(AmountHighWarn("-mintxfee").translated + " " +
                              _("This is the minimum transaction fee you pay on every transaction.").translated);
        }
        walletInstance->m_min_fee = CFeeRate(n);
    }

    if (gArgs.IsArgSet("-fallbackfee")) {
        CAmount nFeePerK = 0;
        if (!ParseMoney(gArgs.GetArg("-fallbackfee", ""), nFeePerK)) {
            error = strprintf(_("Invalid amount for -fallbackfee=<amount>: '%s'").translated, gArgs.GetArg("-fallbackfee", ""));
            return nullptr;
        }
        if (nFeePerK > HIGH_TX_FEE_PER_KB) {
            warnings.push_back(AmountHighWarn("-fallbackfee").translated + " " +
                              _("This is the transaction fee you may pay when fee estimates are not available.").translated);
        }
        walletInstance->m_fallback_fee = CFeeRate(nFeePerK);
    }
    // Disable fallback fee in case value was set to 0, enable if non-null value
    walletInstance->m_allow_fallback_fee = walletInstance->m_fallback_fee.GetFeePerK() != 0;

    if (gArgs.IsArgSet("-discardfee")) {
        CAmount nFeePerK = 0;
        if (!ParseMoney(gArgs.GetArg("-discardfee", ""), nFeePerK)) {
            error = strprintf(_("Invalid amount for -discardfee=<amount>: '%s'").translated, gArgs.GetArg("-discardfee", ""));
            return nullptr;
        }
        if (nFeePerK > HIGH_TX_FEE_PER_KB) {
            warnings.push_back(AmountHighWarn("-discardfee").translated + " " +
                              _("This is the transaction fee you may discard if change is smaller than dust at this level").translated);
        }
        walletInstance->m_discard_rate = CFeeRate(nFeePerK);
    }
    if (gArgs.IsArgSet("-paytxfee")) {
        CAmount nFeePerK = 0;
        if (!ParseMoney(gArgs.GetArg("-paytxfee", ""), nFeePerK)) {
            error = AmountErrMsg("paytxfee", gArgs.GetArg("-paytxfee", "")).translated;
            return nullptr;
        }
        if (nFeePerK > HIGH_TX_FEE_PER_KB) {
            warnings.push_back(AmountHighWarn("-paytxfee").translated + " " +
                              _("This is the transaction fee you will pay if you send a transaction.").translated);
        }
        walletInstance->m_pay_tx_fee = CFeeRate(nFeePerK, 1000);
        if (walletInstance->m_pay_tx_fee < chain.relayMinFee()) {
            error = strprintf(_("Invalid amount for -paytxfee=<amount>: '%s' (must be at least %s)").translated,
                gArgs.GetArg("-paytxfee", ""), chain.relayMinFee().ToString());
            return nullptr;
        }
    }

    if (gArgs.IsArgSet("-maxtxfee")) {
        CAmount nMaxFee = 0;
        if (!ParseMoney(gArgs.GetArg("-maxtxfee", ""), nMaxFee)) {
            error = AmountErrMsg("maxtxfee", gArgs.GetArg("-maxtxfee", "")).translated;
            return nullptr;
        }
        if (nMaxFee > HIGH_MAX_TX_FEE) {
            warnings.push_back(_("-maxtxfee is set very high! Fees this large could be paid on a single transaction.").translated);
        }
        if (CFeeRate(nMaxFee, 1000) < chain.relayMinFee()) {
            error = strprintf(_("Invalid amount for -maxtxfee=<amount>: '%s' (must be at least the minrelay fee of %s to prevent stuck transactions)").translated,
                                       gArgs.GetArg("-maxtxfee", ""), chain.relayMinFee().ToString());
            return nullptr;
        }
        walletInstance->m_default_max_tx_fee = nMaxFee;
    }

    if (chain.relayMinFee().GetFeePerK() > HIGH_TX_FEE_PER_KB) {
        warnings.push_back(AmountHighWarn("-minrelaytxfee").translated + " " +
                    _("The wallet will avoid paying less than the minimum relay fee.").translated);
    }

    walletInstance->m_confirm_target = gArgs.GetArg("-txconfirmtarget", DEFAULT_TX_CONFIRM_TARGET);
    walletInstance->m_spend_zero_conf_change = gArgs.GetBoolArg("-spendzeroconfchange", DEFAULT_SPEND_ZEROCONF_CHANGE);
    walletInstance->m_signal_rbf = gArgs.GetBoolArg("-walletrbf", DEFAULT_WALLET_RBF);

    walletInstance->WalletLogPrintf("Wallet completed loading in %15dms\n", GetTimeMillis() - nStart);

    // Try to top up keypool. No-op if the wallet is locked.
    walletInstance->TopUpKeyPool();

    auto locked_chain = chain.lock();
    LOCK(walletInstance->cs_wallet);

    int rescan_height = 0;
    if (!gArgs.GetBoolArg("-rescan", false))
    {
        WalletBatch batch(*walletInstance->database);
        CBlockLocator locator;
        if (batch.ReadBestBlock(locator)) {
            if (const Optional<int> fork_height = locked_chain->findLocatorFork(locator)) {
                rescan_height = *fork_height;
            }
        }
    }

    const Optional<int> tip_height = locked_chain->getHeight();
    if (tip_height) {
        walletInstance->m_last_block_processed = locked_chain->getBlockHash(*tip_height);
        walletInstance->m_last_block_processed_height = *tip_height;
    } else {
        walletInstance->m_last_block_processed.SetNull();
        walletInstance->m_last_block_processed_height = -1;
    }

    if (tip_height && *tip_height != rescan_height)
    {
        // We can't rescan beyond non-pruned blocks, stop and throw an error.
        // This might happen if a user uses an old wallet within a pruned node
        // or if they ran -disablewallet for a longer time, then decided to re-enable
        if (chain.havePruned()) {
            // Exit early and print an error.
            // If a block is pruned after this check, we will load the wallet,
            // but fail the rescan with a generic error.
            int block_height = *tip_height;
            while (block_height > 0 && locked_chain->haveBlockOnDisk(block_height - 1) && rescan_height != block_height) {
                --block_height;
            }

            if (rescan_height != block_height) {
                error = _("Prune: last wallet synchronisation goes beyond pruned data. You need to -reindex (download the whole blockchain again in case of pruned node)").translated;
                return nullptr;
            }
        }

        chain.initMessage(_("Rescanning...").translated);
        walletInstance->WalletLogPrintf("Rescanning last %i blocks (from block %i)...\n", *tip_height - rescan_height, rescan_height);

        // No need to read and scan block if block was created before
        // our wallet birthday (as adjusted for block time variability)
        Optional<int64_t> time_first_key;
        if (auto spk_man = walletInstance->m_spk_man.get()) {
            int64_t time = spk_man->GetTimeFirstKey();
            if (!time_first_key || time < *time_first_key) time_first_key = time;
        }
        if (time_first_key) {
            if (Optional<int> first_block = locked_chain->findFirstBlockWithTimeAndHeight(*time_first_key - TIMESTAMP_WINDOW, rescan_height, nullptr)) {
                rescan_height = *first_block;
            }
        }

        {
            WalletRescanReserver reserver(walletInstance.get());
            if (!reserver.reserve() || (ScanResult::SUCCESS != walletInstance->ScanForWalletTransactions(locked_chain->getBlockHash(rescan_height), {} /* stop block */, reserver, true /* update */).status)) {
                error = _("Failed to rescan the wallet during initialization").translated;
                return nullptr;
            }
        }
        walletInstance->ChainStateFlushed(locked_chain->getTipLocator());
        walletInstance->database->IncrementUpdateCounter();

        // Restore wallet transaction metadata after -zapwallettxes=1
        if (gArgs.GetBoolArg("-zapwallettxes", false) && gArgs.GetArg("-zapwallettxes", "1") != "2")
        {
            WalletBatch batch(*walletInstance->database);

            for (const CWalletTx& wtxOld : vWtx)
            {
                uint256 hash = wtxOld.GetHash();
                std::map<uint256, CWalletTx>::iterator mi = walletInstance->mapWallet.find(hash);
                if (mi != walletInstance->mapWallet.end())
                {
                    const CWalletTx* copyFrom = &wtxOld;
                    CWalletTx* copyTo = &mi->second;
                    copyTo->mapValue = copyFrom->mapValue;
                    copyTo->vOrderForm = copyFrom->vOrderForm;
                    copyTo->nTimeReceived = copyFrom->nTimeReceived;
                    copyTo->nTimeSmart = copyFrom->nTimeSmart;
                    copyTo->fFromMe = copyFrom->fFromMe;
                    copyTo->nOrderPos = copyFrom->nOrderPos;
                    batch.WriteTx(*copyTo);
                }
            }
        }
    }

    chain.loadWallet(interfaces::MakeWallet(walletInstance));

    // Register with the validation interface. It's ok to do this after rescan since we're still holding locked_chain.
    walletInstance->handleNotifications();

    walletInstance->SetBroadcastTransactions(gArgs.GetBoolArg("-walletbroadcast", DEFAULT_WALLETBROADCAST));

    {
        walletInstance->WalletLogPrintf("setKeyPool.size() = %u\n",      walletInstance->GetKeyPoolSize());
        walletInstance->WalletLogPrintf("mapWallet.size() = %u\n",       walletInstance->mapWallet.size());
        walletInstance->WalletLogPrintf("mapAddressBook.size() = %u\n",  walletInstance->mapAddressBook.size());
    }

    return walletInstance;
}

void CWallet::handleNotifications()
{
    m_chain_notifications_handler = m_chain->handleNotifications(*this);
}

void CWallet::postInitProcess()
{
    auto locked_chain = chain().lock();
    LOCK(cs_wallet);

    // Add wallet transactions that aren't already in a block to mempool
    // Do this here as mempool requires genesis block to be loaded
    ReacceptWalletTransactions();

    // Update wallet transactions with current mempool transactions.
    chain().requestMempoolTransactions(*this);
}

bool CWallet::BackupWallet(const std::string& strDest)
{
    return database->Backup(strDest);
}

CKeyPool::CKeyPool()
{
    nTime = GetTime();
    fInternal = false;
    m_pre_split = false;
}

CKeyPool::CKeyPool(const CPubKey& vchPubKeyIn, bool internalIn)
{
    nTime = GetTime();
    vchPubKey = vchPubKeyIn;
    fInternal = internalIn;
    m_pre_split = false;
}

int CWalletTx::GetDepthInMainChain() const
{
    assert(pwallet != nullptr);
    AssertLockHeld(pwallet->cs_wallet);
    if (isUnconfirmed() || isAbandoned()) return 0;

    return (pwallet->GetLastBlockHeight() - m_confirm.block_height + 1) * (isConflicted() ? -1 : 1);
}

int CWalletTx::GetBlocksToMaturity() const
{
    if (!IsCoinBase())
        return 0;
    int chain_depth = GetDepthInMainChain();
    assert(chain_depth >= 0); // coinbase tx should not be conflicted
    return std::max(0, (COINBASE_MATURITY+1) - chain_depth);
}

bool CWalletTx::IsImmatureCoinBase() const
{
    // note GetBlocksToMaturity is 0 for non-coinbase tx
    return GetBlocksToMaturity() > 0;
}

std::vector<OutputGroup> CWallet::GroupOutputs(const std::vector<COutput>& outputs, bool single_coin) const {
    std::vector<OutputGroup> groups;
    std::map<CTxDestination, OutputGroup> gmap;
    CTxDestination dst;
    for (const auto& output : outputs) {
        if (output.fSpendable) {
            CInputCoin input_coin = output.GetInputCoin();

            size_t ancestors, descendants;
            chain().getTransactionAncestry(output.tx->GetHash(), ancestors, descendants);
            if (!single_coin && ExtractDestination(output.tx->tx->vout[output.i].scriptPubKey, dst)) {
                // Limit output groups to no more than 10 entries, to protect
                // against inadvertently creating a too-large transaction
                // when using -avoidpartialspends
                if (gmap[dst].m_outputs.size() >= OUTPUT_GROUP_MAX_ENTRIES) {
                    groups.push_back(gmap[dst]);
                    gmap.erase(dst);
                }
                gmap[dst].Insert(input_coin, output.nDepth, output.tx->IsFromMe(ISMINE_ALL), ancestors, descendants);
            } else {
                groups.emplace_back(input_coin, output.nDepth, output.tx->IsFromMe(ISMINE_ALL), ancestors, descendants);
            }
        }
    }
    if (!single_coin) {
        for (const auto& it : gmap) groups.push_back(it.second);
    }
    return groups;
}

bool CWallet::SetCrypted()
{
    LOCK(cs_KeyStore);
    if (fUseCrypto)
        return true;
    if (!mapKeys.empty())
        return false;
    fUseCrypto = true;
    return true;
}

bool CWallet::IsLocked() const
{
    if (!IsCrypted()) {
        return false;
    }
    LOCK(cs_KeyStore);
    return vMasterKey.empty();
}

bool CWallet::Lock()
{
    if (!SetCrypted())
        return false;

    {
        LOCK(cs_KeyStore);
        vMasterKey.clear();
    }

    NotifyStatusChanged(this);
    return true;
}

ScriptPubKeyMan* CWallet::GetScriptPubKeyMan() const
{
    return m_spk_man.get();
}

const SigningProvider* CWallet::GetSigningProvider() const
{
    return m_spk_man.get();
}

LegacyScriptPubKeyMan* CWallet::GetLegacyScriptPubKeyMan() const
{
    return m_spk_man.get();
}<|MERGE_RESOLUTION|>--- conflicted
+++ resolved
@@ -1049,7 +1049,7 @@
     MarkInputsDirty(ptx);
 }
 
-void CWallet::NameConflict(const CTransactionRef& ptx, const uint256& hashBlock)
+void CWallet::NameConflict(const CTransactionRef& ptx, const uint256& hashBlock, const int conflictHeight)
 {
     LOCK2(cs_main, cs_wallet);
     const uint256& txHash = ptx->GetHash();
@@ -1058,7 +1058,7 @@
               txHash.GetHex().c_str(), mapWallet.count(txHash));
 
     if (mapWallet.count(txHash))
-        MarkConflicted(hashBlock, txHash);
+        MarkConflicted(hashBlock, conflictHeight, txHash);
 }
 
 void CWallet::TransactionAddedToMempool(const CTransactionRef& ptx) {
@@ -1081,12 +1081,8 @@
     }
 }
 
-<<<<<<< HEAD
-void CWallet::BlockConnected(const CBlock& block, const std::vector<CTransactionRef>& vtxConflicted, const std::vector<CTransactionRef>& vNameConflicts) {
-=======
-void CWallet::BlockConnected(const CBlock& block, const std::vector<CTransactionRef>& vtxConflicted, int height)
-{
->>>>>>> 7233eca7
+void CWallet::BlockConnected(const CBlock& block, const std::vector<CTransactionRef>& vtxConflicted, const std::vector<CTransactionRef>& vNameConflicts, int height)
+{
     const uint256& block_hash = block.GetHash();
     auto locked_chain = chain().lock();
     LOCK(cs_wallet);
@@ -1101,21 +1097,15 @@
     for (const CTransactionRef& ptx : vtxConflicted) {
         TransactionRemovedFromMempool(ptx);
     }
-<<<<<<< HEAD
     for (const CTransactionRef& ptx : vNameConflicts) {
-        NameConflict(ptx, block_hash);
+        NameConflict(ptx, block_hash, height);
     }
 
     m_last_block_processed = block_hash;
 }
 
-void CWallet::BlockDisconnected(const CBlock& block, const std::vector<CTransactionRef>& vNameConflicts) {
-=======
-}
-
-void CWallet::BlockDisconnected(const CBlock& block, int height)
-{
->>>>>>> 7233eca7
+void CWallet::BlockDisconnected(const CBlock& block, const std::vector<CTransactionRef>& vNameConflicts, int height)
+{
     auto locked_chain = chain().lock();
     LOCK(cs_wallet);
 
@@ -1130,7 +1120,7 @@
         SyncTransaction(ptx, confirm);
     }
     for (const CTransactionRef& ptx : vNameConflicts) {
-        NameConflict(ptx, block.hashPrevBlock);
+        NameConflict(ptx, block.hashPrevBlock, height);
     }
 }
 
