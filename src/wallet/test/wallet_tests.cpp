--- conflicted
+++ resolved
@@ -302,11 +302,7 @@
         int changePos = -1;
         std::string error;
         CCoinControl dummy;
-<<<<<<< HEAD
-        BOOST_CHECK(wallet->CreateTransaction({recipient}, nullptr, tx, reservekey, fee, changePos, error, dummy));
-=======
-        BOOST_CHECK(wallet->CreateTransaction(*m_locked_chain, {recipient}, tx, reservekey, fee, changePos, error, dummy));
->>>>>>> 89957b93
+        BOOST_CHECK(wallet->CreateTransaction(*m_locked_chain, {recipient}, nullptr, tx, reservekey, fee, changePos, error, dummy));
         CValidationState state;
         BOOST_CHECK(wallet->CommitTransaction(tx, {}, {}, reservekey, nullptr, state));
         CMutableTransaction blocktx;
