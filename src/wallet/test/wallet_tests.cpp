// Copyright (c) 2012-2020 The Bitcoin Core developers
// Distributed under the MIT software license, see the accompanying
// file COPYING or http://www.opensource.org/licenses/mit-license.php.

#include <wallet/wallet.h>

#include <future>
#include <memory>
#include <stdint.h>
#include <vector>

#include <interfaces/chain.h>
#include <node/context.h>
#include <policy/policy.h>
#include <rpc/server.h>
#include <test/util/logging.h>
#include <test/util/setup_common.h>
#include <validation.h>
#include <wallet/coincontrol.h>
#include <wallet/test/wallet_test_fixture.h>

#include <boost/test/unit_test.hpp>
#include <univalue.h>

extern UniValue importmulti(const JSONRPCRequest& request);
extern UniValue dumpwallet(const JSONRPCRequest& request);
extern UniValue importwallet(const JSONRPCRequest& request);

BOOST_FIXTURE_TEST_SUITE(wallet_tests, WalletTestingSetup)

static std::shared_ptr<CWallet> TestLoadWallet(interfaces::Chain& chain)
{
    std::string error;
    std::vector<std::string> warnings;
    auto wallet = CWallet::CreateWalletFromFile(chain, WalletLocation(""), error, warnings);
    wallet->postInitProcess();
    return wallet;
}

static void TestUnloadWallet(std::shared_ptr<CWallet>&& wallet)
{
    SyncWithValidationInterfaceQueue();
    wallet->m_chain_notifications_handler.reset();
    UnloadWallet(std::move(wallet));
}

static CMutableTransaction TestSimpleSpend(const CTransaction& from, uint32_t index, const CKey& key, const CScript& pubkey)
{
    CMutableTransaction mtx;
    mtx.vout.push_back({from.vout[index].nValue - DEFAULT_TRANSACTION_MAXFEE, pubkey});
    mtx.vin.push_back({CTxIn{from.GetHash(), index}});
    FillableSigningProvider keystore;
    keystore.AddKey(key);
    std::map<COutPoint, Coin> coins;
    coins[mtx.vin[0].prevout].out = from.vout[index];
    std::map<int, std::string> input_errors;
    BOOST_CHECK(SignTransaction(mtx, &keystore, coins, SIGHASH_ALL, input_errors));
    return mtx;
}

static void AddKey(CWallet& wallet, const CKey& key)
{
    auto spk_man = wallet.GetOrCreateLegacyScriptPubKeyMan();
    LOCK2(wallet.cs_wallet, spk_man->cs_KeyStore);
    spk_man->AddKeyPubKey(key, key.GetPubKey());
}

BOOST_FIXTURE_TEST_CASE(scan_for_wallet_transactions, TestChain100Setup)
{
    // Cap last block file size, and mine new block in a new block file.
    CBlockIndex* oldTip = ::ChainActive().Tip();
    GetBlockFileInfo(oldTip->GetBlockPos().nFile)->nSize = MAX_BLOCKFILE_SIZE;
    CreateAndProcessBlock({}, GetScriptForRawPubKey(coinbaseKey.GetPubKey()));
    CBlockIndex* newTip = ::ChainActive().Tip();

    NodeContext node;
    auto chain = interfaces::MakeChain(node);

    // Verify ScanForWalletTransactions fails to read an unknown start block.
    {
        CWallet wallet(chain.get(), WalletLocation(), WalletDatabase::CreateDummy());
        {
            LOCK(wallet.cs_wallet);
            wallet.SetLastBlockProcessed(::ChainActive().Height(), ::ChainActive().Tip()->GetBlockHash());
        }
        AddKey(wallet, coinbaseKey);
        WalletRescanReserver reserver(wallet);
        reserver.reserve();
        CWallet::ScanResult result = wallet.ScanForWalletTransactions({} /* start_block */, 0 /* start_height */, {} /* max_height */, reserver, false /* update */);
        BOOST_CHECK_EQUAL(result.status, CWallet::ScanResult::FAILURE);
        BOOST_CHECK(result.last_failed_block.IsNull());
        BOOST_CHECK(result.last_scanned_block.IsNull());
        BOOST_CHECK(!result.last_scanned_height);
        BOOST_CHECK_EQUAL(wallet.GetBalance().m_mine_immature, 0);
    }

    // Verify ScanForWalletTransactions picks up transactions in both the old
    // and new block files.
    {
        CWallet wallet(chain.get(), WalletLocation(), WalletDatabase::CreateDummy());
        {
            LOCK(wallet.cs_wallet);
            wallet.SetLastBlockProcessed(::ChainActive().Height(), ::ChainActive().Tip()->GetBlockHash());
        }
        AddKey(wallet, coinbaseKey);
        WalletRescanReserver reserver(wallet);
        reserver.reserve();
        CWallet::ScanResult result = wallet.ScanForWalletTransactions(oldTip->GetBlockHash(), oldTip->nHeight, {} /* max_height */, reserver, false /* update */);
        BOOST_CHECK_EQUAL(result.status, CWallet::ScanResult::SUCCESS);
        BOOST_CHECK(result.last_failed_block.IsNull());
        BOOST_CHECK_EQUAL(result.last_scanned_block, newTip->GetBlockHash());
        BOOST_CHECK_EQUAL(*result.last_scanned_height, newTip->nHeight);
        BOOST_CHECK_EQUAL(wallet.GetBalance().m_mine_immature, 100 * COIN);
    }

    // Prune the older block file.
    {
        LOCK(cs_main);
        PruneOneBlockFile(oldTip->GetBlockPos().nFile);
    }
    UnlinkPrunedFiles({oldTip->GetBlockPos().nFile});

    // Verify ScanForWalletTransactions only picks transactions in the new block
    // file.
    {
        CWallet wallet(chain.get(), WalletLocation(), WalletDatabase::CreateDummy());
        {
            LOCK(wallet.cs_wallet);
            wallet.SetLastBlockProcessed(::ChainActive().Height(), ::ChainActive().Tip()->GetBlockHash());
        }
        AddKey(wallet, coinbaseKey);
        WalletRescanReserver reserver(wallet);
        reserver.reserve();
        CWallet::ScanResult result = wallet.ScanForWalletTransactions(oldTip->GetBlockHash(), oldTip->nHeight, {} /* max_height */, reserver, false /* update */);
        BOOST_CHECK_EQUAL(result.status, CWallet::ScanResult::FAILURE);
        BOOST_CHECK_EQUAL(result.last_failed_block, oldTip->GetBlockHash());
        BOOST_CHECK_EQUAL(result.last_scanned_block, newTip->GetBlockHash());
        BOOST_CHECK_EQUAL(*result.last_scanned_height, newTip->nHeight);
        BOOST_CHECK_EQUAL(wallet.GetBalance().m_mine_immature, 50 * COIN);
    }

    // Prune the remaining block file.
    {
        LOCK(cs_main);
        PruneOneBlockFile(newTip->GetBlockPos().nFile);
    }
    UnlinkPrunedFiles({newTip->GetBlockPos().nFile});

    // Verify ScanForWalletTransactions scans no blocks.
    {
        CWallet wallet(chain.get(), WalletLocation(), WalletDatabase::CreateDummy());
        {
            LOCK(wallet.cs_wallet);
            wallet.SetLastBlockProcessed(::ChainActive().Height(), ::ChainActive().Tip()->GetBlockHash());
        }
        AddKey(wallet, coinbaseKey);
        WalletRescanReserver reserver(wallet);
        reserver.reserve();
        CWallet::ScanResult result = wallet.ScanForWalletTransactions(oldTip->GetBlockHash(), oldTip->nHeight, {} /* max_height */, reserver, false /* update */);
        BOOST_CHECK_EQUAL(result.status, CWallet::ScanResult::FAILURE);
        BOOST_CHECK_EQUAL(result.last_failed_block, newTip->GetBlockHash());
        BOOST_CHECK(result.last_scanned_block.IsNull());
        BOOST_CHECK(!result.last_scanned_height);
        BOOST_CHECK_EQUAL(wallet.GetBalance().m_mine_immature, 0);
    }
}

BOOST_FIXTURE_TEST_CASE(importmulti_rescan, TestChain100Setup)
{
    // Cap last block file size, and mine new block in a new block file.
    CBlockIndex* oldTip = ::ChainActive().Tip();
    GetBlockFileInfo(oldTip->GetBlockPos().nFile)->nSize = MAX_BLOCKFILE_SIZE;
    CreateAndProcessBlock({}, GetScriptForRawPubKey(coinbaseKey.GetPubKey()));
    CBlockIndex* newTip = ::ChainActive().Tip();

    NodeContext node;
    auto chain = interfaces::MakeChain(node);

    // Prune the older block file.
    {
        LOCK(cs_main);
        PruneOneBlockFile(oldTip->GetBlockPos().nFile);
    }
    UnlinkPrunedFiles({oldTip->GetBlockPos().nFile});

    // Verify importmulti RPC returns failure for a key whose creation time is
    // before the missing block, and success for a key whose creation time is
    // after.
    {
        std::shared_ptr<CWallet> wallet = std::make_shared<CWallet>(chain.get(), WalletLocation(), WalletDatabase::CreateDummy());
        wallet->SetupLegacyScriptPubKeyMan();
        WITH_LOCK(wallet->cs_wallet, wallet->SetLastBlockProcessed(newTip->nHeight, newTip->GetBlockHash()));
        AddWallet(wallet);
        UniValue keys;
        keys.setArray();
        UniValue key;
        key.setObject();
        key.pushKV("scriptPubKey", HexStr(GetScriptForRawPubKey(coinbaseKey.GetPubKey())));
        key.pushKV("timestamp", 0);
        key.pushKV("internal", UniValue(true));
        keys.push_back(key);
        key.clear();
        key.setObject();
        CKey futureKey;
        futureKey.MakeNewKey(true);
        key.pushKV("scriptPubKey", HexStr(GetScriptForRawPubKey(futureKey.GetPubKey())));
        key.pushKV("timestamp", newTip->GetBlockTimeMax() + TIMESTAMP_WINDOW + 1);
        key.pushKV("internal", UniValue(true));
        keys.push_back(key);
        JSONRPCRequest request;
        request.params.setArray();
        request.params.push_back(keys);

        UniValue response = importmulti(request);
        BOOST_CHECK_EQUAL(response.write(),
            strprintf("[{\"success\":false,\"error\":{\"code\":-1,\"message\":\"Rescan failed for key with creation "
                      "timestamp %d. There was an error reading a block from time %d, which is after or within %d "
                      "seconds of key creation, and could contain transactions pertaining to the key. As a result, "
                      "transactions and coins using this key may not appear in the wallet. This error could be caused "
                      "by pruning or data corruption (see namecoind log for details) and could be dealt with by "
                      "downloading and rescanning the relevant blocks (see -reindex and -rescan "
                      "options).\"}},{\"success\":true}]",
                              0, oldTip->GetBlockTimeMax(), TIMESTAMP_WINDOW));
        RemoveWallet(wallet);
    }
}

// Verify importwallet RPC starts rescan at earliest block with timestamp
// greater or equal than key birthday. Previously there was a bug where
// importwallet RPC would start the scan at the latest block with timestamp less
// than or equal to key birthday.
BOOST_FIXTURE_TEST_CASE(importwallet_rescan, TestChain100Setup)
{
    // Create two blocks with same timestamp to verify that importwallet rescan
    // will pick up both blocks, not just the first.
    const int64_t BLOCK_TIME = ::ChainActive().Tip()->GetBlockTimeMax() + 5;
    SetMockTime(BLOCK_TIME);
    m_coinbase_txns.emplace_back(CreateAndProcessBlock({}, GetScriptForRawPubKey(coinbaseKey.GetPubKey())).vtx[0]);
    m_coinbase_txns.emplace_back(CreateAndProcessBlock({}, GetScriptForRawPubKey(coinbaseKey.GetPubKey())).vtx[0]);

    // Set key birthday to block time increased by the timestamp window, so
    // rescan will start at the block time.
    const int64_t KEY_TIME = BLOCK_TIME + TIMESTAMP_WINDOW;
    SetMockTime(KEY_TIME);
    m_coinbase_txns.emplace_back(CreateAndProcessBlock({}, GetScriptForRawPubKey(coinbaseKey.GetPubKey())).vtx[0]);

    NodeContext node;
    auto chain = interfaces::MakeChain(node);

    std::string backup_file = (GetDataDir() / "wallet.backup").string();

    // Import key into wallet and call dumpwallet to create backup file.
    {
        std::shared_ptr<CWallet> wallet = std::make_shared<CWallet>(chain.get(), WalletLocation(), WalletDatabase::CreateDummy());
        {
            auto spk_man = wallet->GetOrCreateLegacyScriptPubKeyMan();
            LOCK2(wallet->cs_wallet, spk_man->cs_KeyStore);
            spk_man->mapKeyMetadata[coinbaseKey.GetPubKey().GetID()].nCreateTime = KEY_TIME;
            spk_man->AddKeyPubKey(coinbaseKey, coinbaseKey.GetPubKey());

            AddWallet(wallet);
            wallet->SetLastBlockProcessed(::ChainActive().Height(), ::ChainActive().Tip()->GetBlockHash());
        }
        JSONRPCRequest request;
        request.params.setArray();
        request.params.push_back(backup_file);

        ::dumpwallet(request);
        RemoveWallet(wallet);
    }

    // Call importwallet RPC and verify all blocks with timestamps >= BLOCK_TIME
    // were scanned, and no prior blocks were scanned.
    {
        std::shared_ptr<CWallet> wallet = std::make_shared<CWallet>(chain.get(), WalletLocation(), WalletDatabase::CreateDummy());
        LOCK(wallet->cs_wallet);
        wallet->SetupLegacyScriptPubKeyMan();

        JSONRPCRequest request;
        request.params.setArray();
        request.params.push_back(backup_file);
        AddWallet(wallet);
        wallet->SetLastBlockProcessed(::ChainActive().Height(), ::ChainActive().Tip()->GetBlockHash());
        ::importwallet(request);
        RemoveWallet(wallet);

        BOOST_CHECK_EQUAL(wallet->mapWallet.size(), 3U);
        BOOST_CHECK_EQUAL(m_coinbase_txns.size(), 103U);
        for (size_t i = 0; i < m_coinbase_txns.size(); ++i) {
            bool found = wallet->GetWalletTx(m_coinbase_txns[i]->GetHash());
            bool expected = i >= 100;
            BOOST_CHECK_EQUAL(found, expected);
        }
    }

    SetMockTime(0);
}

// Check that GetImmatureCredit() returns a newly calculated value instead of
// the cached value after a MarkDirty() call.
//
// This is a regression test written to verify a bugfix for the immature credit
// function. Similar tests probably should be written for the other credit and
// debit functions.
BOOST_FIXTURE_TEST_CASE(coin_mark_dirty_immature_credit, TestChain100Setup)
{
    NodeContext node;
    auto chain = interfaces::MakeChain(node);

    CWallet wallet(chain.get(), WalletLocation(), WalletDatabase::CreateDummy());
    auto spk_man = wallet.GetOrCreateLegacyScriptPubKeyMan();
    CWalletTx wtx(&wallet, m_coinbase_txns.back());

    LOCK2(wallet.cs_wallet, spk_man->cs_KeyStore);
    wallet.SetLastBlockProcessed(::ChainActive().Height(), ::ChainActive().Tip()->GetBlockHash());

    CWalletTx::Confirmation confirm(CWalletTx::Status::CONFIRMED, ::ChainActive().Height(), ::ChainActive().Tip()->GetBlockHash(), 0);
    wtx.m_confirm = confirm;

    // Call GetImmatureCredit() once before adding the key to the wallet to
    // cache the current immature credit amount, which is 0.
    BOOST_CHECK_EQUAL(wtx.GetImmatureCredit(), 0);

    // Invalidate the cached value, add the key, and make sure a new immature
    // credit amount is calculated.
    wtx.MarkDirty();
    BOOST_CHECK(spk_man->AddKeyPubKey(coinbaseKey, coinbaseKey.GetPubKey()));
    BOOST_CHECK_EQUAL(wtx.GetImmatureCredit(), 50*COIN);
}

static int64_t AddTx(CWallet& wallet, uint32_t lockTime, int64_t mockTime, int64_t blockTime)
{
    CMutableTransaction tx;
    tx.nLockTime = lockTime;
    SetMockTime(mockTime);
    CBlockIndex* block = nullptr;
    if (blockTime > 0) {
        auto inserted = ::BlockIndex().emplace(GetRandHash(), new CBlockIndex);
        assert(inserted.second);
        const uint256& hash = inserted.first->first;
        block = inserted.first->second;
        block->nTime = blockTime;
        block->phashBlock = &hash;
    }

    CWalletTx wtx(&wallet, MakeTransactionRef(tx));
    LOCK(wallet.cs_wallet);
    // If transaction is already in map, to avoid inconsistencies, unconfirmation
    // is needed before confirm again with different block.
    std::map<uint256, CWalletTx>::iterator it = wallet.mapWallet.find(wtx.GetHash());
    if (it != wallet.mapWallet.end()) {
        wtx.setUnconfirmed();
        wallet.AddToWallet(wtx);
    }
    if (block) {
        CWalletTx::Confirmation confirm(CWalletTx::Status::CONFIRMED, block->nHeight, block->GetBlockHash(), 0);
        wtx.m_confirm = confirm;
    }
    wallet.AddToWallet(wtx);
    return wallet.mapWallet.at(wtx.GetHash()).nTimeSmart;
}

// Simple test to verify assignment of CWalletTx::nSmartTime value. Could be
// expanded to cover more corner cases of smart time logic.
BOOST_AUTO_TEST_CASE(ComputeTimeSmart)
{
    // New transaction should use clock time if lower than block time.
    BOOST_CHECK_EQUAL(AddTx(m_wallet, 1, 100, 120), 100);

    // Test that updating existing transaction does not change smart time.
    BOOST_CHECK_EQUAL(AddTx(m_wallet, 1, 200, 220), 100);

    // New transaction should use clock time if there's no block time.
    BOOST_CHECK_EQUAL(AddTx(m_wallet, 2, 300, 0), 300);

    // New transaction should use block time if lower than clock time.
    BOOST_CHECK_EQUAL(AddTx(m_wallet, 3, 420, 400), 400);

    // New transaction should use latest entry time if higher than
    // min(block time, clock time).
    BOOST_CHECK_EQUAL(AddTx(m_wallet, 4, 500, 390), 400);

    // If there are future entries, new transaction should use time of the
    // newest entry that is no more than 300 seconds ahead of the clock time.
    BOOST_CHECK_EQUAL(AddTx(m_wallet, 5, 50, 600), 300);

    // Reset mock time for other tests.
    SetMockTime(0);
}

BOOST_AUTO_TEST_CASE(LoadReceiveRequests)
{
    CTxDestination dest = PKHash();
    LOCK(m_wallet.cs_wallet);
    WalletBatch batch{m_wallet.GetDatabase()};
    m_wallet.AddDestData(batch, dest, "misc", "val_misc");
    m_wallet.AddDestData(batch, dest, "rr0", "val_rr0");
    m_wallet.AddDestData(batch, dest, "rr1", "val_rr1");

    auto values = m_wallet.GetDestValues("rr");
    BOOST_CHECK_EQUAL(values.size(), 2U);
    BOOST_CHECK_EQUAL(values[0], "val_rr0");
    BOOST_CHECK_EQUAL(values[1], "val_rr1");
}

// Test some watch-only LegacyScriptPubKeyMan methods by the procedure of loading (LoadWatchOnly),
// checking (HaveWatchOnly), getting (GetWatchPubKey) and removing (RemoveWatchOnly) a
// given PubKey, resp. its corresponding P2PK Script. Results of the the impact on
// the address -> PubKey map is dependent on whether the PubKey is a point on the curve
static void TestWatchOnlyPubKey(LegacyScriptPubKeyMan* spk_man, const CPubKey& add_pubkey)
{
    CScript p2pk = GetScriptForRawPubKey(add_pubkey);
    CKeyID add_address = add_pubkey.GetID();
    CPubKey found_pubkey;
    LOCK(spk_man->cs_KeyStore);

    // all Scripts (i.e. also all PubKeys) are added to the general watch-only set
    BOOST_CHECK(!spk_man->HaveWatchOnly(p2pk));
    spk_man->LoadWatchOnly(p2pk);
    BOOST_CHECK(spk_man->HaveWatchOnly(p2pk));

    // only PubKeys on the curve shall be added to the watch-only address -> PubKey map
    bool is_pubkey_fully_valid = add_pubkey.IsFullyValid();
    if (is_pubkey_fully_valid) {
        BOOST_CHECK(spk_man->GetWatchPubKey(add_address, found_pubkey));
        BOOST_CHECK(found_pubkey == add_pubkey);
    } else {
        BOOST_CHECK(!spk_man->GetWatchPubKey(add_address, found_pubkey));
        BOOST_CHECK(found_pubkey == CPubKey()); // passed key is unchanged
    }

    spk_man->RemoveWatchOnly(p2pk);
    BOOST_CHECK(!spk_man->HaveWatchOnly(p2pk));

    if (is_pubkey_fully_valid) {
        BOOST_CHECK(!spk_man->GetWatchPubKey(add_address, found_pubkey));
        BOOST_CHECK(found_pubkey == add_pubkey); // passed key is unchanged
    }
}

// Cryptographically invalidate a PubKey whilst keeping length and first byte
static void PollutePubKey(CPubKey& pubkey)
{
    std::vector<unsigned char> pubkey_raw(pubkey.begin(), pubkey.end());
    std::fill(pubkey_raw.begin()+1, pubkey_raw.end(), 0);
    pubkey = CPubKey(pubkey_raw);
    assert(!pubkey.IsFullyValid());
    assert(pubkey.IsValid());
}

// Test watch-only logic for PubKeys
BOOST_AUTO_TEST_CASE(WatchOnlyPubKeys)
{
    CKey key;
    CPubKey pubkey;
    LegacyScriptPubKeyMan* spk_man = m_wallet.GetOrCreateLegacyScriptPubKeyMan();

    BOOST_CHECK(!spk_man->HaveWatchOnly());

    // uncompressed valid PubKey
    key.MakeNewKey(false);
    pubkey = key.GetPubKey();
    assert(!pubkey.IsCompressed());
    TestWatchOnlyPubKey(spk_man, pubkey);

    // uncompressed cryptographically invalid PubKey
    PollutePubKey(pubkey);
    TestWatchOnlyPubKey(spk_man, pubkey);

    // compressed valid PubKey
    key.MakeNewKey(true);
    pubkey = key.GetPubKey();
    assert(pubkey.IsCompressed());
    TestWatchOnlyPubKey(spk_man, pubkey);

    // compressed cryptographically invalid PubKey
    PollutePubKey(pubkey);
    TestWatchOnlyPubKey(spk_man, pubkey);

    // invalid empty PubKey
    pubkey = CPubKey();
    TestWatchOnlyPubKey(spk_man, pubkey);
}

class ListCoinsTestingSetup : public TestChain100Setup
{
public:
    ListCoinsTestingSetup()
    {
        CreateAndProcessBlock({}, GetScriptForRawPubKey(coinbaseKey.GetPubKey()));
        wallet = MakeUnique<CWallet>(m_chain.get(), WalletLocation(), WalletDatabase::CreateMock());
        {
            LOCK2(wallet->cs_wallet, ::cs_main);
            wallet->SetLastBlockProcessed(::ChainActive().Height(), ::ChainActive().Tip()->GetBlockHash());
        }
        bool firstRun;
        wallet->LoadWallet(firstRun);
        AddKey(*wallet, coinbaseKey);
        WalletRescanReserver reserver(*wallet);
        reserver.reserve();
        CWallet::ScanResult result = wallet->ScanForWalletTransactions(::ChainActive().Genesis()->GetBlockHash(), 0 /* start_height */, {} /* max_height */, reserver, false /* update */);
        BOOST_CHECK_EQUAL(result.status, CWallet::ScanResult::SUCCESS);
        BOOST_CHECK_EQUAL(result.last_scanned_block, ::ChainActive().Tip()->GetBlockHash());
        BOOST_CHECK_EQUAL(*result.last_scanned_height, ::ChainActive().Height());
        BOOST_CHECK(result.last_failed_block.IsNull());
    }

    ~ListCoinsTestingSetup()
    {
        wallet.reset();
    }

    CWalletTx& AddTx(CRecipient recipient)
    {
        CTransactionRef tx;
        CAmount fee;
        int changePos = -1;
        std::string error;
        CCoinControl dummy;
        {
<<<<<<< HEAD
            auto locked_chain = m_chain->lock();
            BOOST_CHECK(wallet->CreateTransaction(*locked_chain, {recipient}, nullptr, tx, fee, changePos, error, dummy));
=======
            BOOST_CHECK(wallet->CreateTransaction({recipient}, tx, fee, changePos, error, dummy));
>>>>>>> 0763024b
        }
        wallet->CommitTransaction(tx, {}, {});
        CMutableTransaction blocktx;
        {
            LOCK(wallet->cs_wallet);
            blocktx = CMutableTransaction(*wallet->mapWallet.at(tx->GetHash()).tx);
        }
        CreateAndProcessBlock({CMutableTransaction(blocktx)}, GetScriptForRawPubKey(coinbaseKey.GetPubKey()));

        LOCK(wallet->cs_wallet);
        wallet->SetLastBlockProcessed(wallet->GetLastBlockHeight() + 1, ::ChainActive().Tip()->GetBlockHash());
        auto it = wallet->mapWallet.find(tx->GetHash());
        BOOST_CHECK(it != wallet->mapWallet.end());
        CWalletTx::Confirmation confirm(CWalletTx::Status::CONFIRMED, ::ChainActive().Height(), ::ChainActive().Tip()->GetBlockHash(), 1);
        it->second.m_confirm = confirm;
        return it->second;
    }

    NodeContext m_node;
    std::unique_ptr<interfaces::Chain> m_chain = interfaces::MakeChain(m_node);
    std::unique_ptr<CWallet> wallet;
};

BOOST_FIXTURE_TEST_CASE(ListCoins, ListCoinsTestingSetup)
{
    std::string coinbaseAddress = coinbaseKey.GetPubKey().GetID().ToString();

    // Confirm ListCoins initially returns 1 coin grouped under coinbaseKey
    // address.
    std::map<CTxDestination, std::vector<COutput>> list;
    {
        LOCK(wallet->cs_wallet);
        list = wallet->ListCoins();
    }
    BOOST_CHECK_EQUAL(list.size(), 1U);
    BOOST_CHECK_EQUAL(boost::get<PKHash>(list.begin()->first).ToString(), coinbaseAddress);
    BOOST_CHECK_EQUAL(list.begin()->second.size(), 1U);

    // Check initial balance from one mature coinbase transaction.
    BOOST_CHECK_EQUAL(50 * COIN, wallet->GetAvailableBalance());

    // Add a transaction creating a change address, and confirm ListCoins still
    // returns the coin associated with the change address underneath the
    // coinbaseKey pubkey, even though the change address has a different
    // pubkey.
    AddTx(CRecipient{GetScriptForRawPubKey({}), 1 * COIN, false /* subtract fee */});
    {
        LOCK(wallet->cs_wallet);
        list = wallet->ListCoins();
    }
    BOOST_CHECK_EQUAL(list.size(), 1U);
    BOOST_CHECK_EQUAL(boost::get<PKHash>(list.begin()->first).ToString(), coinbaseAddress);
    BOOST_CHECK_EQUAL(list.begin()->second.size(), 2U);

    // Lock both coins. Confirm number of available coins drops to 0.
    {
        LOCK(wallet->cs_wallet);
        std::vector<COutput> available;
        wallet->AvailableCoins(available);
        BOOST_CHECK_EQUAL(available.size(), 2U);
    }
    for (const auto& group : list) {
        for (const auto& coin : group.second) {
            LOCK(wallet->cs_wallet);
            wallet->LockCoin(COutPoint(coin.tx->GetHash(), coin.i));
        }
    }
    {
        LOCK(wallet->cs_wallet);
        std::vector<COutput> available;
        wallet->AvailableCoins(available);
        BOOST_CHECK_EQUAL(available.size(), 0U);
    }
    // Confirm ListCoins still returns same result as before, despite coins
    // being locked.
    {
        LOCK(wallet->cs_wallet);
        list = wallet->ListCoins();
    }
    BOOST_CHECK_EQUAL(list.size(), 1U);
    BOOST_CHECK_EQUAL(boost::get<PKHash>(list.begin()->first).ToString(), coinbaseAddress);
    BOOST_CHECK_EQUAL(list.begin()->second.size(), 2U);
}

BOOST_FIXTURE_TEST_CASE(wallet_disableprivkeys, TestChain100Setup)
{
    NodeContext node;
    auto chain = interfaces::MakeChain(node);
    std::shared_ptr<CWallet> wallet = std::make_shared<CWallet>(chain.get(), WalletLocation(), WalletDatabase::CreateDummy());
    wallet->SetupLegacyScriptPubKeyMan();
    wallet->SetMinVersion(FEATURE_LATEST);
    wallet->SetWalletFlag(WALLET_FLAG_DISABLE_PRIVATE_KEYS);
    BOOST_CHECK(!wallet->TopUpKeyPool(1000));
    CTxDestination dest;
    std::string error;
    BOOST_CHECK(!wallet->GetNewDestination(OutputType::BECH32, "", dest, error));
}

// Explicit calculation which is used to test the wallet constant
// We get the same virtual size due to rounding(weight/4) for both use_max_sig values
static size_t CalculateNestedKeyhashInputSize(bool use_max_sig)
{
    // Generate ephemeral valid pubkey
    CKey key;
    key.MakeNewKey(true);
    CPubKey pubkey = key.GetPubKey();

    // Generate pubkey hash
    uint160 key_hash(Hash160(pubkey.begin(), pubkey.end()));

    // Create inner-script to enter into keystore. Key hash can't be 0...
    CScript inner_script = CScript() << OP_0 << std::vector<unsigned char>(key_hash.begin(), key_hash.end());

    // Create outer P2SH script for the output
    uint160 script_id(Hash160(inner_script.begin(), inner_script.end()));
    CScript script_pubkey = CScript() << OP_HASH160 << std::vector<unsigned char>(script_id.begin(), script_id.end()) << OP_EQUAL;

    // Add inner-script to key store and key to watchonly
    FillableSigningProvider keystore;
    keystore.AddCScript(inner_script);
    keystore.AddKeyPubKey(key, pubkey);

    // Fill in dummy signatures for fee calculation.
    SignatureData sig_data;

    if (!ProduceSignature(keystore, use_max_sig ? DUMMY_MAXIMUM_SIGNATURE_CREATOR : DUMMY_SIGNATURE_CREATOR, script_pubkey, sig_data)) {
        // We're hand-feeding it correct arguments; shouldn't happen
        assert(false);
    }

    CTxIn tx_in;
    UpdateInput(tx_in, sig_data);
    return (size_t)GetVirtualTransactionInputSize(tx_in);
}

BOOST_FIXTURE_TEST_CASE(dummy_input_size_test, TestChain100Setup)
{
    BOOST_CHECK_EQUAL(CalculateNestedKeyhashInputSize(false), DUMMY_NESTED_P2WPKH_INPUT_SIZE);
    BOOST_CHECK_EQUAL(CalculateNestedKeyhashInputSize(true), DUMMY_NESTED_P2WPKH_INPUT_SIZE);
}

bool malformed_descriptor(std::ios_base::failure e)
{
    std::string s(e.what());
    return s.find("Missing checksum") != std::string::npos;
}

BOOST_FIXTURE_TEST_CASE(wallet_descriptor_test, BasicTestingSetup)
{
    std::vector<unsigned char> malformed_record;
    CVectorWriter vw(0, 0, malformed_record, 0);
    vw << std::string("notadescriptor");
    vw << (uint64_t)0;
    vw << (int32_t)0;
    vw << (int32_t)0;
    vw << (int32_t)1;

    VectorReader vr(0, 0, malformed_record, 0);
    WalletDescriptor w_desc;
    BOOST_CHECK_EXCEPTION(vr >> w_desc, std::ios_base::failure, malformed_descriptor);
}

//! Test CreateWalletFromFile function and its behavior handling potential race
//! conditions if it's called the same time an incoming transaction shows up in
//! the mempool or a new block.
//!
//! It isn't possible to verify there aren't race condition in every case, so
//! this test just checks two specific cases and ensures that timing of
//! notifications in these cases doesn't prevent the wallet from detecting
//! transactions.
//!
//! In the first case, block and mempool transactions are created before the
//! wallet is loaded, but notifications about these transactions are delayed
//! until after it is loaded. The notifications are superfluous in this case, so
//! the test verifies the transactions are detected before they arrive.
//!
//! In the second case, block and mempool transactions are created after the
//! wallet rescan and notifications are immediately synced, to verify the wallet
//! must already have a handler in place for them, and there's no gap after
//! rescanning where new transactions in new blocks could be lost.
BOOST_FIXTURE_TEST_CASE(CreateWalletFromFile, TestChain100Setup)
{
    // Create new wallet with known key and unload it.
    auto chain = interfaces::MakeChain(m_node);
    auto wallet = TestLoadWallet(*chain);
    CKey key;
    key.MakeNewKey(true);
    AddKey(*wallet, key);
    TestUnloadWallet(std::move(wallet));


    // Add log hook to detect AddToWallet events from rescans, blockConnected,
    // and transactionAddedToMempool notifications
    int addtx_count = 0;
    DebugLogHelper addtx_counter("[default wallet] AddToWallet", [&](const std::string* s) {
        if (s) ++addtx_count;
        return false;
    });


    bool rescan_completed = false;
    DebugLogHelper rescan_check("[default wallet] Rescan completed", [&](const std::string* s) {
        if (s) rescan_completed = true;
        return false;
    });


    // Block the queue to prevent the wallet receiving blockConnected and
    // transactionAddedToMempool notifications, and create block and mempool
    // transactions paying to the wallet
    std::promise<void> promise;
    CallFunctionInValidationInterfaceQueue([&promise] {
        promise.get_future().wait();
    });
    std::string error;
    m_coinbase_txns.push_back(CreateAndProcessBlock({}, GetScriptForRawPubKey(coinbaseKey.GetPubKey())).vtx[0]);
    auto block_tx = TestSimpleSpend(*m_coinbase_txns[0], 0, coinbaseKey, GetScriptForRawPubKey(key.GetPubKey()));
    m_coinbase_txns.push_back(CreateAndProcessBlock({block_tx}, GetScriptForRawPubKey(coinbaseKey.GetPubKey())).vtx[0]);
    auto mempool_tx = TestSimpleSpend(*m_coinbase_txns[1], 0, coinbaseKey, GetScriptForRawPubKey(key.GetPubKey()));
    BOOST_CHECK(chain->broadcastTransaction(MakeTransactionRef(mempool_tx), DEFAULT_TRANSACTION_MAXFEE, false, error));


    // Reload wallet and make sure new transactions are detected despite events
    // being blocked
    wallet = TestLoadWallet(*chain);
    BOOST_CHECK(rescan_completed);
    BOOST_CHECK_EQUAL(addtx_count, 2);
    {
        LOCK(wallet->cs_wallet);
        BOOST_CHECK_EQUAL(wallet->mapWallet.count(block_tx.GetHash()), 1);
        BOOST_CHECK_EQUAL(wallet->mapWallet.count(mempool_tx.GetHash()), 1);
    }


    // Unblock notification queue and make sure stale blockConnected and
    // transactionAddedToMempool events are processed
    promise.set_value();
    SyncWithValidationInterfaceQueue();
    BOOST_CHECK_EQUAL(addtx_count, 4);


    TestUnloadWallet(std::move(wallet));


    // Load wallet again, this time creating new block and mempool transactions
    // paying to the wallet as the wallet finishes loading and syncing the
    // queue so the events have to be handled immediately. Releasing the wallet
    // lock during the sync is a little artificial but is needed to avoid a
    // deadlock during the sync and simulates a new block notification happening
    // as soon as possible.
    addtx_count = 0;
    auto handler = HandleLoadWallet([&](std::unique_ptr<interfaces::Wallet> wallet) EXCLUSIVE_LOCKS_REQUIRED(wallet->wallet()->cs_wallet) {
            BOOST_CHECK(rescan_completed);
            m_coinbase_txns.push_back(CreateAndProcessBlock({}, GetScriptForRawPubKey(coinbaseKey.GetPubKey())).vtx[0]);
            block_tx = TestSimpleSpend(*m_coinbase_txns[2], 0, coinbaseKey, GetScriptForRawPubKey(key.GetPubKey()));
            m_coinbase_txns.push_back(CreateAndProcessBlock({block_tx}, GetScriptForRawPubKey(coinbaseKey.GetPubKey())).vtx[0]);
            mempool_tx = TestSimpleSpend(*m_coinbase_txns[3], 0, coinbaseKey, GetScriptForRawPubKey(key.GetPubKey()));
            BOOST_CHECK(chain->broadcastTransaction(MakeTransactionRef(mempool_tx), DEFAULT_TRANSACTION_MAXFEE, false, error));
            LEAVE_CRITICAL_SECTION(wallet->wallet()->cs_wallet);
            SyncWithValidationInterfaceQueue();
            ENTER_CRITICAL_SECTION(wallet->wallet()->cs_wallet);
        });
    wallet = TestLoadWallet(*chain);
    BOOST_CHECK_EQUAL(addtx_count, 4);
    {
        LOCK(wallet->cs_wallet);
        BOOST_CHECK_EQUAL(wallet->mapWallet.count(block_tx.GetHash()), 1);
        BOOST_CHECK_EQUAL(wallet->mapWallet.count(mempool_tx.GetHash()), 1);
    }


    TestUnloadWallet(std::move(wallet));
}

BOOST_AUTO_TEST_SUITE_END()<|MERGE_RESOLUTION|>--- conflicted
+++ resolved
@@ -518,12 +518,7 @@
         std::string error;
         CCoinControl dummy;
         {
-<<<<<<< HEAD
-            auto locked_chain = m_chain->lock();
-            BOOST_CHECK(wallet->CreateTransaction(*locked_chain, {recipient}, nullptr, tx, fee, changePos, error, dummy));
-=======
-            BOOST_CHECK(wallet->CreateTransaction({recipient}, tx, fee, changePos, error, dummy));
->>>>>>> 0763024b
+            BOOST_CHECK(wallet->CreateTransaction({recipient}, nullptr, tx, fee, changePos, error, dummy));
         }
         wallet->CommitTransaction(tx, {}, {});
         CMutableTransaction blocktx;
