// Copyright (c) 2009-2018 The Bitcoin Core developers
// Distributed under the MIT software license, see the accompanying
// file COPYING or http://www.opensource.org/licenses/mit-license.php.

#include <chain.h>
#include <core_io.h>
#include <interfaces/chain.h>
#include <key_io.h>
#include <merkleblock.h>
#include <rpc/server.h>
#include <rpc/util.h>
#include <script/descriptor.h>
#include <script/script.h>
#include <script/standard.h>
#include <sync.h>
#include <util/bip32.h>
#include <util/system.h>
#include <util/time.h>
#include <validation.h>
#include <wallet/wallet.h>

#include <wallet/rpcwallet.h>

#include <stdint.h>

#include <boost/algorithm/string.hpp>
#include <boost/date_time/posix_time/posix_time.hpp>

#include <univalue.h>


int64_t static DecodeDumpTime(const std::string &str) {
    static const boost::posix_time::ptime epoch = boost::posix_time::from_time_t(0);
    static const std::locale loc(std::locale::classic(),
        new boost::posix_time::time_input_facet("%Y-%m-%dT%H:%M:%SZ"));
    std::istringstream iss(str);
    iss.imbue(loc);
    boost::posix_time::ptime ptime(boost::date_time::not_a_date_time);
    iss >> ptime;
    if (ptime.is_not_a_date_time())
        return 0;
    return (ptime - epoch).total_seconds();
}

std::string static EncodeDumpString(const std::string &str) {
    std::stringstream ret;
    for (const unsigned char c : str) {
        if (c <= 32 || c >= 128 || c == '%') {
            ret << '%' << HexStr(&c, &c + 1);
        } else {
            ret << c;
        }
    }
    return ret.str();
}

static std::string DecodeDumpString(const std::string &str) {
    std::stringstream ret;
    for (unsigned int pos = 0; pos < str.length(); pos++) {
        unsigned char c = str[pos];
        if (c == '%' && pos+2 < str.length()) {
            c = (((str[pos+1]>>6)*9+((str[pos+1]-'0')&15)) << 4) |
                ((str[pos+2]>>6)*9+((str[pos+2]-'0')&15));
            pos += 2;
        }
        ret << c;
    }
    return ret.str();
}

static bool GetWalletAddressesForKey(CWallet* const pwallet, const CKeyID& keyid, std::string& strAddr, std::string& strLabel) EXCLUSIVE_LOCKS_REQUIRED(pwallet->cs_wallet)
{
    bool fLabelFound = false;
    CKey key;
    pwallet->GetKey(keyid, key);
    for (const auto& dest : GetAllDestinationsForKey(key.GetPubKey())) {
        if (pwallet->mapAddressBook.count(dest)) {
            if (!strAddr.empty()) {
                strAddr += ",";
            }
            strAddr += EncodeDestination(dest);
            strLabel = EncodeDumpString(pwallet->mapAddressBook[dest].name);
            fLabelFound = true;
        }
    }
    if (!fLabelFound) {
        strAddr = EncodeDestination(GetDestinationForKey(key.GetPubKey(), pwallet->m_default_address_type));
    }
    return fLabelFound;
}

static const int64_t TIMESTAMP_MIN = 0;

static void RescanWallet(CWallet& wallet, const WalletRescanReserver& reserver, int64_t time_begin = TIMESTAMP_MIN, bool update = true)
{
    int64_t scanned_time = wallet.RescanFromTime(time_begin, reserver, update);
    if (wallet.IsAbortingRescan()) {
        throw JSONRPCError(RPC_MISC_ERROR, "Rescan aborted by user.");
    } else if (scanned_time > time_begin) {
        throw JSONRPCError(RPC_WALLET_ERROR, "Rescan was unable to fully rescan the blockchain. Some transactions may be missing.");
    }
}

UniValue importprivkey(const JSONRPCRequest& request)
{
    std::shared_ptr<CWallet> const wallet = GetWalletForJSONRPCRequest(request);
    CWallet* const pwallet = wallet.get();
    if (!EnsureWalletIsAvailable(pwallet, request.fHelp)) {
        return NullUniValue;
    }

    if (request.fHelp || request.params.size() < 1 || request.params.size() > 3)
        throw std::runtime_error(
            RPCHelpMan{"importprivkey",
                "\nAdds a private key (as returned by dumpprivkey) to your wallet. Requires a new wallet backup.\n"
                "Hint: use importmulti to import more than one private key.\n"
            "\nNote: This call can take over an hour to complete if rescan is true, during that time, other rpc calls\n"
            "may report that the imported key exists but related transactions are still missing, leading to temporarily incorrect/bogus balances and unspent outputs until rescan completes.\n",
                {
                    {"privkey", RPCArg::Type::STR, RPCArg::Optional::NO, "The private key (see dumpprivkey)"},
                    {"label", RPCArg::Type::STR, /* default */ "current label if address exists, otherwise \"\"", "An optional label"},
                    {"rescan", RPCArg::Type::BOOL, /* default */ "true", "Rescan the wallet for transactions"},
                },
                RPCResults{},
                RPCExamples{
            "\nDump a private key\n"
            + HelpExampleCli("dumpprivkey", "\"myaddress\"") +
            "\nImport the private key with rescan\n"
            + HelpExampleCli("importprivkey", "\"mykey\"") +
            "\nImport using a label and without rescan\n"
            + HelpExampleCli("importprivkey", "\"mykey\" \"testing\" false") +
            "\nImport using default blank label and without rescan\n"
            + HelpExampleCli("importprivkey", "\"mykey\" \"\" false") +
            "\nAs a JSON-RPC call\n"
            + HelpExampleRpc("importprivkey", "\"mykey\", \"testing\", false")
                },
            }.ToString());

    if (pwallet->IsWalletFlagSet(WALLET_FLAG_DISABLE_PRIVATE_KEYS)) {
        throw JSONRPCError(RPC_WALLET_ERROR, "Cannot import private keys to a wallet with private keys disabled");
    }

    WalletRescanReserver reserver(pwallet);
    bool fRescan = true;
    {
        auto locked_chain = pwallet->chain().lock();
        LOCK(pwallet->cs_wallet);

        EnsureWalletIsUnlocked(pwallet);

        std::string strSecret = request.params[0].get_str();
        std::string strLabel = "";
        if (!request.params[1].isNull())
            strLabel = request.params[1].get_str();

        // Whether to perform rescan after import
        if (!request.params[2].isNull())
            fRescan = request.params[2].get_bool();

        if (fRescan && fPruneMode)
            throw JSONRPCError(RPC_WALLET_ERROR, "Rescan is disabled in pruned mode");

        if (fRescan && !reserver.reserve()) {
            throw JSONRPCError(RPC_WALLET_ERROR, "Wallet is currently rescanning. Abort existing rescan or wait.");
        }

        CKey key = DecodeSecret(strSecret);
        if (!key.IsValid()) throw JSONRPCError(RPC_INVALID_ADDRESS_OR_KEY, "Invalid private key encoding");

        CPubKey pubkey = key.GetPubKey();
        assert(key.VerifyPubKey(pubkey));
        CKeyID vchAddress = pubkey.GetID();
        {
            pwallet->MarkDirty();

            // We don't know which corresponding address will be used;
            // label all new addresses, and label existing addresses if a
            // label was passed.
            for (const auto& dest : GetAllDestinationsForKey(pubkey)) {
                if (!request.params[1].isNull() || pwallet->mapAddressBook.count(dest) == 0) {
                    pwallet->SetAddressBook(dest, strLabel, "receive");
                }
            }

            // Don't throw error in case a key is already there
            if (pwallet->HaveKey(vchAddress)) {
                return NullUniValue;
            }

            // whenever a key is imported, we need to scan the whole chain
            pwallet->UpdateTimeFirstKey(1);
            pwallet->mapKeyMetadata[vchAddress].nCreateTime = 1;

            if (!pwallet->AddKeyPubKey(key, pubkey)) {
                throw JSONRPCError(RPC_WALLET_ERROR, "Error adding key to wallet");
            }
            pwallet->LearnAllRelatedScripts(pubkey);
        }
    }
    if (fRescan) {
        RescanWallet(*pwallet, reserver);
    }

    return NullUniValue;
}

UniValue abortrescan(const JSONRPCRequest& request)
{
    std::shared_ptr<CWallet> const wallet = GetWalletForJSONRPCRequest(request);
    CWallet* const pwallet = wallet.get();
    if (!EnsureWalletIsAvailable(pwallet, request.fHelp)) {
        return NullUniValue;
    }

    if (request.fHelp || request.params.size() > 0)
        throw std::runtime_error(
            RPCHelpMan{"abortrescan",
                "\nStops current wallet rescan triggered by an RPC call, e.g. by an importprivkey call.\n",
                {},
                RPCResults{},
                RPCExamples{
            "\nImport a private key\n"
            + HelpExampleCli("importprivkey", "\"mykey\"") +
            "\nAbort the running wallet rescan\n"
            + HelpExampleCli("abortrescan", "") +
            "\nAs a JSON-RPC call\n"
            + HelpExampleRpc("abortrescan", "")
                },
            }.ToString());

    if (!pwallet->IsScanning() || pwallet->IsAbortingRescan()) return false;
    pwallet->AbortRescan();
    return true;
}

static void ImportAddress(CWallet*, const CTxDestination& dest, const std::string& strLabel);
static void ImportScript(CWallet* const pwallet, const CScript& script, const std::string& strLabel, bool isRedeemScript) EXCLUSIVE_LOCKS_REQUIRED(pwallet->cs_wallet)
{
    if (!isRedeemScript && ::IsMine(*pwallet, script) == ISMINE_SPENDABLE) {
        throw JSONRPCError(RPC_WALLET_ERROR, "The wallet already contains the private key for this address or script");
    }

    pwallet->MarkDirty();

    if (!pwallet->HaveWatchOnly(script) && !pwallet->AddWatchOnly(script, 0 /* nCreateTime */)) {
        throw JSONRPCError(RPC_WALLET_ERROR, "Error adding address to wallet");
    }

    if (isRedeemScript) {
        const CScriptID id(script);
        if (!pwallet->HaveCScript(id) && !pwallet->AddCScript(script)) {
            throw JSONRPCError(RPC_WALLET_ERROR, "Error adding p2sh redeemScript to wallet");
        }
        ImportAddress(pwallet, id, strLabel);
    } else {
        CTxDestination destination;
        if (ExtractDestination(script, destination)) {
            pwallet->SetAddressBook(destination, strLabel, "receive");
        }
    }
}

static void ImportAddress(CWallet* const pwallet, const CTxDestination& dest, const std::string& strLabel) EXCLUSIVE_LOCKS_REQUIRED(pwallet->cs_wallet)
{
    CScript script = GetScriptForDestination(dest);
    ImportScript(pwallet, script, strLabel, false);
    // add to address book or update label
    if (IsValidDestination(dest))
        pwallet->SetAddressBook(dest, strLabel, "receive");
}

UniValue importaddress(const JSONRPCRequest& request)
{
    std::shared_ptr<CWallet> const wallet = GetWalletForJSONRPCRequest(request);
    CWallet* const pwallet = wallet.get();
    if (!EnsureWalletIsAvailable(pwallet, request.fHelp)) {
        return NullUniValue;
    }

    if (request.fHelp || request.params.size() < 1 || request.params.size() > 4)
        throw std::runtime_error(
            RPCHelpMan{"importaddress",
                "\nAdds an address or script (in hex) that can be watched as if it were in your wallet but cannot be used to spend. Requires a new wallet backup.\n"
            "\nNote: This call can take over an hour to complete if rescan is true, during that time, other rpc calls\n"
            "may report that the imported address exists but related transactions are still missing, leading to temporarily incorrect/bogus balances and unspent outputs until rescan completes.\n"
            "If you have the full public key, you should call importpubkey instead of this.\n"
            "\nNote: If you import a non-standard raw script in hex form, outputs sending to it will be treated\n"
            "as change, and not show up in many RPCs.\n",
                {
<<<<<<< HEAD
                    {"address", RPCArg::Type::STR, /* opt */ false, /* default_val */ "", "The address (or hex-encoded script)"},
                    {"label", RPCArg::Type::STR, /* opt */ true, /* default_val */ "\"\"", "An optional label"},
                    {"rescan", RPCArg::Type::BOOL, /* opt */ true, /* default_val */ "true", "Rescan the wallet for transactions"},
                    {"p2sh", RPCArg::Type::BOOL, /* opt */ true, /* default_val */ "false", "Add the P2SH version of the script as well"},
=======
                    {"address", RPCArg::Type::STR, RPCArg::Optional::NO, "The Bitcoin address (or hex-encoded script)"},
                    {"label", RPCArg::Type::STR, /* default */ "\"\"", "An optional label"},
                    {"rescan", RPCArg::Type::BOOL, /* default */ "true", "Rescan the wallet for transactions"},
                    {"p2sh", RPCArg::Type::BOOL, /* default */ "false", "Add the P2SH version of the script as well"},
>>>>>>> 51ddc2e8
                },
                RPCResults{},
                RPCExamples{
            "\nImport an address with rescan\n"
            + HelpExampleCli("importaddress", "\"myaddress\"") +
            "\nImport using a label without rescan\n"
            + HelpExampleCli("importaddress", "\"myaddress\" \"testing\" false") +
            "\nAs a JSON-RPC call\n"
            + HelpExampleRpc("importaddress", "\"myaddress\", \"testing\", false")
                },
            }.ToString());


    std::string strLabel;
    if (!request.params[1].isNull())
        strLabel = request.params[1].get_str();

    // Whether to perform rescan after import
    bool fRescan = true;
    if (!request.params[2].isNull())
        fRescan = request.params[2].get_bool();

    if (fRescan && fPruneMode)
        throw JSONRPCError(RPC_WALLET_ERROR, "Rescan is disabled in pruned mode");

    WalletRescanReserver reserver(pwallet);
    if (fRescan && !reserver.reserve()) {
        throw JSONRPCError(RPC_WALLET_ERROR, "Wallet is currently rescanning. Abort existing rescan or wait.");
    }

    // Whether to import a p2sh version, too
    bool fP2SH = false;
    if (!request.params[3].isNull())
        fP2SH = request.params[3].get_bool();

    {
        auto locked_chain = pwallet->chain().lock();
        LOCK(pwallet->cs_wallet);

        CTxDestination dest = DecodeDestination(request.params[0].get_str());
        if (IsValidDestination(dest)) {
            if (fP2SH) {
                throw JSONRPCError(RPC_INVALID_ADDRESS_OR_KEY, "Cannot use the p2sh flag with an address - use a script instead");
            }
            ImportAddress(pwallet, dest, strLabel);
        } else if (IsHex(request.params[0].get_str())) {
            std::vector<unsigned char> data(ParseHex(request.params[0].get_str()));
            ImportScript(pwallet, CScript(data.begin(), data.end()), strLabel, fP2SH);
        } else {
            throw JSONRPCError(RPC_INVALID_ADDRESS_OR_KEY, "Invalid Namecoin address or script");
        }
    }
    if (fRescan)
    {
        RescanWallet(*pwallet, reserver);
        pwallet->ReacceptWalletTransactions();
    }

    return NullUniValue;
}

UniValue importprunedfunds(const JSONRPCRequest& request)
{
    std::shared_ptr<CWallet> const wallet = GetWalletForJSONRPCRequest(request);
    CWallet* const pwallet = wallet.get();
    if (!EnsureWalletIsAvailable(pwallet, request.fHelp)) {
        return NullUniValue;
    }

    if (request.fHelp || request.params.size() != 2)
        throw std::runtime_error(
            RPCHelpMan{"importprunedfunds",
                "\nImports funds without rescan. Corresponding address or script must previously be included in wallet. Aimed towards pruned wallets. The end-user is responsible to import additional transactions that subsequently spend the imported outputs or rescan after the point in the blockchain the transaction is included.\n",
                {
                    {"rawtransaction", RPCArg::Type::STR_HEX, RPCArg::Optional::NO, "A raw transaction in hex funding an already-existing address in wallet"},
                    {"txoutproof", RPCArg::Type::STR_HEX, RPCArg::Optional::NO, "The hex output from gettxoutproof that contains the transaction"},
                },
                RPCResults{},
                RPCExamples{""},
            }.ToString()
        );

    CMutableTransaction tx;
    if (!DecodeHexTx(tx, request.params[0].get_str()))
        throw JSONRPCError(RPC_DESERIALIZATION_ERROR, "TX decode failed");
    uint256 hashTx = tx.GetHash();
    CWalletTx wtx(pwallet, MakeTransactionRef(std::move(tx)));

    CDataStream ssMB(ParseHexV(request.params[1], "proof"), SER_NETWORK, PROTOCOL_VERSION);
    CMerkleBlock merkleBlock;
    ssMB >> merkleBlock;

    //Search partial merkle tree in proof for our transaction and index in valid block
    std::vector<uint256> vMatch;
    std::vector<unsigned int> vIndex;
    unsigned int txnIndex = 0;
    if (merkleBlock.txn.ExtractMatches(vMatch, vIndex) == merkleBlock.header.hashMerkleRoot) {

        auto locked_chain = pwallet->chain().lock();
        if (locked_chain->getBlockHeight(merkleBlock.header.GetHash()) == nullopt) {
            throw JSONRPCError(RPC_INVALID_ADDRESS_OR_KEY, "Block not found in chain");
        }

        std::vector<uint256>::const_iterator it;
        if ((it = std::find(vMatch.begin(), vMatch.end(), hashTx))==vMatch.end()) {
            throw JSONRPCError(RPC_INVALID_ADDRESS_OR_KEY, "Transaction given doesn't exist in proof");
        }

        txnIndex = vIndex[it - vMatch.begin()];
    }
    else {
        throw JSONRPCError(RPC_INVALID_ADDRESS_OR_KEY, "Something wrong with merkleblock");
    }

    wtx.nIndex = txnIndex;
    wtx.hashBlock = merkleBlock.header.GetHash();

    auto locked_chain = pwallet->chain().lock();
    LOCK(pwallet->cs_wallet);

    if (pwallet->IsMine(*wtx.tx)) {
        pwallet->AddToWallet(wtx, false);
        return NullUniValue;
    }

    throw JSONRPCError(RPC_INVALID_ADDRESS_OR_KEY, "No addresses in wallet correspond to included transaction");
}

UniValue removeprunedfunds(const JSONRPCRequest& request)
{
    std::shared_ptr<CWallet> const wallet = GetWalletForJSONRPCRequest(request);
    CWallet* const pwallet = wallet.get();
    if (!EnsureWalletIsAvailable(pwallet, request.fHelp)) {
        return NullUniValue;
    }

    if (request.fHelp || request.params.size() != 1)
        throw std::runtime_error(
            RPCHelpMan{"removeprunedfunds",
                "\nDeletes the specified transaction from the wallet. Meant for use with pruned wallets and as a companion to importprunedfunds. This will affect wallet balances.\n",
                {
                    {"txid", RPCArg::Type::STR_HEX, RPCArg::Optional::NO, "The hex-encoded id of the transaction you are deleting"},
                },
                RPCResults{},
                RPCExamples{
                    HelpExampleCli("removeprunedfunds", "\"a8d0c0184dde994a09ec054286f1ce581bebf46446a512166eae7628734ea0a5\"") +
            "\nAs a JSON-RPC call\n"
            + HelpExampleRpc("removeprunedfunds", "\"a8d0c0184dde994a09ec054286f1ce581bebf46446a512166eae7628734ea0a5\"")
                },
            }.ToString());

    auto locked_chain = pwallet->chain().lock();
    LOCK(pwallet->cs_wallet);

    uint256 hash(ParseHashV(request.params[0], "txid"));
    std::vector<uint256> vHash;
    vHash.push_back(hash);
    std::vector<uint256> vHashOut;

    if (pwallet->ZapSelectTx(vHash, vHashOut) != DBErrors::LOAD_OK) {
        throw JSONRPCError(RPC_WALLET_ERROR, "Could not properly delete the transaction.");
    }

    if(vHashOut.empty()) {
        throw JSONRPCError(RPC_INVALID_PARAMETER, "Transaction does not exist in wallet.");
    }

    return NullUniValue;
}

UniValue importpubkey(const JSONRPCRequest& request)
{
    std::shared_ptr<CWallet> const wallet = GetWalletForJSONRPCRequest(request);
    CWallet* const pwallet = wallet.get();
    if (!EnsureWalletIsAvailable(pwallet, request.fHelp)) {
        return NullUniValue;
    }

    if (request.fHelp || request.params.size() < 1 || request.params.size() > 3)
        throw std::runtime_error(
            RPCHelpMan{"importpubkey",
                "\nAdds a public key (in hex) that can be watched as if it were in your wallet but cannot be used to spend. Requires a new wallet backup.\n"
            "\nNote: This call can take over an hour to complete if rescan is true, during that time, other rpc calls\n"
            "may report that the imported pubkey exists but related transactions are still missing, leading to temporarily incorrect/bogus balances and unspent outputs until rescan completes.\n",
                {
                    {"pubkey", RPCArg::Type::STR, RPCArg::Optional::NO, "The hex-encoded public key"},
                    {"label", RPCArg::Type::STR, /* default */ "\"\"", "An optional label"},
                    {"rescan", RPCArg::Type::BOOL, /* default */ "true", "Rescan the wallet for transactions"},
                },
                RPCResults{},
                RPCExamples{
            "\nImport a public key with rescan\n"
            + HelpExampleCli("importpubkey", "\"mypubkey\"") +
            "\nImport using a label without rescan\n"
            + HelpExampleCli("importpubkey", "\"mypubkey\" \"testing\" false") +
            "\nAs a JSON-RPC call\n"
            + HelpExampleRpc("importpubkey", "\"mypubkey\", \"testing\", false")
                },
            }.ToString());


    std::string strLabel;
    if (!request.params[1].isNull())
        strLabel = request.params[1].get_str();

    // Whether to perform rescan after import
    bool fRescan = true;
    if (!request.params[2].isNull())
        fRescan = request.params[2].get_bool();

    if (fRescan && fPruneMode)
        throw JSONRPCError(RPC_WALLET_ERROR, "Rescan is disabled in pruned mode");

    WalletRescanReserver reserver(pwallet);
    if (fRescan && !reserver.reserve()) {
        throw JSONRPCError(RPC_WALLET_ERROR, "Wallet is currently rescanning. Abort existing rescan or wait.");
    }

    if (!IsHex(request.params[0].get_str()))
        throw JSONRPCError(RPC_INVALID_ADDRESS_OR_KEY, "Pubkey must be a hex string");
    std::vector<unsigned char> data(ParseHex(request.params[0].get_str()));
    CPubKey pubKey(data.begin(), data.end());
    if (!pubKey.IsFullyValid())
        throw JSONRPCError(RPC_INVALID_ADDRESS_OR_KEY, "Pubkey is not a valid public key");

    {
        auto locked_chain = pwallet->chain().lock();
        LOCK(pwallet->cs_wallet);

        for (const auto& dest : GetAllDestinationsForKey(pubKey)) {
            ImportAddress(pwallet, dest, strLabel);
        }
        ImportScript(pwallet, GetScriptForRawPubKey(pubKey), strLabel, false);
        pwallet->LearnAllRelatedScripts(pubKey);
    }
    if (fRescan)
    {
        RescanWallet(*pwallet, reserver);
        pwallet->ReacceptWalletTransactions();
    }

    return NullUniValue;
}


UniValue importwallet(const JSONRPCRequest& request)
{
    std::shared_ptr<CWallet> const wallet = GetWalletForJSONRPCRequest(request);
    CWallet* const pwallet = wallet.get();
    if (!EnsureWalletIsAvailable(pwallet, request.fHelp)) {
        return NullUniValue;
    }

    if (request.fHelp || request.params.size() != 1)
        throw std::runtime_error(
            RPCHelpMan{"importwallet",
                "\nImports keys from a wallet dump file (see dumpwallet). Requires a new wallet backup to include imported keys.\n",
                {
                    {"filename", RPCArg::Type::STR, RPCArg::Optional::NO, "The wallet file"},
                },
                RPCResults{},
                RPCExamples{
            "\nDump the wallet\n"
            + HelpExampleCli("dumpwallet", "\"test\"") +
            "\nImport the wallet\n"
            + HelpExampleCli("importwallet", "\"test\"") +
            "\nImport using the json rpc call\n"
            + HelpExampleRpc("importwallet", "\"test\"")
                },
            }.ToString());

    if (fPruneMode)
        throw JSONRPCError(RPC_WALLET_ERROR, "Importing wallets is disabled in pruned mode");

    WalletRescanReserver reserver(pwallet);
    if (!reserver.reserve()) {
        throw JSONRPCError(RPC_WALLET_ERROR, "Wallet is currently rescanning. Abort existing rescan or wait.");
    }

    int64_t nTimeBegin = 0;
    bool fGood = true;
    {
        auto locked_chain = pwallet->chain().lock();
        LOCK(pwallet->cs_wallet);

        EnsureWalletIsUnlocked(pwallet);

        fsbridge::ifstream file;
        file.open(request.params[0].get_str(), std::ios::in | std::ios::ate);
        if (!file.is_open()) {
            throw JSONRPCError(RPC_INVALID_PARAMETER, "Cannot open wallet dump file");
        }
        Optional<int> tip_height = locked_chain->getHeight();
        nTimeBegin = tip_height ? locked_chain->getBlockTime(*tip_height) : 0;

        int64_t nFilesize = std::max((int64_t)1, (int64_t)file.tellg());
        file.seekg(0, file.beg);

        // Use uiInterface.ShowProgress instead of pwallet.ShowProgress because pwallet.ShowProgress has a cancel button tied to AbortRescan which
        // we don't want for this progress bar showing the import progress. uiInterface.ShowProgress does not have a cancel button.
        uiInterface.ShowProgress(strprintf("%s " + _("Importing..."), pwallet->GetDisplayName()), 0, false); // show progress dialog in GUI
        std::vector<std::tuple<CKey, int64_t, bool, std::string>> keys;
        std::vector<std::pair<CScript, int64_t>> scripts;
        while (file.good()) {
            uiInterface.ShowProgress("", std::max(1, std::min(50, (int)(((double)file.tellg() / (double)nFilesize) * 100))), false);
            std::string line;
            std::getline(file, line);
            if (line.empty() || line[0] == '#')
                continue;

            std::vector<std::string> vstr;
            boost::split(vstr, line, boost::is_any_of(" "));
            if (vstr.size() < 2)
                continue;
            CKey key = DecodeSecret(vstr[0]);
            if (key.IsValid()) {
                int64_t nTime = DecodeDumpTime(vstr[1]);
                std::string strLabel;
                bool fLabel = true;
                for (unsigned int nStr = 2; nStr < vstr.size(); nStr++) {
                    if (vstr[nStr].front() == '#')
                        break;
                    if (vstr[nStr] == "change=1")
                        fLabel = false;
                    if (vstr[nStr] == "reserve=1")
                        fLabel = false;
                    if (vstr[nStr].substr(0,6) == "label=") {
                        strLabel = DecodeDumpString(vstr[nStr].substr(6));
                        fLabel = true;
                    }
                }
                keys.push_back(std::make_tuple(key, nTime, fLabel, strLabel));
            } else if(IsHex(vstr[0])) {
                std::vector<unsigned char> vData(ParseHex(vstr[0]));
                CScript script = CScript(vData.begin(), vData.end());
                int64_t birth_time = DecodeDumpTime(vstr[1]);
                scripts.push_back(std::pair<CScript, int64_t>(script, birth_time));
            }
        }
        file.close();
        // We now know whether we are importing private keys, so we can error if private keys are disabled
        if (keys.size() > 0 && pwallet->IsWalletFlagSet(WALLET_FLAG_DISABLE_PRIVATE_KEYS)) {
            uiInterface.ShowProgress("", 100, false); // hide progress dialog in GUI
            throw JSONRPCError(RPC_WALLET_ERROR, "Importing wallets is disabled when private keys are disabled");
        }
        double total = (double)(keys.size() + scripts.size());
        double progress = 0;
        for (const auto& key_tuple : keys) {
            uiInterface.ShowProgress("", std::max(50, std::min(75, (int)((progress / total) * 100) + 50)), false);
            const CKey& key = std::get<0>(key_tuple);
            int64_t time = std::get<1>(key_tuple);
            bool has_label = std::get<2>(key_tuple);
            std::string label = std::get<3>(key_tuple);

            CPubKey pubkey = key.GetPubKey();
            assert(key.VerifyPubKey(pubkey));
            CKeyID keyid = pubkey.GetID();
            if (pwallet->HaveKey(keyid)) {
                pwallet->WalletLogPrintf("Skipping import of %s (key already present)\n", EncodeDestination(keyid));
                continue;
            }
            pwallet->WalletLogPrintf("Importing %s...\n", EncodeDestination(keyid));
            if (!pwallet->AddKeyPubKey(key, pubkey)) {
                fGood = false;
                continue;
            }
            pwallet->mapKeyMetadata[keyid].nCreateTime = time;
            if (has_label)
                pwallet->SetAddressBook(keyid, label, "receive");
            nTimeBegin = std::min(nTimeBegin, time);
            progress++;
        }
        for (const auto& script_pair : scripts) {
            uiInterface.ShowProgress("", std::max(50, std::min(75, (int)((progress / total) * 100) + 50)), false);
            const CScript& script = script_pair.first;
            int64_t time = script_pair.second;
            CScriptID id(script);
            if (pwallet->HaveCScript(id)) {
                pwallet->WalletLogPrintf("Skipping import of %s (script already present)\n", HexStr(script));
                continue;
            }
            if(!pwallet->AddCScript(script)) {
                pwallet->WalletLogPrintf("Error importing script %s\n", HexStr(script));
                fGood = false;
                continue;
            }
            if (time > 0) {
                pwallet->m_script_metadata[id].nCreateTime = time;
                nTimeBegin = std::min(nTimeBegin, time);
            }
            progress++;
        }
        uiInterface.ShowProgress("", 100, false); // hide progress dialog in GUI
        pwallet->UpdateTimeFirstKey(nTimeBegin);
    }
    uiInterface.ShowProgress("", 100, false); // hide progress dialog in GUI
    RescanWallet(*pwallet, reserver, nTimeBegin, false /* update */);
    pwallet->MarkDirty();

    if (!fGood)
        throw JSONRPCError(RPC_WALLET_ERROR, "Error adding some keys/scripts to wallet");

    return NullUniValue;
}

UniValue dumpprivkey(const JSONRPCRequest& request)
{
    std::shared_ptr<CWallet> const wallet = GetWalletForJSONRPCRequest(request);
    CWallet* const pwallet = wallet.get();
    if (!EnsureWalletIsAvailable(pwallet, request.fHelp)) {
        return NullUniValue;
    }

    if (request.fHelp || request.params.size() != 1)
        throw std::runtime_error(
            RPCHelpMan{"dumpprivkey",
                "\nReveals the private key corresponding to 'address'.\n"
                "Then the importprivkey can be used with this output\n",
                {
<<<<<<< HEAD
                    {"address", RPCArg::Type::STR, /* opt */ false, /* default_val */ "", "The address for the private key"},
=======
                    {"address", RPCArg::Type::STR, RPCArg::Optional::NO, "The bitcoin address for the private key"},
>>>>>>> 51ddc2e8
                },
                RPCResult{
            "\"key\"                (string) The private key\n"
                },
                RPCExamples{
                    HelpExampleCli("dumpprivkey", "\"myaddress\"")
            + HelpExampleCli("importprivkey", "\"mykey\"")
            + HelpExampleRpc("dumpprivkey", "\"myaddress\"")
                },
            }.ToString());

    auto locked_chain = pwallet->chain().lock();
    LOCK(pwallet->cs_wallet);

    EnsureWalletIsUnlocked(pwallet);

    std::string strAddress = request.params[0].get_str();
    CTxDestination dest = DecodeDestination(strAddress);
    if (!IsValidDestination(dest)) {
        throw JSONRPCError(RPC_INVALID_ADDRESS_OR_KEY, "Invalid Namecoin address");
    }
    auto keyid = GetKeyForDestination(*pwallet, dest);
    if (keyid.IsNull()) {
        throw JSONRPCError(RPC_TYPE_ERROR, "Address does not refer to a key");
    }
    CKey vchSecret;
    if (!pwallet->GetKey(keyid, vchSecret)) {
        throw JSONRPCError(RPC_WALLET_ERROR, "Private key for address " + strAddress + " is not known");
    }
    return EncodeSecret(vchSecret);
}


UniValue dumpwallet(const JSONRPCRequest& request)
{
    std::shared_ptr<CWallet> const wallet = GetWalletForJSONRPCRequest(request);
    CWallet* const pwallet = wallet.get();
    if (!EnsureWalletIsAvailable(pwallet, request.fHelp)) {
        return NullUniValue;
    }

    if (request.fHelp || request.params.size() != 1)
        throw std::runtime_error(
            RPCHelpMan{"dumpwallet",
                "\nDumps all wallet keys in a human-readable format to a server-side file. This does not allow overwriting existing files.\n"
                "Imported scripts are included in the dumpfile, but corresponding BIP173 addresses, etc. may not be added automatically by importwallet.\n"
                "Note that if your wallet contains keys which are not derived from your HD seed (e.g. imported keys), these are not covered by\n"
                "only backing up the seed itself, and must be backed up too (e.g. ensure you back up the whole dumpfile).\n",
                {
                    {"filename", RPCArg::Type::STR, RPCArg::Optional::NO, "The filename with path (either absolute or relative to bitcoind)"},
                },
                RPCResult{
            "{                           (json object)\n"
            "  \"filename\" : {        (string) The filename with full absolute path\n"
            "}\n"
                },
                RPCExamples{
                    HelpExampleCli("dumpwallet", "\"test\"")
            + HelpExampleRpc("dumpwallet", "\"test\"")
                },
            }.ToString());

    auto locked_chain = pwallet->chain().lock();
    LOCK(pwallet->cs_wallet);

    EnsureWalletIsUnlocked(pwallet);

    fs::path filepath = request.params[0].get_str();
    filepath = fs::absolute(filepath);

    /* Prevent arbitrary files from being overwritten. There have been reports
     * that users have overwritten wallet files this way:
     * https://github.com/bitcoin/bitcoin/issues/9934
     * It may also avoid other security issues.
     */
    if (fs::exists(filepath)) {
        throw JSONRPCError(RPC_INVALID_PARAMETER, filepath.string() + " already exists. If you are sure this is what you want, move it out of the way first");
    }

    fsbridge::ofstream file;
    file.open(filepath);
    if (!file.is_open())
        throw JSONRPCError(RPC_INVALID_PARAMETER, "Cannot open wallet dump file");

    std::map<CTxDestination, int64_t> mapKeyBirth;
    const std::map<CKeyID, int64_t>& mapKeyPool = pwallet->GetAllReserveKeys();
    pwallet->GetKeyBirthTimes(*locked_chain, mapKeyBirth);

    std::set<CScriptID> scripts = pwallet->GetCScripts();
    // TODO: include scripts in GetKeyBirthTimes() output instead of separate

    // sort time/key pairs
    std::vector<std::pair<int64_t, CKeyID> > vKeyBirth;
    for (const auto& entry : mapKeyBirth) {
        if (const CKeyID* keyID = boost::get<CKeyID>(&entry.first)) { // set and test
            vKeyBirth.push_back(std::make_pair(entry.second, *keyID));
        }
    }
    mapKeyBirth.clear();
    std::sort(vKeyBirth.begin(), vKeyBirth.end());

    // produce output
    file << strprintf("# Wallet dump created by Namecoin %s\n", CLIENT_BUILD);
    file << strprintf("# * Created on %s\n", FormatISO8601DateTime(GetTime()));
    const Optional<int> tip_height = locked_chain->getHeight();
    file << strprintf("# * Best block at time of backup was %i (%s),\n", tip_height.get_value_or(-1), tip_height ? locked_chain->getBlockHash(*tip_height).ToString() : "(missing block hash)");
    file << strprintf("#   mined on %s\n", tip_height ? FormatISO8601DateTime(locked_chain->getBlockTime(*tip_height)) : "(missing block time)");
    file << "\n";

    // add the base58check encoded extended master if the wallet uses HD
    CKeyID seed_id = pwallet->GetHDChain().seed_id;
    if (!seed_id.IsNull())
    {
        CKey seed;
        if (pwallet->GetKey(seed_id, seed)) {
            CExtKey masterKey;
            masterKey.SetSeed(seed.begin(), seed.size());

            file << "# extended private masterkey: " << EncodeExtKey(masterKey) << "\n\n";
        }
    }
    for (std::vector<std::pair<int64_t, CKeyID> >::const_iterator it = vKeyBirth.begin(); it != vKeyBirth.end(); it++) {
        const CKeyID &keyid = it->second;
        std::string strTime = FormatISO8601DateTime(it->first);
        std::string strAddr;
        std::string strLabel;
        CKey key;
        if (pwallet->GetKey(keyid, key)) {
            file << strprintf("%s %s ", EncodeSecret(key), strTime);
            if (GetWalletAddressesForKey(pwallet, keyid, strAddr, strLabel)) {
               file << strprintf("label=%s", strLabel);
            } else if (keyid == seed_id) {
                file << "hdseed=1";
            } else if (mapKeyPool.count(keyid)) {
                file << "reserve=1";
            } else if (pwallet->mapKeyMetadata[keyid].hdKeypath == "s") {
                file << "inactivehdseed=1";
            } else {
                file << "change=1";
            }
            file << strprintf(" # addr=%s%s\n", strAddr, (pwallet->mapKeyMetadata[keyid].has_key_origin ? " hdkeypath="+WriteHDKeypath(pwallet->mapKeyMetadata[keyid].key_origin.path) : ""));
        }
    }
    file << "\n";
    for (const CScriptID &scriptid : scripts) {
        CScript script;
        std::string create_time = "0";
        std::string address = EncodeDestination(scriptid);
        // get birth times for scripts with metadata
        auto it = pwallet->m_script_metadata.find(scriptid);
        if (it != pwallet->m_script_metadata.end()) {
            create_time = FormatISO8601DateTime(it->second.nCreateTime);
        }
        if(pwallet->GetCScript(scriptid, script)) {
            file << strprintf("%s %s script=1", HexStr(script.begin(), script.end()), create_time);
            file << strprintf(" # addr=%s\n", address);
        }
    }
    file << "\n";
    file << "# End of dump\n";
    file.close();

    UniValue reply(UniValue::VOBJ);
    reply.pushKV("filename", filepath.string());

    return reply;
}

struct ImportData
{
    // Input data
    std::unique_ptr<CScript> redeemscript; //!< Provided redeemScript; will be moved to `import_scripts` if relevant.
    std::unique_ptr<CScript> witnessscript; //!< Provided witnessScript; will be moved to `import_scripts` if relevant.

    // Output data
    std::set<CScript> import_scripts;
    std::map<CKeyID, bool> used_keys; //!< Import these private keys if available (the value indicates whether if the key is required for solvability)
    std::map<CKeyID, KeyOriginInfo> key_origins;
};

enum class ScriptContext
{
    TOP, //!< Top-level scriptPubKey
    P2SH, //!< P2SH redeemScript
    WITNESS_V0, //!< P2WSH witnessScript
};

// Analyse the provided scriptPubKey, determining which keys and which redeem scripts from the ImportData struct are needed to spend it, and mark them as used.
// Returns an error string, or the empty string for success.
static std::string RecurseImportData(const CScript& script, ImportData& import_data, const ScriptContext script_ctx)
{
    // Use Solver to obtain script type and parsed pubkeys or hashes:
    std::vector<std::vector<unsigned char>> solverdata;
    txnouttype script_type = Solver(script, solverdata);

    switch (script_type) {
    case TX_PUBKEY: {
        CPubKey pubkey(solverdata[0].begin(), solverdata[0].end());
        import_data.used_keys.emplace(pubkey.GetID(), false);
        return "";
    }
    case TX_PUBKEYHASH: {
        CKeyID id = CKeyID(uint160(solverdata[0]));
        import_data.used_keys[id] = true;
        return "";
    }
    case TX_SCRIPTHASH: {
        if (script_ctx == ScriptContext::P2SH) throw JSONRPCError(RPC_INVALID_ADDRESS_OR_KEY, "Trying to nest P2SH inside another P2SH");
        if (script_ctx == ScriptContext::WITNESS_V0) throw JSONRPCError(RPC_INVALID_ADDRESS_OR_KEY, "Trying to nest P2SH inside a P2WSH");
        assert(script_ctx == ScriptContext::TOP);
        CScriptID id = CScriptID(uint160(solverdata[0]));
        auto subscript = std::move(import_data.redeemscript); // Remove redeemscript from import_data to check for superfluous script later.
        if (!subscript) return "missing redeemscript";
        if (CScriptID(*subscript) != id) return "redeemScript does not match the scriptPubKey";
        import_data.import_scripts.emplace(*subscript);
        return RecurseImportData(*subscript, import_data, ScriptContext::P2SH);
    }
    case TX_MULTISIG: {
        for (size_t i = 1; i + 1< solverdata.size(); ++i) {
            CPubKey pubkey(solverdata[i].begin(), solverdata[i].end());
            import_data.used_keys.emplace(pubkey.GetID(), false);
        }
        return "";
    }
    case TX_WITNESS_V0_SCRIPTHASH: {
        if (script_ctx == ScriptContext::WITNESS_V0) throw JSONRPCError(RPC_INVALID_ADDRESS_OR_KEY, "Trying to nest P2WSH inside another P2WSH");
        uint256 fullid(solverdata[0]);
        CScriptID id;
        CRIPEMD160().Write(fullid.begin(), fullid.size()).Finalize(id.begin());
        auto subscript = std::move(import_data.witnessscript); // Remove redeemscript from import_data to check for superfluous script later.
        if (!subscript) return "missing witnessscript";
        if (CScriptID(*subscript) != id) return "witnessScript does not match the scriptPubKey or redeemScript";
        if (script_ctx == ScriptContext::TOP) {
            import_data.import_scripts.emplace(script); // Special rule for IsMine: native P2WSH requires the TOP script imported (see script/ismine.cpp)
        }
        import_data.import_scripts.emplace(*subscript);
        return RecurseImportData(*subscript, import_data, ScriptContext::WITNESS_V0);
    }
    case TX_WITNESS_V0_KEYHASH: {
        if (script_ctx == ScriptContext::WITNESS_V0) throw JSONRPCError(RPC_INVALID_ADDRESS_OR_KEY, "Trying to nest P2WPKH inside P2WSH");
        CKeyID id = CKeyID(uint160(solverdata[0]));
        import_data.used_keys[id] = true;
        if (script_ctx == ScriptContext::TOP) {
            import_data.import_scripts.emplace(script); // Special rule for IsMine: native P2WPKH requires the TOP script imported (see script/ismine.cpp)
        }
        return "";
    }
    case TX_NULL_DATA:
        return "unspendable script";
    case TX_NONSTANDARD:
    case TX_WITNESS_UNKNOWN:
    default:
        return "unrecognized script";
    }
}

static UniValue ProcessImportLegacy(ImportData& import_data, std::map<CKeyID, CPubKey>& pubkey_map, std::map<CKeyID, CKey>& privkey_map, std::set<CScript>& script_pub_keys, bool& have_solving_data, const UniValue& data, std::vector<CKeyID>& ordered_pubkeys)
{
    UniValue warnings(UniValue::VARR);

    // First ensure scriptPubKey has either a script or JSON with "address" string
    const UniValue& scriptPubKey = data["scriptPubKey"];
    bool isScript = scriptPubKey.getType() == UniValue::VSTR;
    if (!isScript && !(scriptPubKey.getType() == UniValue::VOBJ && scriptPubKey.exists("address"))) {
        throw JSONRPCError(RPC_INVALID_PARAMETER, "scriptPubKey must be string with script or JSON with address string");
    }
    const std::string& output = isScript ? scriptPubKey.get_str() : scriptPubKey["address"].get_str();

    // Optional fields.
    const std::string& strRedeemScript = data.exists("redeemscript") ? data["redeemscript"].get_str() : "";
    const std::string& witness_script_hex = data.exists("witnessscript") ? data["witnessscript"].get_str() : "";
    const UniValue& pubKeys = data.exists("pubkeys") ? data["pubkeys"].get_array() : UniValue();
    const UniValue& keys = data.exists("keys") ? data["keys"].get_array() : UniValue();
    const bool internal = data.exists("internal") ? data["internal"].get_bool() : false;
    const bool watchOnly = data.exists("watchonly") ? data["watchonly"].get_bool() : false;

    if (data.exists("range")) {
        throw JSONRPCError(RPC_INVALID_PARAMETER, "Range should not be specified for a non-descriptor import");
    }

    // Generate the script and destination for the scriptPubKey provided
    CScript script;
    if (!isScript) {
        CTxDestination dest = DecodeDestination(output);
        if (!IsValidDestination(dest)) {
            throw JSONRPCError(RPC_INVALID_ADDRESS_OR_KEY, "Invalid address \"" + output + "\"");
        }
        script = GetScriptForDestination(dest);
    } else {
        if (!IsHex(output)) {
            throw JSONRPCError(RPC_INVALID_ADDRESS_OR_KEY, "Invalid scriptPubKey \"" + output + "\"");
        }
        std::vector<unsigned char> vData(ParseHex(output));
        script = CScript(vData.begin(), vData.end());
        CTxDestination dest;
        if (!ExtractDestination(script, dest) && !internal) {
            throw JSONRPCError(RPC_INVALID_PARAMETER, "Internal must be set to true for nonstandard scriptPubKey imports.");
        }
    }
    script_pub_keys.emplace(script);

    // Parse all arguments
    if (strRedeemScript.size()) {
        if (!IsHex(strRedeemScript)) {
            throw JSONRPCError(RPC_INVALID_ADDRESS_OR_KEY, "Invalid redeem script \"" + strRedeemScript + "\": must be hex string");
        }
        auto parsed_redeemscript = ParseHex(strRedeemScript);
        import_data.redeemscript = MakeUnique<CScript>(parsed_redeemscript.begin(), parsed_redeemscript.end());
    }
    if (witness_script_hex.size()) {
        if (!IsHex(witness_script_hex)) {
            throw JSONRPCError(RPC_INVALID_ADDRESS_OR_KEY, "Invalid witness script \"" + witness_script_hex + "\": must be hex string");
        }
        auto parsed_witnessscript = ParseHex(witness_script_hex);
        import_data.witnessscript = MakeUnique<CScript>(parsed_witnessscript.begin(), parsed_witnessscript.end());
    }
    for (size_t i = 0; i < pubKeys.size(); ++i) {
        const auto& str = pubKeys[i].get_str();
        if (!IsHex(str)) {
            throw JSONRPCError(RPC_INVALID_ADDRESS_OR_KEY, "Pubkey \"" + str + "\" must be a hex string");
        }
        auto parsed_pubkey = ParseHex(str);
        CPubKey pubkey(parsed_pubkey.begin(), parsed_pubkey.end());
        if (!pubkey.IsFullyValid()) {
            throw JSONRPCError(RPC_INVALID_ADDRESS_OR_KEY, "Pubkey \"" + str + "\" is not a valid public key");
        }
        pubkey_map.emplace(pubkey.GetID(), pubkey);
        ordered_pubkeys.push_back(pubkey.GetID());
    }
    for (size_t i = 0; i < keys.size(); ++i) {
        const auto& str = keys[i].get_str();
        CKey key = DecodeSecret(str);
        if (!key.IsValid()) {
            throw JSONRPCError(RPC_INVALID_ADDRESS_OR_KEY, "Invalid private key encoding");
        }
        CPubKey pubkey = key.GetPubKey();
        CKeyID id = pubkey.GetID();
        if (pubkey_map.count(id)) {
            pubkey_map.erase(id);
        }
        privkey_map.emplace(id, key);
    }


    // Verify and process input data
    have_solving_data = import_data.redeemscript || import_data.witnessscript || pubkey_map.size() || privkey_map.size();
    if (have_solving_data) {
        // Match up data in import_data with the scriptPubKey in script.
        auto error = RecurseImportData(script, import_data, ScriptContext::TOP);

        // Verify whether the watchonly option corresponds to the availability of private keys.
        bool spendable = std::all_of(import_data.used_keys.begin(), import_data.used_keys.end(), [&](const std::pair<CKeyID, bool>& used_key){ return privkey_map.count(used_key.first) > 0; });
        if (!watchOnly && !spendable) {
            warnings.push_back("Some private keys are missing, outputs will be considered watchonly. If this is intentional, specify the watchonly flag.");
        }
        if (watchOnly && spendable) {
            warnings.push_back("All private keys are provided, outputs will be considered spendable. If this is intentional, do not specify the watchonly flag.");
        }

        // Check that all required keys for solvability are provided.
        if (error.empty()) {
            for (const auto& require_key : import_data.used_keys) {
                if (!require_key.second) continue; // Not a required key
                if (pubkey_map.count(require_key.first) == 0 && privkey_map.count(require_key.first) == 0) {
                    error = "some required keys are missing";
                }
            }
        }

        if (!error.empty()) {
            warnings.push_back("Importing as non-solvable: " + error + ". If this is intentional, don't provide any keys, pubkeys, witnessscript, or redeemscript.");
            import_data = ImportData();
            pubkey_map.clear();
            privkey_map.clear();
            have_solving_data = false;
        } else {
            // RecurseImportData() removes any relevant redeemscript/witnessscript from import_data, so we can use that to discover if a superfluous one was provided.
            if (import_data.redeemscript) warnings.push_back("Ignoring redeemscript as this is not a P2SH script.");
            if (import_data.witnessscript) warnings.push_back("Ignoring witnessscript as this is not a (P2SH-)P2WSH script.");
            for (auto it = privkey_map.begin(); it != privkey_map.end(); ) {
                auto oldit = it++;
                if (import_data.used_keys.count(oldit->first) == 0) {
                    warnings.push_back("Ignoring irrelevant private key.");
                    privkey_map.erase(oldit);
                }
            }
            for (auto it = pubkey_map.begin(); it != pubkey_map.end(); ) {
                auto oldit = it++;
                auto key_data_it = import_data.used_keys.find(oldit->first);
                if (key_data_it == import_data.used_keys.end() || !key_data_it->second) {
                    warnings.push_back("Ignoring public key \"" + HexStr(oldit->first) + "\" as it doesn't appear inside P2PKH or P2WPKH.");
                    pubkey_map.erase(oldit);
                }
            }
        }
    }

    return warnings;
}

static UniValue ProcessImportDescriptor(ImportData& import_data, std::map<CKeyID, CPubKey>& pubkey_map, std::map<CKeyID, CKey>& privkey_map, std::set<CScript>& script_pub_keys, bool& have_solving_data, const UniValue& data, std::vector<CKeyID>& ordered_pubkeys)
{
    UniValue warnings(UniValue::VARR);

    const std::string& descriptor = data["desc"].get_str();
    FlatSigningProvider keys;
    auto parsed_desc = Parse(descriptor, keys, /* require_checksum = */ true);
    if (!parsed_desc) {
        throw JSONRPCError(RPC_INVALID_ADDRESS_OR_KEY, "Descriptor is invalid");
    }

    have_solving_data = parsed_desc->IsSolvable();
    const bool watch_only = data.exists("watchonly") ? data["watchonly"].get_bool() : false;

    int64_t range_start = 0, range_end = 0;
    if (!parsed_desc->IsRange() && data.exists("range")) {
        throw JSONRPCError(RPC_INVALID_PARAMETER, "Range should not be specified for an un-ranged descriptor");
    } else if (parsed_desc->IsRange()) {
        if (!data.exists("range")) {
            throw JSONRPCError(RPC_INVALID_PARAMETER, "Descriptor is ranged, please specify the range");
        }
        const UniValue& range = data["range"];
        range_start = range.exists("start") ? range["start"].get_int64() : 0;
        if (!range.exists("end")) {
            throw JSONRPCError(RPC_INVALID_PARAMETER, "End of range for descriptor must be specified");
        }
        range_end = range["end"].get_int64();
        if (range_end < range_start || range_start < 0) {
            throw JSONRPCError(RPC_INVALID_PARAMETER, "Invalid descriptor range specified");
        }
    }

    const UniValue& priv_keys = data.exists("keys") ? data["keys"].get_array() : UniValue();

    // Expand all descriptors to get public keys and scripts.
    // TODO: get private keys from descriptors too
    for (int i = range_start; i <= range_end; ++i) {
        FlatSigningProvider out_keys;
        std::vector<CScript> scripts_temp;
        parsed_desc->Expand(i, keys, scripts_temp, out_keys);
        std::copy(scripts_temp.begin(), scripts_temp.end(), std::inserter(script_pub_keys, script_pub_keys.end()));
        for (const auto& key_pair : out_keys.pubkeys) {
            ordered_pubkeys.push_back(key_pair.first);
        }

        for (const auto& x : out_keys.scripts) {
            import_data.import_scripts.emplace(x.second);
        }

        std::copy(out_keys.pubkeys.begin(), out_keys.pubkeys.end(), std::inserter(pubkey_map, pubkey_map.end()));
        import_data.key_origins.insert(out_keys.origins.begin(), out_keys.origins.end());
    }

    for (size_t i = 0; i < priv_keys.size(); ++i) {
        const auto& str = priv_keys[i].get_str();
        CKey key = DecodeSecret(str);
        if (!key.IsValid()) {
            throw JSONRPCError(RPC_INVALID_ADDRESS_OR_KEY, "Invalid private key encoding");
        }
        CPubKey pubkey = key.GetPubKey();
        CKeyID id = pubkey.GetID();

        // Check if this private key corresponds to a public key from the descriptor
        if (!pubkey_map.count(id)) {
            warnings.push_back("Ignoring irrelevant private key.");
        } else {
            privkey_map.emplace(id, key);
        }
    }

    // Check if all the public keys have corresponding private keys in the import for spendability.
    // This does not take into account threshold multisigs which could be spendable without all keys.
    // Thus, threshold multisigs without all keys will be considered not spendable here, even if they are,
    // perhaps triggering a false warning message. This is consistent with the current wallet IsMine check.
    bool spendable = std::all_of(pubkey_map.begin(), pubkey_map.end(),
        [&](const std::pair<CKeyID, CPubKey>& used_key) {
            return privkey_map.count(used_key.first) > 0;
        });
    if (!watch_only && !spendable) {
        warnings.push_back("Some private keys are missing, outputs will be considered watchonly. If this is intentional, specify the watchonly flag.");
    }
    if (watch_only && spendable) {
        warnings.push_back("All private keys are provided, outputs will be considered spendable. If this is intentional, do not specify the watchonly flag.");
    }

    return warnings;
}

static UniValue ProcessImport(CWallet * const pwallet, const UniValue& data, const int64_t timestamp) EXCLUSIVE_LOCKS_REQUIRED(pwallet->cs_wallet)
{
    UniValue warnings(UniValue::VARR);
    UniValue result(UniValue::VOBJ);

    try {
        const bool internal = data.exists("internal") ? data["internal"].get_bool() : false;
        // Internal addresses should not have a label
        if (internal && data.exists("label")) {
            throw JSONRPCError(RPC_INVALID_PARAMETER, "Internal addresses should not have a label");
        }
        const std::string& label = data.exists("label") ? data["label"].get_str() : "";
        const bool add_keypool = data.exists("keypool") ? data["keypool"].get_bool() : false;

        // Add to keypool only works with privkeys disabled
        if (add_keypool && !pwallet->IsWalletFlagSet(WALLET_FLAG_DISABLE_PRIVATE_KEYS)) {
            throw JSONRPCError(RPC_INVALID_PARAMETER, "Keys can only be imported to the keypool when private keys are disabled");
        }

        ImportData import_data;
        std::map<CKeyID, CPubKey> pubkey_map;
        std::map<CKeyID, CKey> privkey_map;
        std::set<CScript> script_pub_keys;
        std::vector<CKeyID> ordered_pubkeys;
        bool have_solving_data;

        if (data.exists("scriptPubKey") && data.exists("desc")) {
            throw JSONRPCError(RPC_INVALID_PARAMETER, "Both a descriptor and a scriptPubKey should not be provided.");
        } else if (data.exists("scriptPubKey")) {
            warnings = ProcessImportLegacy(import_data, pubkey_map, privkey_map, script_pub_keys, have_solving_data, data, ordered_pubkeys);
        } else if (data.exists("desc")) {
            warnings = ProcessImportDescriptor(import_data, pubkey_map, privkey_map, script_pub_keys, have_solving_data, data, ordered_pubkeys);
        } else {
            throw JSONRPCError(RPC_INVALID_PARAMETER, "Either a descriptor or scriptPubKey must be provided.");
        }

        // If private keys are disabled, abort if private keys are being imported
        if (pwallet->IsWalletFlagSet(WALLET_FLAG_DISABLE_PRIVATE_KEYS) && !privkey_map.empty()) {
            throw JSONRPCError(RPC_WALLET_ERROR, "Cannot import private keys to a wallet with private keys disabled");
        }

        // Check whether we have any work to do
        for (const CScript& script : script_pub_keys) {
            if (::IsMine(*pwallet, script) & ISMINE_SPENDABLE) {
                throw JSONRPCError(RPC_WALLET_ERROR, "The wallet already contains the private key for this address or script (\"" + HexStr(script.begin(), script.end()) + "\")");
            }
        }

        // All good, time to import
        pwallet->MarkDirty();
        for (const auto& entry : import_data.import_scripts) {
            if (!pwallet->HaveCScript(CScriptID(entry)) && !pwallet->AddCScript(entry)) {
                throw JSONRPCError(RPC_WALLET_ERROR, "Error adding script to wallet");
             }
         }
         for (const auto& entry : privkey_map) {
             const CKey& key = entry.second;
             CPubKey pubkey = key.GetPubKey();
             const CKeyID& id = entry.first;
             assert(key.VerifyPubKey(pubkey));
             pwallet->mapKeyMetadata[id].nCreateTime = timestamp;
             // If the private key is not present in the wallet, insert it.
             if (!pwallet->HaveKey(id) && !pwallet->AddKeyPubKey(key, pubkey)) {
                 throw JSONRPCError(RPC_WALLET_ERROR, "Error adding key to wallet");
             }
             pwallet->UpdateTimeFirstKey(timestamp);
         }
        for (const CKeyID& id : ordered_pubkeys) {
            auto entry = pubkey_map.find(id);
            if (entry == pubkey_map.end()) {
                continue;
            }
             const CPubKey& pubkey = entry->second;
             CPubKey temp;
             if (!pwallet->GetPubKey(id, temp) && !pwallet->AddWatchOnly(GetScriptForRawPubKey(pubkey), timestamp)) {
                throw JSONRPCError(RPC_WALLET_ERROR, "Error adding address to wallet");
            }
            const auto& key_orig_it = import_data.key_origins.find(id);
            if (key_orig_it != import_data.key_origins.end()) {
                pwallet->AddKeyOrigin(pubkey, key_orig_it->second);
            }
            pwallet->mapKeyMetadata[id].nCreateTime = timestamp;

            // Add to keypool only works with pubkeys
            if (add_keypool) {
                pwallet->AddKeypoolPubkey(pubkey, internal);
            }
        }

        for (const CScript& script : script_pub_keys) {
            if (!have_solving_data || !::IsMine(*pwallet, script)) { // Always call AddWatchOnly for non-solvable watch-only, so that watch timestamp gets updated
                if (!pwallet->AddWatchOnly(script, timestamp)) {
                    throw JSONRPCError(RPC_WALLET_ERROR, "Error adding address to wallet");
                }
            }
            CTxDestination dest;
            ExtractDestination(script, dest);
            if (!internal && IsValidDestination(dest)) {
                pwallet->SetAddressBook(dest, label, "receive");
            }
        }

        result.pushKV("success", UniValue(true));
    } catch (const UniValue& e) {
        result.pushKV("success", UniValue(false));
        result.pushKV("error", e);
    } catch (...) {
        result.pushKV("success", UniValue(false));

        result.pushKV("error", JSONRPCError(RPC_MISC_ERROR, "Missing required fields"));
    }
    if (warnings.size()) result.pushKV("warnings", warnings);
    return result;
}

static int64_t GetImportTimestamp(const UniValue& data, int64_t now)
{
    if (data.exists("timestamp")) {
        const UniValue& timestamp = data["timestamp"];
        if (timestamp.isNum()) {
            return timestamp.get_int64();
        } else if (timestamp.isStr() && timestamp.get_str() == "now") {
            return now;
        }
        throw JSONRPCError(RPC_TYPE_ERROR, strprintf("Expected number or \"now\" timestamp value for key. got type %s", uvTypeName(timestamp.type())));
    }
    throw JSONRPCError(RPC_TYPE_ERROR, "Missing required timestamp field for key");
}

UniValue importmulti(const JSONRPCRequest& mainRequest)
{
    std::shared_ptr<CWallet> const wallet = GetWalletForJSONRPCRequest(mainRequest);
    CWallet* const pwallet = wallet.get();
    if (!EnsureWalletIsAvailable(pwallet, mainRequest.fHelp)) {
        return NullUniValue;
    }

    if (mainRequest.fHelp || mainRequest.params.size() < 1 || mainRequest.params.size() > 2)
        throw std::runtime_error(
            RPCHelpMan{"importmulti",
                "\nImport addresses/scripts (with private or public keys, redeem script (P2SH)), optionally rescanning the blockchain from the earliest creation time of the imported scripts. Requires a new wallet backup.\n"
                "If an address/script is imported without all of the private keys required to spend from that address, it will be watchonly. The 'watchonly' option must be set to true in this case or a warning will be returned.\n"
                "Conversely, if all the private keys are provided and the address/script is spendable, the watchonly option must be set to false, or a warning will be returned.\n"
            "\nNote: This call can take over an hour to complete if rescan is true, during that time, other rpc calls\n"
            "may report that the imported keys, addresses or scripts exists but related transactions are still missing.\n",
                {
                    {"requests", RPCArg::Type::ARR, RPCArg::Optional::NO, "Data to be imported",
                        {
                            {"", RPCArg::Type::OBJ, RPCArg::Optional::OMITTED, "",
                                {
                                    {"desc", RPCArg::Type::STR, RPCArg::Optional::OMITTED, "Descriptor to import. If using descriptor, do not also provide address/scriptPubKey, scripts, or pubkeys"},
                                    {"scriptPubKey", RPCArg::Type::STR, RPCArg::Optional::NO, "Type of scriptPubKey (string for script, json for address). Should not be provided if using a descriptor",
                                        /* oneline_description */ "", {"\"<script>\" | { \"address\":\"<address>\" }", "string / json"}
                                    },
                                    {"timestamp", RPCArg::Type::NUM, RPCArg::Optional::NO, "Creation time of the key in seconds since epoch (Jan 1 1970 GMT),\n"
        "                                                              or the string \"now\" to substitute the current synced blockchain time. The timestamp of the oldest\n"
        "                                                              key will determine how far back blockchain rescans need to begin for missing wallet transactions.\n"
        "                                                              \"now\" can be specified to bypass scanning, for keys which are known to never have been used, and\n"
        "                                                              0 can be specified to scan the entire blockchain. Blocks up to 2 hours before the earliest key\n"
        "                                                              creation time of all keys being imported by the importmulti call will be scanned.",
                                        /* oneline_description */ "", {"timestamp | \"now\"", "integer / string"}
                                    },
                                    {"redeemscript", RPCArg::Type::STR, RPCArg::Optional::OMITTED, "Allowed only if the scriptPubKey is a P2SH or P2SH-P2WSH address/scriptPubKey"},
                                    {"witnessscript", RPCArg::Type::STR, RPCArg::Optional::OMITTED, "Allowed only if the scriptPubKey is a P2SH-P2WSH or P2WSH address/scriptPubKey"},
                                    {"pubkeys", RPCArg::Type::ARR, /* default */ "empty array", "Array of strings giving pubkeys to import. They must occur in P2PKH or P2WPKH scripts. They are not required when the private key is also provided (see the \"keys\" argument).",
                                        {
                                            {"pubKey", RPCArg::Type::STR, RPCArg::Optional::OMITTED, ""},
                                        }
                                    },
                                    {"keys", RPCArg::Type::ARR, /* default */ "empty array", "Array of strings giving private keys to import. The corresponding public keys must occur in the output or redeemscript.",
                                        {
                                            {"key", RPCArg::Type::STR, RPCArg::Optional::OMITTED, ""},
                                        }
                                    },
                                    {"range", RPCArg::Type::OBJ, RPCArg::Optional::OMITTED, "If a ranged descriptor is used, this specifies the start and end of the range to import",
                                        {
                                            {"start", RPCArg::Type::NUM, /* default */ "0", "Start of the range to import"},
                                            {"end", RPCArg::Type::NUM, RPCArg::Optional::NO, "End of the range to import (inclusive)"},
                                        }
                                    },
                                    {"internal", RPCArg::Type::BOOL, /* default */ "false", "Stating whether matching outputs should be treated as not incoming payments (also known as change)"},
                                    {"watchonly", RPCArg::Type::BOOL, /* default */ "false", "Stating whether matching outputs should be considered watchonly."},
                                    {"label", RPCArg::Type::STR, /* default */ "''", "Label to assign to the address, only allowed with internal=false"},
                                    {"keypool", RPCArg::Type::BOOL, /* default */ "false", "Stating whether imported public keys should be added to the keypool for when users request new addresses. Only allowed when wallet private keys are disabled"},
                                },
                            },
                        },
                        "\"requests\""},
                    {"options", RPCArg::Type::OBJ, RPCArg::Optional::OMITTED_NAMED_ARG, "",
                        {
                            {"rescan", RPCArg::Type::BOOL, /* default */ "true", "Stating if should rescan the blockchain after all imports"},
                        },
                        "\"options\""},
                },
                RPCResult{
            "\nResponse is an array with the same size as the input that has the execution result :\n"
            "  [{\"success\": true}, {\"success\": true, \"warnings\": [\"Ignoring irrelevant private key\"]}, {\"success\": false, \"error\": {\"code\": -1, \"message\": \"Internal Server Error\"}}, ...]\n"
                },
                RPCExamples{
                    HelpExampleCli("importmulti", "'[{ \"scriptPubKey\": { \"address\": \"<my address>\" }, \"timestamp\":1455191478 }, "
                                          "{ \"scriptPubKey\": { \"address\": \"<my 2nd address>\" }, \"label\": \"example 2\", \"timestamp\": 1455191480 }]'") +
                    HelpExampleCli("importmulti", "'[{ \"scriptPubKey\": { \"address\": \"<my address>\" }, \"timestamp\":1455191478 }]' '{ \"rescan\": false}'")
                },
            }.ToString()
        );


    RPCTypeCheck(mainRequest.params, {UniValue::VARR, UniValue::VOBJ});

    const UniValue& requests = mainRequest.params[0];

    //Default options
    bool fRescan = true;

    if (!mainRequest.params[1].isNull()) {
        const UniValue& options = mainRequest.params[1];

        if (options.exists("rescan")) {
            fRescan = options["rescan"].get_bool();
        }
    }

    WalletRescanReserver reserver(pwallet);
    if (fRescan && !reserver.reserve()) {
        throw JSONRPCError(RPC_WALLET_ERROR, "Wallet is currently rescanning. Abort existing rescan or wait.");
    }

    int64_t now = 0;
    bool fRunScan = false;
    int64_t nLowestTimestamp = 0;
    UniValue response(UniValue::VARR);
    {
        auto locked_chain = pwallet->chain().lock();
        LOCK(pwallet->cs_wallet);
        EnsureWalletIsUnlocked(pwallet);

        // Verify all timestamps are present before importing any keys.
        const Optional<int> tip_height = locked_chain->getHeight();
        now = tip_height ? locked_chain->getBlockMedianTimePast(*tip_height) : 0;
        for (const UniValue& data : requests.getValues()) {
            GetImportTimestamp(data, now);
        }

        const int64_t minimumTimestamp = 1;

        if (fRescan && tip_height) {
            nLowestTimestamp = locked_chain->getBlockTime(*tip_height);
        } else {
            fRescan = false;
        }

        for (const UniValue& data : requests.getValues()) {
            const int64_t timestamp = std::max(GetImportTimestamp(data, now), minimumTimestamp);
            const UniValue result = ProcessImport(pwallet, data, timestamp);
            response.push_back(result);

            if (!fRescan) {
                continue;
            }

            // If at least one request was successful then allow rescan.
            if (result["success"].get_bool()) {
                fRunScan = true;
            }

            // Get the lowest timestamp.
            if (timestamp < nLowestTimestamp) {
                nLowestTimestamp = timestamp;
            }
        }
    }
    if (fRescan && fRunScan && requests.size()) {
        int64_t scannedTime = pwallet->RescanFromTime(nLowestTimestamp, reserver, true /* update */);
        pwallet->ReacceptWalletTransactions();

        if (pwallet->IsAbortingRescan()) {
            throw JSONRPCError(RPC_MISC_ERROR, "Rescan aborted by user.");
        }
        if (scannedTime > nLowestTimestamp) {
            std::vector<UniValue> results = response.getValues();
            response.clear();
            response.setArray();
            size_t i = 0;
            for (const UniValue& request : requests.getValues()) {
                // If key creation date is within the successfully scanned
                // range, or if the import result already has an error set, let
                // the result stand unmodified. Otherwise replace the result
                // with an error message.
                if (scannedTime <= GetImportTimestamp(request, now) || results.at(i).exists("error")) {
                    response.push_back(results.at(i));
                } else {
                    UniValue result = UniValue(UniValue::VOBJ);
                    result.pushKV("success", UniValue(false));
                    result.pushKV(
                        "error",
                        JSONRPCError(
                            RPC_MISC_ERROR,
                            strprintf("Rescan failed for key with creation timestamp %d. There was an error reading a "
                                      "block from time %d, which is after or within %d seconds of key creation, and "
                                      "could contain transactions pertaining to the key. As a result, transactions "
                                      "and coins using this key may not appear in the wallet. This error could be "
                                      "caused by pruning or data corruption (see bitcoind log for details) and could "
                                      "be dealt with by downloading and rescanning the relevant blocks (see -reindex "
                                      "and -rescan options).",
                                GetImportTimestamp(request, now), scannedTime - TIMESTAMP_WINDOW - 1, TIMESTAMP_WINDOW)));
                    response.push_back(std::move(result));
                }
                ++i;
            }
        }
    }

    return response;
}<|MERGE_RESOLUTION|>--- conflicted
+++ resolved
@@ -287,17 +287,10 @@
             "\nNote: If you import a non-standard raw script in hex form, outputs sending to it will be treated\n"
             "as change, and not show up in many RPCs.\n",
                 {
-<<<<<<< HEAD
-                    {"address", RPCArg::Type::STR, /* opt */ false, /* default_val */ "", "The address (or hex-encoded script)"},
-                    {"label", RPCArg::Type::STR, /* opt */ true, /* default_val */ "\"\"", "An optional label"},
-                    {"rescan", RPCArg::Type::BOOL, /* opt */ true, /* default_val */ "true", "Rescan the wallet for transactions"},
-                    {"p2sh", RPCArg::Type::BOOL, /* opt */ true, /* default_val */ "false", "Add the P2SH version of the script as well"},
-=======
-                    {"address", RPCArg::Type::STR, RPCArg::Optional::NO, "The Bitcoin address (or hex-encoded script)"},
+                    {"address", RPCArg::Type::STR, RPCArg::Optional::NO, "The address (or hex-encoded script)"},
                     {"label", RPCArg::Type::STR, /* default */ "\"\"", "An optional label"},
                     {"rescan", RPCArg::Type::BOOL, /* default */ "true", "Rescan the wallet for transactions"},
                     {"p2sh", RPCArg::Type::BOOL, /* default */ "false", "Add the P2SH version of the script as well"},
->>>>>>> 51ddc2e8
                 },
                 RPCResults{},
                 RPCExamples{
@@ -717,11 +710,7 @@
                 "\nReveals the private key corresponding to 'address'.\n"
                 "Then the importprivkey can be used with this output\n",
                 {
-<<<<<<< HEAD
-                    {"address", RPCArg::Type::STR, /* opt */ false, /* default_val */ "", "The address for the private key"},
-=======
-                    {"address", RPCArg::Type::STR, RPCArg::Optional::NO, "The bitcoin address for the private key"},
->>>>>>> 51ddc2e8
+                    {"address", RPCArg::Type::STR, RPCArg::Optional::NO, "The address for the private key"},
                 },
                 RPCResult{
             "\"key\"                (string) The private key\n"
@@ -771,7 +760,7 @@
                 "Note that if your wallet contains keys which are not derived from your HD seed (e.g. imported keys), these are not covered by\n"
                 "only backing up the seed itself, and must be backed up too (e.g. ensure you back up the whole dumpfile).\n",
                 {
-                    {"filename", RPCArg::Type::STR, RPCArg::Optional::NO, "The filename with path (either absolute or relative to bitcoind)"},
+                    {"filename", RPCArg::Type::STR, RPCArg::Optional::NO, "The filename with path (either absolute or relative to namecoind)"},
                 },
                 RPCResult{
             "{                           (json object)\n"
@@ -1511,7 +1500,7 @@
                                       "block from time %d, which is after or within %d seconds of key creation, and "
                                       "could contain transactions pertaining to the key. As a result, transactions "
                                       "and coins using this key may not appear in the wallet. This error could be "
-                                      "caused by pruning or data corruption (see bitcoind log for details) and could "
+                                      "caused by pruning or data corruption (see namecoind log for details) and could "
                                       "be dealt with by downloading and rescanning the relevant blocks (see -reindex "
                                       "and -rescan options).",
                                 GetImportTimestamp(request, now), scannedTime - TIMESTAMP_WINDOW - 1, TIMESTAMP_WINDOW)));
