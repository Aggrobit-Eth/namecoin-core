--- conflicted
+++ resolved
@@ -82,11 +82,7 @@
     
     if (request.fHelp || request.params.size() < 1 || request.params.size() > 3)
         throw runtime_error(
-<<<<<<< HEAD
-            "importprivkey \"namecoinprivkey\" ( \"label\" rescan )\n"
-=======
-            "importprivkey \"bitcoinprivkey\" ( \"label\" ) ( rescan )\n"
->>>>>>> 81c528a7
+            "importprivkey \"namecoinprivkey\" ( \"label\" ) ( rescan )\n"
             "\nAdds a private key (as returned by dumpprivkey) to your wallet.\n"
             "\nArguments:\n"
             "1. \"namecoinprivkey\"   (string, required) The private key (see dumpprivkey)\n"
@@ -524,19 +520,11 @@
     
     if (request.fHelp || request.params.size() != 1)
         throw runtime_error(
-<<<<<<< HEAD
-            "dumpprivkey \"namecoinaddress\"\n"
-            "\nReveals the private key corresponding to 'namecoinaddress'.\n"
-            "Then the importprivkey can be used with this output\n"
-            "\nArguments:\n"
-            "1. \"namecoinaddress\"   (string, required) The namecoin address for the private key\n"
-=======
             "dumpprivkey \"address\"\n"
             "\nReveals the private key corresponding to 'address'.\n"
             "Then the importprivkey can be used with this output\n"
             "\nArguments:\n"
-            "1. \"address\"   (string, required) The bitcoin address for the private key\n"
->>>>>>> 81c528a7
+            "1. \"address\"   (string, required) The namecoin address for the private key\n"
             "\nResult:\n"
             "\"key\"                (string) The private key\n"
             "\nExamples:\n"
