--- conflicted
+++ resolved
@@ -22,12 +22,6 @@
 };
 
 #include "chainparamsseeds.h"
-
-bool
-CChainParams::AllowMinDifficultyBlocks(const CBlockHeader& block) const
-{
-    return fAllowMinDifficultyBlocks && block.GetBlockTime() > nMinDifficultySince;
-}
 
 bool CChainParams::IsHistoricBug(const uint256& txid, unsigned nHeight, BugType& type) const
 {
@@ -154,20 +148,9 @@
         pchMessageStart[0] = 0xf9;
         pchMessageStart[1] = 0xbe;
         pchMessageStart[2] = 0xb4;
-<<<<<<< HEAD
         pchMessageStart[3] = 0xfe;
         vAlertPubKey = ParseHex("04ba207043c1575208f08ea6ac27ed2aedd4f84e70b874db129acb08e6109a3bbb7c479ae22565973ebf0ac0391514511a22cb9345bdb772be20cfbd38be578b0c");
         nDefaultPort = 8334;
-        bnProofOfWorkLimit = ~arith_uint256(0) >> 32;
-        nSubsidyHalvingInterval = 210000;
-        nEnforceBlockUpgradeMajority = 750;
-        nRejectBlockOutdatedMajority = 950;
-        nToCheckBlockUpgradeMajority = 1000;
-=======
-        pchMessageStart[3] = 0xd9;
-        vAlertPubKey = ParseHex("04fc9702847840aaf195de8442ebecedf5b095cdbb9bc716bda9110971b28a49e0ead8564ff0db22209e0374782c093bb899692d524e9d6a6956e7c5ecbcd68284");
-        nDefaultPort = 8333;
->>>>>>> 2ea1b5cd
         nMinerThreads = 0;
 
         /**
@@ -195,15 +178,9 @@
         genesis.nBits    = 0x1c007fff;
         genesis.nNonce   = 0xa21ea192U;
 
-<<<<<<< HEAD
-        hashGenesisBlock = genesis.GetHash();
-        assert(hashGenesisBlock == uint256S("0x000000000062b72c5e2ceb45fbc8587e807c155b0da735e6483dfba2f0a9c770"));
+        consensus.hashGenesisBlock = genesis.GetHash();
+        assert(consensus.hashGenesisBlock == uint256S("0x000000000062b72c5e2ceb45fbc8587e807c155b0da735e6483dfba2f0a9c770"));
         assert(genesis.hashMerkleRoot == uint256S("0x41c62dbd9068c89a449525e3cd5ac61b20ece28c3c38b3f35b2161f0e6d3cb0d"));
-=======
-        consensus.hashGenesisBlock = genesis.GetHash();
-        assert(consensus.hashGenesisBlock == uint256S("0x000000000019d6689c085ae165831e934ff763ae46a2a6c172b3f1b60a8ce26f"));
-        assert(genesis.hashMerkleRoot == uint256S("0x4a5e1e4baab89f3a32518a88c31bc87f618f76673e2cc77ab2127b7afdeda33b"));
->>>>>>> 2ea1b5cd
 
         vSeeds.push_back(CDNSSeedData("quisquis.de", "nmc.seed.quisquis.de"));
         vSeeds.push_back(CDNSSeedData("digi-masters.com", "namecoindnsseed.digi-masters.com"));
@@ -270,22 +247,6 @@
     {
         return data;
     }
-<<<<<<< HEAD
-
-    int AuxpowStartHeight() const
-    {
-        return 19200;
-    }
-
-    bool StrictChainId() const
-    {
-        return true;
-    }
-
-    bool AllowLegacyBlocks(unsigned nHeight) const
-    {
-        return static_cast<int> (nHeight) < AuxpowStartHeight();
-    }
 
     unsigned NameExpirationDepth (unsigned nHeight) const
     {
@@ -313,8 +274,6 @@
     {
         return -1;
     }
-=======
->>>>>>> 2ea1b5cd
 };
 static CMainParams mainParams;
 
@@ -325,35 +284,23 @@
 public:
     CTestNetParams() {
         strNetworkID = "test";
-<<<<<<< HEAD
+        consensus.nMajorityEnforceBlockUpgrade = 51;
+        consensus.nMajorityRejectBlockOutdated = 75;
+        consensus.nMajorityWindow = 100;
+        consensus.powLimit = ~arith_uint256(0) >> 28;
+        consensus.fPowAllowMinDifficultyBlocks = true;
+        consensus.nMinDifficultySince = 1394838000; // 15 Mar 2014
+        consensus.nAuxpowStartHeight = 0;
+        consensus.fStrictChainId = false;
+        consensus.nLegacyBlocksBefore = -1;
         pchMessageStart[0] = 0xfa;
         pchMessageStart[1] = 0xbf;
         pchMessageStart[2] = 0xb5;
         pchMessageStart[3] = 0xfe;
         vAlertPubKey = ParseHex("04fc9702847840aaf195de8442ebecedf5b095cdbb9bc716bda9110971b28a49e0ead8564ff0db22209e0374782c093bb899692d524e9d6a6956e7c5ecbcd68284");
         nDefaultPort = 18334;
-        bnProofOfWorkLimit = ~arith_uint256(0) >> 28;
-        nEnforceBlockUpgradeMajority = 51;
-        nRejectBlockOutdatedMajority = 75;
-        nToCheckBlockUpgradeMajority = 100;
-=======
-        consensus.nMajorityEnforceBlockUpgrade = 51;
-        consensus.nMajorityRejectBlockOutdated = 75;
-        consensus.nMajorityWindow = 100;
-        consensus.fPowAllowMinDifficultyBlocks = true;
-        consensus.nAuxpowStartHeight = 0;
-        consensus.fStrictChainId = false;
-        consensus.nLegacyBlocksBefore = -1;
-        pchMessageStart[0] = 0x0b;
-        pchMessageStart[1] = 0x11;
-        pchMessageStart[2] = 0x09;
-        pchMessageStart[3] = 0x07;
-        vAlertPubKey = ParseHex("04302390343f91cc401d56d68b123028bf52e5fca1939df127f63c6467cdf9c8e2c14b61104cf817d0b780da337893ecc4aaff1309e536162dabbdb45200ca2b0a");
-        nDefaultPort = 18333;
->>>>>>> 2ea1b5cd
         nMinerThreads = 0;
 
-<<<<<<< HEAD
         //! Modify the testnet genesis block accordingly.
         const char* pszTimestamp = "The Times 03/Jan/2009 Chancellor on brink of second bailout for banks";
         CMutableTransaction txNew;
@@ -368,16 +315,9 @@
         genesis.nBits    = 0x1d07fff8;
         genesis.nNonce   = 0x16ec0bff;
 
-        hashGenesisBlock = genesis.GetHash();
-        assert(hashGenesisBlock == uint256S("00000007199508e34a9ff81e6ec0c477a4cccff2a4767a8eee39c11db367b008"));
+        consensus.hashGenesisBlock = genesis.GetHash();
+        assert(consensus.hashGenesisBlock == uint256S("00000007199508e34a9ff81e6ec0c477a4cccff2a4767a8eee39c11db367b008"));
         assert(genesis.hashMerkleRoot == uint256S("4a5e1e4baab89f3a32518a88c31bc87f618f76673e2cc77ab2127b7afdeda33b"));
-=======
-        //! Modify the testnet genesis block so the timestamp is valid for a later start.
-        genesis.nTime = 1296688602;
-        genesis.nNonce = 414098458;
-        consensus.hashGenesisBlock = genesis.GetHash();
-        assert(consensus.hashGenesisBlock == uint256S("0x000000000933ea01ad0ee984209779baaec3ced90fa3f408719526f8d77f4943"));
->>>>>>> 2ea1b5cd
 
         vFixedSeeds.clear();
         vSeeds.clear();
@@ -396,11 +336,6 @@
         fRequireRPCPassword = true;
         fMiningRequiresPeers = true;
         fDefaultCheckMemPool = false;
-<<<<<<< HEAD
-        fAllowMinDifficultyBlocks = true;
-        nMinDifficultySince = 1394838000; // 15 Mar 2014
-=======
->>>>>>> 2ea1b5cd
         fRequireStandard = false;
         fMineBlocksOnDemand = false;
         fTestnetToBeDeprecatedFieldRPC = true;
@@ -411,29 +346,11 @@
     {
         return dataTestnet;
     }
-<<<<<<< HEAD
-
-    int AuxpowStartHeight() const
-    {
-        return 0;
-    }
-
-    bool StrictChainId() const
-    {
-        return false;
-    }
-
-    bool AllowLegacyBlocks(unsigned) const
-    {
-        return true;
-    }
 
     CAmount MinNameCoinAmount(unsigned) const
     {
         return COIN / 100;
     }
-=======
->>>>>>> 2ea1b5cd
 };
 static CTestNetParams testNetParams;
 
@@ -449,6 +366,7 @@
         consensus.nMajorityRejectBlockOutdated = 950;
         consensus.nMajorityWindow = 1000;
         consensus.powLimit = ~arith_uint256(0) >> 1;
+        consensus.nMinDifficultySince = 0;
         consensus.fStrictChainId = true;
         consensus.nLegacyBlocksBefore = 0;
         pchMessageStart[0] = 0xfa;
@@ -469,11 +387,6 @@
         fRequireRPCPassword = false;
         fMiningRequiresPeers = false;
         fDefaultCheckMemPool = true;
-<<<<<<< HEAD
-        fAllowMinDifficultyBlocks = true;
-        nMinDifficultySince = 0;
-=======
->>>>>>> 2ea1b5cd
         fRequireStandard = false;
         fMineBlocksOnDemand = true;
         fTestnetToBeDeprecatedFieldRPC = false;
@@ -482,17 +395,6 @@
     {
         return dataRegtest;
     }
-<<<<<<< HEAD
-
-    bool StrictChainId() const
-    {
-        return true;
-    }
-
-    bool AllowLegacyBlocks(unsigned) const
-    {
-        return false;
-    }
 
     unsigned NameExpirationDepth (unsigned nHeight) const
     {
@@ -503,8 +405,6 @@
     {
         return 0;
     }
-=======
->>>>>>> 2ea1b5cd
 };
 static CRegTestParams regTestParams;
 
