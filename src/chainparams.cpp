--- conflicted
+++ resolved
@@ -111,7 +111,11 @@
         consensus.vDeployments[Consensus::DEPLOYMENT_TESTDUMMY].nStartTime = 1199145601; // January 1, 2008
         consensus.vDeployments[Consensus::DEPLOYMENT_TESTDUMMY].nTimeout = 1230767999; // December 31, 2008
 
-<<<<<<< HEAD
+        // Deployment of Taproot (BIPs 340-342)
+        consensus.vDeployments[Consensus::DEPLOYMENT_TAPROOT].bit = 2;
+        consensus.vDeployments[Consensus::DEPLOYMENT_TAPROOT].nStartTime = 1199145601; // January 1, 2008
+        consensus.vDeployments[Consensus::DEPLOYMENT_TAPROOT].nTimeout = 1230767999; // December 31, 2008
+
         // The best chain should have at least this much work.
         // The value is the chain work of the Namecoin mainnet chain at height
         // 500'000, with best block hash:
@@ -120,15 +124,6 @@
 
         // By default assume that the signatures in ancestors of this block are valid.
         consensus.defaultAssumeValid = uint256S("0x42c5147b7204a00ad0e56f167ed52e214da623a5459261db32d6da1687d601d6"); // 500'000
-=======
-        // Deployment of Taproot (BIPs 340-342)
-        consensus.vDeployments[Consensus::DEPLOYMENT_TAPROOT].bit = 2;
-        consensus.vDeployments[Consensus::DEPLOYMENT_TAPROOT].nStartTime = 1199145601; // January 1, 2008
-        consensus.vDeployments[Consensus::DEPLOYMENT_TAPROOT].nTimeout = 1230767999; // December 31, 2008
-
-        consensus.nMinimumChainWork = uint256S("0x00000000000000000000000000000000000000000e1ab5ec9348e9f4b8eb8154");
-        consensus.defaultAssumeValid = uint256S("0x0000000000000000000f2adce67e49b0b6bdeb9de8b7c3d7e93b21e7fc1e819d"); // 623950
->>>>>>> 5d6d2cfe
 
         consensus.nAuxpowChainId = 0x0001;
         consensus.nAuxpowStartHeight = 19200;
@@ -289,7 +284,11 @@
         consensus.vDeployments[Consensus::DEPLOYMENT_TESTDUMMY].nStartTime = 1199145601; // January 1, 2008
         consensus.vDeployments[Consensus::DEPLOYMENT_TESTDUMMY].nTimeout = 1230767999; // December 31, 2008
 
-<<<<<<< HEAD
+        // Deployment of Taproot (BIPs 340-342)
+        consensus.vDeployments[Consensus::DEPLOYMENT_TAPROOT].bit = 2;
+        consensus.vDeployments[Consensus::DEPLOYMENT_TAPROOT].nStartTime = 1199145601; // January 1, 2008
+        consensus.vDeployments[Consensus::DEPLOYMENT_TAPROOT].nTimeout = 1230767999; // December 31, 2008
+
         // The best chain should have at least this much work.
         // The value is the chain work of the Namecoin testnet chain at height
         // 233,000, with best block hash:
@@ -298,15 +297,6 @@
 
         // By default assume that the signatures in ancestors of this block are valid.
         consensus.defaultAssumeValid = uint256S("0xbc66fc22b8a2988bdc519c4c6aa431bb57201e5102ad8b8272fcde2937b4d2f7"); // 233,100
-=======
-        // Deployment of Taproot (BIPs 340-342)
-        consensus.vDeployments[Consensus::DEPLOYMENT_TAPROOT].bit = 2;
-        consensus.vDeployments[Consensus::DEPLOYMENT_TAPROOT].nStartTime = 1199145601; // January 1, 2008
-        consensus.vDeployments[Consensus::DEPLOYMENT_TAPROOT].nTimeout = 1230767999; // December 31, 2008
-
-        consensus.nMinimumChainWork = uint256S("0x0000000000000000000000000000000000000000000001495c1d5a01e2af8a23");
-        consensus.defaultAssumeValid = uint256S("0x000000000000056c49030c174179b52a928c870e6e8a822c75973b7970cfbd01"); // 1692000
->>>>>>> 5d6d2cfe
 
         consensus.nAuxpowStartHeight = 0;
         consensus.nAuxpowChainId = 0x0001;
