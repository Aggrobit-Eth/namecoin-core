--- conflicted
+++ resolved
@@ -267,7 +267,7 @@
         consensus.nMajorityEnforceBlockUpgrade = 51;
         consensus.nMajorityRejectBlockOutdated = 75;
         consensus.nMajorityWindow = 100;
-        consensus.powLimit = ~arith_uint256(0) >> 28;
+        consensus.powLimit = uint256S("0000000fffffffffffffffffffffffffffffffffffffffffffffffffffffffff");
         consensus.fPowAllowMinDifficultyBlocks = true;
         consensus.nMinDifficultySince = 1394838000; // 15 Mar 2014
         consensus.nAuxpowStartHeight = 0;
@@ -341,12 +341,8 @@
         consensus.nMajorityEnforceBlockUpgrade = 750;
         consensus.nMajorityRejectBlockOutdated = 950;
         consensus.nMajorityWindow = 1000;
-<<<<<<< HEAD
-        consensus.powLimit = ~arith_uint256(0) >> 1;
+        consensus.powLimit = uint256S("7fffffffffffffffffffffffffffffffffffffffffffffffffffffffffffffff");
         consensus.nMinDifficultySince = 0;
-=======
-        consensus.powLimit = uint256S("7fffffffffffffffffffffffffffffffffffffffffffffffffffffffffffffff");
->>>>>>> 5abbdb87
         consensus.fStrictChainId = true;
         consensus.nLegacyBlocksBefore = 0;
         consensus.rules.reset(new Consensus::RegTestConsensus());
