// Copyright (c) 2011-2015 The Bitcoin Core developers
// Distributed under the MIT software license, see the accompanying
// file COPYING or http://www.opensource.org/licenses/mit-license.php.

#include "guiutil.h"

#include "bitcoinaddressvalidator.h"
#include "bitcoinunits.h"
#include "qvalidatedlineedit.h"
#include "walletmodel.h"

#include "primitives/transaction.h"
#include "init.h"
#include "main.h" // For minRelayTxFee
#include "protocol.h"
#include "script/script.h"
#include "script/standard.h"
#include "util.h"

#ifdef WIN32
#ifdef _WIN32_WINNT
#undef _WIN32_WINNT
#endif
#define _WIN32_WINNT 0x0501
#ifdef _WIN32_IE
#undef _WIN32_IE
#endif
#define _WIN32_IE 0x0501
#define WIN32_LEAN_AND_MEAN 1
#ifndef NOMINMAX
#define NOMINMAX
#endif
#include "shellapi.h"
#include "shlobj.h"
#include "shlwapi.h"
#endif

#include <boost/filesystem.hpp>
#include <boost/filesystem/fstream.hpp>
#if BOOST_FILESYSTEM_VERSION >= 3
#include <boost/filesystem/detail/utf8_codecvt_facet.hpp>
#endif
#include <boost/scoped_array.hpp>

#include <QAbstractItemView>
#include <QApplication>
#include <QClipboard>
#include <QDateTime>
#include <QDesktopServices>
#include <QDesktopWidget>
#include <QDoubleValidator>
#include <QFileDialog>
#include <QFont>
#include <QLineEdit>
#include <QSettings>
#include <QTextDocument> // for Qt::mightBeRichText
#include <QThread>

#include <cstring>

#if QT_VERSION < 0x050000
#include <QUrl>
#else
#include <QUrlQuery>
#endif

#if QT_VERSION >= 0x50200
#include <QFontDatabase>
#endif

#if BOOST_FILESYSTEM_VERSION >= 3
static boost::filesystem::detail::utf8_codecvt_facet utf8;
#endif

#if defined(Q_OS_MAC)
extern double NSAppKitVersionNumber;
#if !defined(NSAppKitVersionNumber10_8)
#define NSAppKitVersionNumber10_8 1187
#endif
#if !defined(NSAppKitVersionNumber10_9)
#define NSAppKitVersionNumber10_9 1265
#endif
#endif

#define URI_SCHEME "namecoin"

namespace GUIUtil {

QString dateTimeStr(const QDateTime &date)
{
    return date.date().toString(Qt::SystemLocaleShortDate) + QString(" ") + date.toString("hh:mm");
}

QString dateTimeStr(qint64 nTime)
{
    return dateTimeStr(QDateTime::fromTime_t((qint32)nTime));
}

QFont fixedPitchFont()
{
#if QT_VERSION >= 0x50200
    return QFontDatabase::systemFont(QFontDatabase::FixedFont);
#else
    QFont font("Monospace");
#if QT_VERSION >= 0x040800
    font.setStyleHint(QFont::Monospace);
#else
    font.setStyleHint(QFont::TypeWriter);
#endif
    return font;
#endif
}

// Just some dummy data to generate an convincing random-looking (but consistent) address
static const uint8_t dummydata[] = {0xeb,0x15,0x23,0x1d,0xfc,0xeb,0x60,0x92,0x58,0x86,0xb6,0x7d,0x06,0x52,0x99,0x92,0x59,0x15,0xae,0xb1,0x72,0xc0,0x66,0x47};

// Generate a dummy address with invalid CRC, starting with the network prefix.
static std::string DummyAddress(const CChainParams &params)
{
    std::vector<unsigned char> sourcedata = params.Base58Prefix(CChainParams::PUBKEY_ADDRESS);
    sourcedata.insert(sourcedata.end(), dummydata, dummydata + sizeof(dummydata));
    for(int i=0; i<256; ++i) { // Try every trailing byte
        std::string s = EncodeBase58(begin_ptr(sourcedata), end_ptr(sourcedata));
        if (!CBitcoinAddress(s).IsValid())
            return s;
        sourcedata[sourcedata.size()-1] += 1;
    }
    return "";
}

void setupAddressWidget(QValidatedLineEdit *widget, QWidget *parent)
{
    parent->setFocusProxy(widget);

    widget->setFont(fixedPitchFont());
#if QT_VERSION >= 0x040700
    // We don't want translators to use own addresses in translations
    // and this is the only place, where this address is supplied.
<<<<<<< HEAD
    widget->setPlaceholderText(QObject::tr("Enter a Namecoin address (e.g. %1)").arg("N1KHAL5C1CRzy58NdJwp1tbLze3XrkFxx9"));
=======
    widget->setPlaceholderText(QObject::tr("Enter a Bitcoin address (e.g. %1)").arg(
        QString::fromStdString(DummyAddress(Params()))));
>>>>>>> 2f429584
#endif
    widget->setValidator(new BitcoinAddressEntryValidator(parent));
    widget->setCheckValidator(new BitcoinAddressCheckValidator(parent));
}

void setupAmountWidget(QLineEdit *widget, QWidget *parent)
{
    QDoubleValidator *amountValidator = new QDoubleValidator(parent);
    amountValidator->setDecimals(8);
    amountValidator->setBottom(0.0);
    widget->setValidator(amountValidator);
    widget->setAlignment(Qt::AlignRight|Qt::AlignVCenter);
}

bool parseBitcoinURI(const QUrl &uri, SendCoinsRecipient *out)
{
    // return if URI is not valid or is no bitcoin: URI
    if(!uri.isValid() || uri.scheme() != QString(URI_SCHEME))
        return false;

    SendCoinsRecipient rv;
    rv.address = uri.path();
    // Trim any following forward slash which may have been added by the OS
    if (rv.address.endsWith("/")) {
        rv.address.truncate(rv.address.length() - 1);
    }
    rv.amount = 0;

#if QT_VERSION < 0x050000
    QList<QPair<QString, QString> > items = uri.queryItems();
#else
    QUrlQuery uriQuery(uri);
    QList<QPair<QString, QString> > items = uriQuery.queryItems();
#endif
    for (QList<QPair<QString, QString> >::iterator i = items.begin(); i != items.end(); i++)
    {
        bool fShouldReturnFalse = false;
        if (i->first.startsWith("req-"))
        {
            i->first.remove(0, 4);
            fShouldReturnFalse = true;
        }

        if (i->first == "label")
        {
            rv.label = i->second;
            fShouldReturnFalse = false;
        }
        if (i->first == "message")
        {
            rv.message = i->second;
            fShouldReturnFalse = false;
        }
        else if (i->first == "amount")
        {
            if(!i->second.isEmpty())
            {
                if(!BitcoinUnits::parse(BitcoinUnits::BTC, i->second, &rv.amount))
                {
                    return false;
                }
            }
            fShouldReturnFalse = false;
        }

        if (fShouldReturnFalse)
            return false;
    }
    if(out)
    {
        *out = rv;
    }
    return true;
}

bool parseBitcoinURI(QString uri, SendCoinsRecipient *out)
{
    // Convert bitcoin:// to bitcoin:
    //
    //    Cannot handle this later, because bitcoin:// will cause Qt to see the part after // as host,
    //    which will lower-case it (and thus invalidate the address).
    if(uri.startsWith(URI_SCHEME "://", Qt::CaseInsensitive))
    {
        uri.replace(0, std::strlen(URI_SCHEME) + 3, URI_SCHEME ":");
    }
    QUrl uriInstance(uri);
    return parseBitcoinURI(uriInstance, out);
}

QString formatBitcoinURI(const SendCoinsRecipient &info)
{
    QString ret = QString(URI_SCHEME ":%1").arg(info.address);
    int paramCount = 0;

    if (info.amount)
    {
        ret += QString("?amount=%1").arg(BitcoinUnits::format(BitcoinUnits::BTC, info.amount, false, BitcoinUnits::separatorNever));
        paramCount++;
    }

    if (!info.label.isEmpty())
    {
        QString lbl(QUrl::toPercentEncoding(info.label));
        ret += QString("%1label=%2").arg(paramCount == 0 ? "?" : "&").arg(lbl);
        paramCount++;
    }

    if (!info.message.isEmpty())
    {
        QString msg(QUrl::toPercentEncoding(info.message));
        ret += QString("%1message=%2").arg(paramCount == 0 ? "?" : "&").arg(msg);
        paramCount++;
    }

    return ret;
}

bool isDust(const QString& address, const CAmount& amount)
{
    CTxDestination dest = CBitcoinAddress(address.toStdString()).Get();
    CScript script = GetScriptForDestination(dest);
    CTxOut txOut(amount, script);
    return txOut.IsDust(::minRelayTxFee);
}

QString HtmlEscape(const QString& str, bool fMultiLine)
{
#if QT_VERSION < 0x050000
    QString escaped = Qt::escape(str);
#else
    QString escaped = str.toHtmlEscaped();
#endif
    if(fMultiLine)
    {
        escaped = escaped.replace("\n", "<br>\n");
    }
    return escaped;
}

QString HtmlEscape(const std::string& str, bool fMultiLine)
{
    return HtmlEscape(QString::fromStdString(str), fMultiLine);
}

void copyEntryData(QAbstractItemView *view, int column, int role)
{
    if(!view || !view->selectionModel())
        return;
    QModelIndexList selection = view->selectionModel()->selectedRows(column);

    if(!selection.isEmpty())
    {
        // Copy first item
        setClipboard(selection.at(0).data(role).toString());
    }
}

QString getEntryData(QAbstractItemView *view, int column, int role)
{
    if(!view || !view->selectionModel())
        return QString();
    QModelIndexList selection = view->selectionModel()->selectedRows(column);

    if(!selection.isEmpty()) {
        // Return first item
        return (selection.at(0).data(role).toString());
    }
    return QString();
}

QString getSaveFileName(QWidget *parent, const QString &caption, const QString &dir,
    const QString &filter,
    QString *selectedSuffixOut)
{
    QString selectedFilter;
    QString myDir;
    if(dir.isEmpty()) // Default to user documents location
    {
#if QT_VERSION < 0x050000
        myDir = QDesktopServices::storageLocation(QDesktopServices::DocumentsLocation);
#else
        myDir = QStandardPaths::writableLocation(QStandardPaths::DocumentsLocation);
#endif
    }
    else
    {
        myDir = dir;
    }
    /* Directly convert path to native OS path separators */
    QString result = QDir::toNativeSeparators(QFileDialog::getSaveFileName(parent, caption, myDir, filter, &selectedFilter));

    /* Extract first suffix from filter pattern "Description (*.foo)" or "Description (*.foo *.bar ...) */
    QRegExp filter_re(".* \\(\\*\\.(.*)[ \\)]");
    QString selectedSuffix;
    if(filter_re.exactMatch(selectedFilter))
    {
        selectedSuffix = filter_re.cap(1);
    }

    /* Add suffix if needed */
    QFileInfo info(result);
    if(!result.isEmpty())
    {
        if(info.suffix().isEmpty() && !selectedSuffix.isEmpty())
        {
            /* No suffix specified, add selected suffix */
            if(!result.endsWith("."))
                result.append(".");
            result.append(selectedSuffix);
        }
    }

    /* Return selected suffix if asked to */
    if(selectedSuffixOut)
    {
        *selectedSuffixOut = selectedSuffix;
    }
    return result;
}

QString getOpenFileName(QWidget *parent, const QString &caption, const QString &dir,
    const QString &filter,
    QString *selectedSuffixOut)
{
    QString selectedFilter;
    QString myDir;
    if(dir.isEmpty()) // Default to user documents location
    {
#if QT_VERSION < 0x050000
        myDir = QDesktopServices::storageLocation(QDesktopServices::DocumentsLocation);
#else
        myDir = QStandardPaths::writableLocation(QStandardPaths::DocumentsLocation);
#endif
    }
    else
    {
        myDir = dir;
    }
    /* Directly convert path to native OS path separators */
    QString result = QDir::toNativeSeparators(QFileDialog::getOpenFileName(parent, caption, myDir, filter, &selectedFilter));

    if(selectedSuffixOut)
    {
        /* Extract first suffix from filter pattern "Description (*.foo)" or "Description (*.foo *.bar ...) */
        QRegExp filter_re(".* \\(\\*\\.(.*)[ \\)]");
        QString selectedSuffix;
        if(filter_re.exactMatch(selectedFilter))
        {
            selectedSuffix = filter_re.cap(1);
        }
        *selectedSuffixOut = selectedSuffix;
    }
    return result;
}

Qt::ConnectionType blockingGUIThreadConnection()
{
    if(QThread::currentThread() != qApp->thread())
    {
        return Qt::BlockingQueuedConnection;
    }
    else
    {
        return Qt::DirectConnection;
    }
}

bool checkPoint(const QPoint &p, const QWidget *w)
{
    QWidget *atW = QApplication::widgetAt(w->mapToGlobal(p));
    if (!atW) return false;
    return atW->topLevelWidget() == w;
}

bool isObscured(QWidget *w)
{
    return !(checkPoint(QPoint(0, 0), w)
        && checkPoint(QPoint(w->width() - 1, 0), w)
        && checkPoint(QPoint(0, w->height() - 1), w)
        && checkPoint(QPoint(w->width() - 1, w->height() - 1), w)
        && checkPoint(QPoint(w->width() / 2, w->height() / 2), w));
}

void openDebugLogfile()
{
    boost::filesystem::path pathDebug = GetDataDir() / "debug.log";

    /* Open debug.log with the associated application */
    if (boost::filesystem::exists(pathDebug))
        QDesktopServices::openUrl(QUrl::fromLocalFile(boostPathToQString(pathDebug)));
}

void SubstituteFonts(const QString& language)
{
#if defined(Q_OS_MAC)
// Background:
// OSX's default font changed in 10.9 and Qt is unable to find it with its
// usual fallback methods when building against the 10.7 sdk or lower.
// The 10.8 SDK added a function to let it find the correct fallback font.
// If this fallback is not properly loaded, some characters may fail to
// render correctly.
//
// The same thing happened with 10.10. .Helvetica Neue DeskInterface is now default.
//
// Solution: If building with the 10.7 SDK or lower and the user's platform
// is 10.9 or higher at runtime, substitute the correct font. This needs to
// happen before the QApplication is created.
#if defined(MAC_OS_X_VERSION_MAX_ALLOWED) && MAC_OS_X_VERSION_MAX_ALLOWED < MAC_OS_X_VERSION_10_8
    if (floor(NSAppKitVersionNumber) > NSAppKitVersionNumber10_8)
    {
        if (floor(NSAppKitVersionNumber) <= NSAppKitVersionNumber10_9)
            /* On a 10.9 - 10.9.x system */
            QFont::insertSubstitution(".Lucida Grande UI", "Lucida Grande");
        else
        {
            /* 10.10 or later system */
            if (language == "zh_CN" || language == "zh_TW" || language == "zh_HK") // traditional or simplified Chinese
              QFont::insertSubstitution(".Helvetica Neue DeskInterface", "Heiti SC");
            else if (language == "ja") // Japanesee
              QFont::insertSubstitution(".Helvetica Neue DeskInterface", "Songti SC");
            else
              QFont::insertSubstitution(".Helvetica Neue DeskInterface", "Lucida Grande");
        }
    }
#endif
#endif
}

ToolTipToRichTextFilter::ToolTipToRichTextFilter(int size_threshold, QObject *parent) :
    QObject(parent),
    size_threshold(size_threshold)
{

}

bool ToolTipToRichTextFilter::eventFilter(QObject *obj, QEvent *evt)
{
    if(evt->type() == QEvent::ToolTipChange)
    {
        QWidget *widget = static_cast<QWidget*>(obj);
        QString tooltip = widget->toolTip();
        if(tooltip.size() > size_threshold && !tooltip.startsWith("<qt") && !Qt::mightBeRichText(tooltip))
        {
            // Envelop with <qt></qt> to make sure Qt detects this as rich text
            // Escape the current message as HTML and replace \n by <br>
            tooltip = "<qt>" + HtmlEscape(tooltip, true) + "</qt>";
            widget->setToolTip(tooltip);
            return true;
        }
    }
    return QObject::eventFilter(obj, evt);
}

void TableViewLastColumnResizingFixer::connectViewHeadersSignals()
{
    connect(tableView->horizontalHeader(), SIGNAL(sectionResized(int,int,int)), this, SLOT(on_sectionResized(int,int,int)));
    connect(tableView->horizontalHeader(), SIGNAL(geometriesChanged()), this, SLOT(on_geometriesChanged()));
}

// We need to disconnect these while handling the resize events, otherwise we can enter infinite loops.
void TableViewLastColumnResizingFixer::disconnectViewHeadersSignals()
{
    disconnect(tableView->horizontalHeader(), SIGNAL(sectionResized(int,int,int)), this, SLOT(on_sectionResized(int,int,int)));
    disconnect(tableView->horizontalHeader(), SIGNAL(geometriesChanged()), this, SLOT(on_geometriesChanged()));
}

// Setup the resize mode, handles compatibility for Qt5 and below as the method signatures changed.
// Refactored here for readability.
void TableViewLastColumnResizingFixer::setViewHeaderResizeMode(int logicalIndex, QHeaderView::ResizeMode resizeMode)
{
#if QT_VERSION < 0x050000
    tableView->horizontalHeader()->setResizeMode(logicalIndex, resizeMode);
#else
    tableView->horizontalHeader()->setSectionResizeMode(logicalIndex, resizeMode);
#endif
}

void TableViewLastColumnResizingFixer::resizeColumn(int nColumnIndex, int width)
{
    tableView->setColumnWidth(nColumnIndex, width);
    tableView->horizontalHeader()->resizeSection(nColumnIndex, width);
}

int TableViewLastColumnResizingFixer::getColumnsWidth()
{
    int nColumnsWidthSum = 0;
    for (int i = 0; i < columnCount; i++)
    {
        nColumnsWidthSum += tableView->horizontalHeader()->sectionSize(i);
    }
    return nColumnsWidthSum;
}

int TableViewLastColumnResizingFixer::getAvailableWidthForColumn(int column)
{
    int nResult = lastColumnMinimumWidth;
    int nTableWidth = tableView->horizontalHeader()->width();

    if (nTableWidth > 0)
    {
        int nOtherColsWidth = getColumnsWidth() - tableView->horizontalHeader()->sectionSize(column);
        nResult = std::max(nResult, nTableWidth - nOtherColsWidth);
    }

    return nResult;
}

// Make sure we don't make the columns wider than the tables viewport width.
void TableViewLastColumnResizingFixer::adjustTableColumnsWidth()
{
    disconnectViewHeadersSignals();
    resizeColumn(lastColumnIndex, getAvailableWidthForColumn(lastColumnIndex));
    connectViewHeadersSignals();

    int nTableWidth = tableView->horizontalHeader()->width();
    int nColsWidth = getColumnsWidth();
    if (nColsWidth > nTableWidth)
    {
        resizeColumn(secondToLastColumnIndex,getAvailableWidthForColumn(secondToLastColumnIndex));
    }
}

// Make column use all the space available, useful during window resizing.
void TableViewLastColumnResizingFixer::stretchColumnWidth(int column)
{
    disconnectViewHeadersSignals();
    resizeColumn(column, getAvailableWidthForColumn(column));
    connectViewHeadersSignals();
}

// When a section is resized this is a slot-proxy for ajustAmountColumnWidth().
void TableViewLastColumnResizingFixer::on_sectionResized(int logicalIndex, int oldSize, int newSize)
{
    adjustTableColumnsWidth();
    int remainingWidth = getAvailableWidthForColumn(logicalIndex);
    if (newSize > remainingWidth)
    {
       resizeColumn(logicalIndex, remainingWidth);
    }
}

// When the tabless geometry is ready, we manually perform the stretch of the "Message" column,
// as the "Stretch" resize mode does not allow for interactive resizing.
void TableViewLastColumnResizingFixer::on_geometriesChanged()
{
    if ((getColumnsWidth() - this->tableView->horizontalHeader()->width()) != 0)
    {
        disconnectViewHeadersSignals();
        resizeColumn(secondToLastColumnIndex, getAvailableWidthForColumn(secondToLastColumnIndex));
        connectViewHeadersSignals();
    }
}

/**
 * Initializes all internal variables and prepares the
 * the resize modes of the last 2 columns of the table and
 */
TableViewLastColumnResizingFixer::TableViewLastColumnResizingFixer(QTableView* table, int lastColMinimumWidth, int allColsMinimumWidth) :
    tableView(table),
    lastColumnMinimumWidth(lastColMinimumWidth),
    allColumnsMinimumWidth(allColsMinimumWidth)
{
    columnCount = tableView->horizontalHeader()->count();
    lastColumnIndex = columnCount - 1;
    secondToLastColumnIndex = columnCount - 2;
    tableView->horizontalHeader()->setMinimumSectionSize(allColumnsMinimumWidth);
    setViewHeaderResizeMode(secondToLastColumnIndex, QHeaderView::Interactive);
    setViewHeaderResizeMode(lastColumnIndex, QHeaderView::Interactive);
}

#ifdef WIN32
boost::filesystem::path static StartupShortcutPath()
{
    std::string chain = ChainNameFromCommandLine();
    if (chain == CBaseChainParams::MAIN)
        return GetSpecialFolderPath(CSIDL_STARTUP) / "Namecoin.lnk";
    if (chain == CBaseChainParams::TESTNET) // Remove this special case when CBaseChainParams::TESTNET = "testnet4"
        return GetSpecialFolderPath(CSIDL_STARTUP) / "Namecoin (testnet).lnk";
    return GetSpecialFolderPath(CSIDL_STARTUP) / strprintf("Namecoin (%s).lnk", chain);
}

bool GetStartOnSystemStartup()
{
    // check for Bitcoin*.lnk
    return boost::filesystem::exists(StartupShortcutPath());
}

bool SetStartOnSystemStartup(bool fAutoStart)
{
    // If the shortcut exists already, remove it for updating
    boost::filesystem::remove(StartupShortcutPath());

    if (fAutoStart)
    {
        CoInitialize(NULL);

        // Get a pointer to the IShellLink interface.
        IShellLink* psl = NULL;
        HRESULT hres = CoCreateInstance(CLSID_ShellLink, NULL,
            CLSCTX_INPROC_SERVER, IID_IShellLink,
            reinterpret_cast<void**>(&psl));

        if (SUCCEEDED(hres))
        {
            // Get the current executable path
            TCHAR pszExePath[MAX_PATH];
            GetModuleFileName(NULL, pszExePath, sizeof(pszExePath));

            // Start client minimized
            QString strArgs = "-min";
            // Set -testnet /-regtest options
            strArgs += QString::fromStdString(strprintf(" -testnet=%d -regtest=%d", GetBoolArg("-testnet", false), GetBoolArg("-regtest", false)));

#ifdef UNICODE
            boost::scoped_array<TCHAR> args(new TCHAR[strArgs.length() + 1]);
            // Convert the QString to TCHAR*
            strArgs.toWCharArray(args.get());
            // Add missing '\0'-termination to string
            args[strArgs.length()] = '\0';
#endif

            // Set the path to the shortcut target
            psl->SetPath(pszExePath);
            PathRemoveFileSpec(pszExePath);
            psl->SetWorkingDirectory(pszExePath);
            psl->SetShowCmd(SW_SHOWMINNOACTIVE);
#ifndef UNICODE
            psl->SetArguments(strArgs.toStdString().c_str());
#else
            psl->SetArguments(args.get());
#endif

            // Query IShellLink for the IPersistFile interface for
            // saving the shortcut in persistent storage.
            IPersistFile* ppf = NULL;
            hres = psl->QueryInterface(IID_IPersistFile, reinterpret_cast<void**>(&ppf));
            if (SUCCEEDED(hres))
            {
                WCHAR pwsz[MAX_PATH];
                // Ensure that the string is ANSI.
                MultiByteToWideChar(CP_ACP, 0, StartupShortcutPath().string().c_str(), -1, pwsz, MAX_PATH);
                // Save the link by calling IPersistFile::Save.
                hres = ppf->Save(pwsz, TRUE);
                ppf->Release();
                psl->Release();
                CoUninitialize();
                return true;
            }
            psl->Release();
        }
        CoUninitialize();
        return false;
    }
    return true;
}
#elif defined(Q_OS_LINUX)

// Follow the Desktop Application Autostart Spec:
// http://standards.freedesktop.org/autostart-spec/autostart-spec-latest.html

boost::filesystem::path static GetAutostartDir()
{
    namespace fs = boost::filesystem;

    char* pszConfigHome = getenv("XDG_CONFIG_HOME");
    if (pszConfigHome) return fs::path(pszConfigHome) / "autostart";
    char* pszHome = getenv("HOME");
    if (pszHome) return fs::path(pszHome) / ".config" / "autostart";
    return fs::path();
}

boost::filesystem::path static GetAutostartFilePath()
{
    std::string chain = ChainNameFromCommandLine();
    if (chain == CBaseChainParams::MAIN)
        return GetAutostartDir() / "namecoin.desktop";
    return GetAutostartDir() / strprintf("namecoin-%s.lnk", chain);
}

bool GetStartOnSystemStartup()
{
    boost::filesystem::ifstream optionFile(GetAutostartFilePath());
    if (!optionFile.good())
        return false;
    // Scan through file for "Hidden=true":
    std::string line;
    while (!optionFile.eof())
    {
        getline(optionFile, line);
        if (line.find("Hidden") != std::string::npos &&
            line.find("true") != std::string::npos)
            return false;
    }
    optionFile.close();

    return true;
}

bool SetStartOnSystemStartup(bool fAutoStart)
{
    if (!fAutoStart)
        boost::filesystem::remove(GetAutostartFilePath());
    else
    {
        char pszExePath[MAX_PATH+1];
        memset(pszExePath, 0, sizeof(pszExePath));
        if (readlink("/proc/self/exe", pszExePath, sizeof(pszExePath)-1) == -1)
            return false;

        boost::filesystem::create_directories(GetAutostartDir());

        boost::filesystem::ofstream optionFile(GetAutostartFilePath(), std::ios_base::out|std::ios_base::trunc);
        if (!optionFile.good())
            return false;
        std::string chain = ChainNameFromCommandLine();
        // Write a bitcoin.desktop file to the autostart directory:
        optionFile << "[Desktop Entry]\n";
        optionFile << "Type=Application\n";
        if (chain == CBaseChainParams::MAIN)
            optionFile << "Name=Namecoin\n";
        else
            optionFile << strprintf("Name=Namecoin (%s)\n", chain);
        optionFile << "Exec=" << pszExePath << strprintf(" -min -testnet=%d -regtest=%d\n", GetBoolArg("-testnet", false), GetBoolArg("-regtest", false));
        optionFile << "Terminal=false\n";
        optionFile << "Hidden=false\n";
        optionFile.close();
    }
    return true;
}


#elif defined(Q_OS_MAC)
// based on: https://github.com/Mozketo/LaunchAtLoginController/blob/master/LaunchAtLoginController.m

#include <CoreFoundation/CoreFoundation.h>
#include <CoreServices/CoreServices.h>

LSSharedFileListItemRef findStartupItemInList(LSSharedFileListRef list, CFURLRef findUrl);
LSSharedFileListItemRef findStartupItemInList(LSSharedFileListRef list, CFURLRef findUrl)
{
    // loop through the list of startup items and try to find the bitcoin app
    CFArrayRef listSnapshot = LSSharedFileListCopySnapshot(list, NULL);
    for(int i = 0; i < CFArrayGetCount(listSnapshot); i++) {
        LSSharedFileListItemRef item = (LSSharedFileListItemRef)CFArrayGetValueAtIndex(listSnapshot, i);
        UInt32 resolutionFlags = kLSSharedFileListNoUserInteraction | kLSSharedFileListDoNotMountVolumes;
        CFURLRef currentItemURL = NULL;

#if defined(MAC_OS_X_VERSION_MAX_ALLOWED) && MAC_OS_X_VERSION_MAX_ALLOWED >= 10100
    if(&LSSharedFileListItemCopyResolvedURL)
        currentItemURL = LSSharedFileListItemCopyResolvedURL(item, resolutionFlags, NULL);
#if defined(MAC_OS_X_VERSION_MIN_REQUIRED) && MAC_OS_X_VERSION_MIN_REQUIRED < 10100
    else
        LSSharedFileListItemResolve(item, resolutionFlags, &currentItemURL, NULL);
#endif
#else
    LSSharedFileListItemResolve(item, resolutionFlags, &currentItemURL, NULL);
#endif

        if(currentItemURL && CFEqual(currentItemURL, findUrl)) {
            // found
            CFRelease(currentItemURL);
            return item;
        }
        if(currentItemURL) {
            CFRelease(currentItemURL);
        }
    }
    return NULL;
}

bool GetStartOnSystemStartup()
{
    CFURLRef bitcoinAppUrl = CFBundleCopyBundleURL(CFBundleGetMainBundle());
    LSSharedFileListRef loginItems = LSSharedFileListCreate(NULL, kLSSharedFileListSessionLoginItems, NULL);
    LSSharedFileListItemRef foundItem = findStartupItemInList(loginItems, bitcoinAppUrl);
    return !!foundItem; // return boolified object
}

bool SetStartOnSystemStartup(bool fAutoStart)
{
    CFURLRef bitcoinAppUrl = CFBundleCopyBundleURL(CFBundleGetMainBundle());
    LSSharedFileListRef loginItems = LSSharedFileListCreate(NULL, kLSSharedFileListSessionLoginItems, NULL);
    LSSharedFileListItemRef foundItem = findStartupItemInList(loginItems, bitcoinAppUrl);

    if(fAutoStart && !foundItem) {
        // add bitcoin app to startup item list
        LSSharedFileListInsertItemURL(loginItems, kLSSharedFileListItemBeforeFirst, NULL, NULL, bitcoinAppUrl, NULL, NULL);
    }
    else if(!fAutoStart && foundItem) {
        // remove item
        LSSharedFileListItemRemove(loginItems, foundItem);
    }
    return true;
}
#else

bool GetStartOnSystemStartup() { return false; }
bool SetStartOnSystemStartup(bool fAutoStart) { return false; }

#endif

void saveWindowGeometry(const QString& strSetting, QWidget *parent)
{
    QSettings settings;
    settings.setValue(strSetting + "Pos", parent->pos());
    settings.setValue(strSetting + "Size", parent->size());
}

void restoreWindowGeometry(const QString& strSetting, const QSize& defaultSize, QWidget *parent)
{
    QSettings settings;
    QPoint pos = settings.value(strSetting + "Pos").toPoint();
    QSize size = settings.value(strSetting + "Size", defaultSize).toSize();

    if (!pos.x() && !pos.y()) {
        QRect screen = QApplication::desktop()->screenGeometry();
        pos.setX((screen.width() - size.width()) / 2);
        pos.setY((screen.height() - size.height()) / 2);
    }

    parent->resize(size);
    parent->move(pos);
}

void setClipboard(const QString& str)
{
    QApplication::clipboard()->setText(str, QClipboard::Clipboard);
    QApplication::clipboard()->setText(str, QClipboard::Selection);
}

#if BOOST_FILESYSTEM_VERSION >= 3
boost::filesystem::path qstringToBoostPath(const QString &path)
{
    return boost::filesystem::path(path.toStdString(), utf8);
}

QString boostPathToQString(const boost::filesystem::path &path)
{
    return QString::fromStdString(path.string(utf8));
}
#else
#warning Conversion between boost path and QString can use invalid character encoding with boost_filesystem v2 and older
boost::filesystem::path qstringToBoostPath(const QString &path)
{
    return boost::filesystem::path(path.toStdString());
}

QString boostPathToQString(const boost::filesystem::path &path)
{
    return QString::fromStdString(path.string());
}
#endif

QString formatDurationStr(int secs)
{
    QStringList strList;
    int days = secs / 86400;
    int hours = (secs % 86400) / 3600;
    int mins = (secs % 3600) / 60;
    int seconds = secs % 60;

    if (days)
        strList.append(QString(QObject::tr("%1 d")).arg(days));
    if (hours)
        strList.append(QString(QObject::tr("%1 h")).arg(hours));
    if (mins)
        strList.append(QString(QObject::tr("%1 m")).arg(mins));
    if (seconds || (!days && !hours && !mins))
        strList.append(QString(QObject::tr("%1 s")).arg(seconds));

    return strList.join(" ");
}

QString formatServicesStr(quint64 mask)
{
    QStringList strList;

    // Just scan the last 8 bits for now.
    for (int i = 0; i < 8; i++) {
        uint64_t check = 1 << i;
        if (mask & check)
        {
            switch (check)
            {
            case NODE_NETWORK:
                strList.append("NETWORK");
                break;
            case NODE_GETUTXO:
                strList.append("GETUTXO");
                break;
            case NODE_BLOOM:
                strList.append("BLOOM");
                break;
            case NODE_WITNESS:
                strList.append("WITNESS");
                break;
            default:
                strList.append(QString("%1[%2]").arg("UNKNOWN").arg(check));
            }
        }
    }

    if (strList.size())
        return strList.join(" & ");
    else
        return QObject::tr("None");
}

QString formatPingTime(double dPingTime)
{
    return dPingTime == 0 ? QObject::tr("N/A") : QString(QObject::tr("%1 ms")).arg(QString::number((int)(dPingTime * 1000), 10));
}

QString formatTimeOffset(int64_t nTimeOffset)
{
  return QString(QObject::tr("%1 s")).arg(QString::number((int)nTimeOffset, 10));
}

} // namespace GUIUtil<|MERGE_RESOLUTION|>--- conflicted
+++ resolved
@@ -136,12 +136,8 @@
 #if QT_VERSION >= 0x040700
     // We don't want translators to use own addresses in translations
     // and this is the only place, where this address is supplied.
-<<<<<<< HEAD
-    widget->setPlaceholderText(QObject::tr("Enter a Namecoin address (e.g. %1)").arg("N1KHAL5C1CRzy58NdJwp1tbLze3XrkFxx9"));
-=======
     widget->setPlaceholderText(QObject::tr("Enter a Bitcoin address (e.g. %1)").arg(
         QString::fromStdString(DummyAddress(Params()))));
->>>>>>> 2f429584
 #endif
     widget->setValidator(new BitcoinAddressEntryValidator(parent));
     widget->setCheckValidator(new BitcoinAddressCheckValidator(parent));
