--- conflicted
+++ resolved
@@ -344,11 +344,7 @@
 
     showHelpMessageAction = new QAction(platformStyle->TextColorIcon(":/icons/info"), tr("&Command-line options"), this);
     showHelpMessageAction->setMenuRole(QAction::NoRole);
-<<<<<<< HEAD
-    showHelpMessageAction->setStatusTip(tr("Show the %1 help message to get a list with possible Namecoin command-line options").arg(tr(PACKAGE_NAME)));
-=======
-    showHelpMessageAction->setStatusTip(tr("Show the %1 help message to get a list with possible Bitcoin command-line options").arg(PACKAGE_NAME));
->>>>>>> 36607c9a
+    showHelpMessageAction->setStatusTip(tr("Show the %1 help message to get a list with possible Namecoin command-line options").arg(PACKAGE_NAME));
 
     connect(quitAction, &QAction::triggered, qApp, QApplication::quit);
     connect(aboutAction, &QAction::triggered, this, &BitcoinGUI::aboutClicked);
