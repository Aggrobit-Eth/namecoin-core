#!/usr/bin/env python3
# Copyright (c) 2014-2016 The Bitcoin Core developers
# Distributed under the MIT software license, see the accompanying
# file COPYING or http://www.opensource.org/licenses/mit-license.php.

"""
Run Regression Test Suite

This module calls down into individual test cases via subprocess. It will
forward all unrecognized arguments onto the individual test scripts, other
than:

    - `-extended`: run the "extended" test suite in addition to the basic one.
    - `-win`: signal that this is running in a Windows environment, and we
      should run the tests.
    - `--coverage`: this generates a basic coverage report for the RPC
      interface.

For a description of arguments recognized by test scripts, see
`qa/pull-tester/test_framework/test_framework.py:BitcoinTestFramework.main`.

"""

import os
import time
import shutil
import sys
import subprocess
import tempfile
import re

sys.path.append("qa/pull-tester/")
from tests_config import *

BOLD = ("","")
if os.name == 'posix':
    # primitive formatting on supported
    # terminal via ANSI escape sequences:
    BOLD = ('\033[0m', '\033[1m')

RPC_TESTS_DIR = SRCDIR + '/qa/rpc-tests/'

#If imported values are not defined then set to zero (or disabled)
if 'ENABLE_WALLET' not in vars():
    ENABLE_WALLET=0
if 'ENABLE_BITCOIND' not in vars():
    ENABLE_BITCOIND=0
if 'ENABLE_UTILS' not in vars():
    ENABLE_UTILS=0
if 'ENABLE_ZMQ' not in vars():
    ENABLE_ZMQ=0

ENABLE_COVERAGE=0

#Create a set to store arguments and create the passon string
opts = set()
passon_args = []
PASSON_REGEX = re.compile("^--")
PARALLEL_REGEX = re.compile('^-parallel=')

print_help = False
run_parallel = 4

for arg in sys.argv[1:]:
    if arg == "--help" or arg == "-h" or arg == "-?":
        print_help = True
        break
    if arg == '--coverage':
        ENABLE_COVERAGE = 1
    elif PASSON_REGEX.match(arg):
        passon_args.append(arg)
    elif PARALLEL_REGEX.match(arg):
        run_parallel = int(arg.split(sep='=', maxsplit=1)[1])
    else:
        opts.add(arg)

#Set env vars
if "BITCOIND" not in os.environ:
<<<<<<< HEAD
    os.environ["BITCOIND"] = BUILDDIR + '/src/namecoind' + EXEEXT
if "BITCOINCLI" not in os.environ:
    os.environ["BITCOINCLI"] = BUILDDIR + '/src/namecoin-cli' + EXEEXT
=======
    os.environ["BITCOIND"] = BUILDDIR + '/src/bitcoind' + EXEEXT
>>>>>>> 4b68a590

if EXEEXT == ".exe" and "-win" not in opts:
    # https://github.com/bitcoin/bitcoin/commit/d52802551752140cf41f0d9a225a43e84404d3e9
    # https://github.com/bitcoin/bitcoin/pull/5677#issuecomment-136646964
    print("Win tests currently disabled by default.  Use -win option to enable")
    sys.exit(0)

if not (ENABLE_WALLET == 1 and ENABLE_UTILS == 1 and ENABLE_BITCOIND == 1):
    print("No rpc tests to run. Wallet, utils, and bitcoind must all be enabled")
    sys.exit(0)

# python3-zmq may not be installed. Handle this gracefully and with some helpful info
if ENABLE_ZMQ:
    try:
        import zmq
    except ImportError as e:
        print("WARNING: \"import zmq\" failed. Set ENABLE_ZMQ=0 or " \
            "to run zmq tests, see dependency info in /qa/README.md.")
        ENABLE_ZMQ=0

#Tests
testScripts = [
    # longest test should go first, to favor running tests in parallel
    # p2p-fullblocktest is disabled as it hits the BDB lock limit.
    #'p2p-fullblocktest.py',
    'walletbackup.py',
    # FIXME: Enable once we activate BIP9.
    #'bip68-112-113-p2p.py',
    'wallet.py',
    'wallet-accounts.py',
    'wallet-hd.py',
    'wallet-dump.py',
    'listtransactions.py',
    'receivedby.py',
    'mempool_resurrect_test.py',
    'txn_doublespend.py --mineblock',
    # FIXME: Reenable and possibly fix once the BIP9 mining is activated.
    #'p2p-segwit.py',
    #'segwit.py',
    'txn_clone.py',
    'getchaintips.py',
    'rawtransactions.py',
    'rest.py',
    'mempool_spendcoinbase.py',
    'mempool_reorg.py',
    'mempool_limit.py',
    'httpbasics.py',
    'multi_rpc.py',
    'zapwallettxes.py',
    'proxy_test.py',
    'merkle_blocks.py',
    'fundrawtransaction.py',
    'signrawtransactions.py',
    'nodehandling.py',
    'reindex.py',
    'decodescript.py',
    'blockchain.py',
    'disablewallet.py',
    'sendheaders.py',
    'keypool.py',
    'p2p-mempool.py',
    'prioritise_transaction.py',
    'invalidblockrequest.py',
    'invalidtxrequest.py',
    'abandonconflict.py',
    # FIXME: Reenable and possibly fix once the BIP9 mining is activated.
    #'p2p-versionbits-warning.py',
    'importprunedfunds.py',
    'signmessages.py',
    'p2p-compactblocks.py',

    # auxpow tests
    'getauxblock.py',

    # name tests
    'name_expiration.py',
    'name_list.py',
    'name_multisig.py',
    'name_pending.py',
    'name_rawtx.py',
    'name_registration.py',
    'name_reorg.py',
    'name_scanning.py',
    'name_wallet.py',
]
if ENABLE_ZMQ:
    testScripts.append('zmq_test.py')

testScriptsExt = [
    'bip9-softforks.py',
    'bip65-cltv.py',
    'bip65-cltv-p2p.py',
    'bip68-sequence.py',
    'bipdersig-p2p.py',
    'bipdersig.py',
    'txn_doublespend.py',
    'txn_clone.py --mineblock',
    'forknotify.py',
    'invalidateblock.py',
    'rpcbind_test.py',
    'smartfees.py',
    'maxblocksinflight.py',
    'p2p-acceptblock.py',
    'mempool_packages.py',
    'maxuploadtarget.py',
    'replace-by-fee.py',
    'p2p-feefilter.py',
    'pruning.py', # leave pruning last as it takes a REALLY long time
]


def runtests():
    test_list = []
    if '-extended' in opts:
        test_list = testScripts + testScriptsExt
    elif len(opts) == 0 or (len(opts) == 1 and "-win" in opts):
        test_list = testScripts
    else:
        for t in testScripts + testScriptsExt:
            if t in opts or re.sub(".py$", "", t) in opts:
                test_list.append(t)

    if print_help:
        # Only print help of the first script and exit
        subprocess.check_call((RPC_TESTS_DIR + test_list[0]).split() + ['-h'])
        sys.exit(0)

    coverage = None

    if ENABLE_COVERAGE:
        coverage = RPCCoverage()
        print("Initializing coverage directory at %s\n" % coverage.dir)
    flags = ["--srcdir=%s/src" % BUILDDIR] + passon_args
    flags.append("--cachedir=%s/qa/cache" % BUILDDIR)
    if coverage:
        flags.append(coverage.flag)

    if len(test_list) > 1 and run_parallel > 1:
        # Populate cache
        subprocess.check_output([RPC_TESTS_DIR + 'create_cache.py'] + flags)

    #Run Tests
    max_len_name = len(max(test_list, key=len))
    time_sum = 0
    time0 = time.time()
    job_queue = RPCTestHandler(run_parallel, test_list, flags)
    results = BOLD[1] + "%s | %s | %s\n\n" % ("TEST".ljust(max_len_name), "PASSED", "DURATION") + BOLD[0]
    all_passed = True
    for _ in range(len(test_list)):
        (name, stdout, stderr, passed, duration) = job_queue.get_next()
        all_passed = all_passed and passed
        time_sum += duration

        print('\n' + BOLD[1] + name + BOLD[0] + ":")
        print(stdout)
        print('stderr:\n' if not stderr == '' else '', stderr)
        results += "%s | %s | %s s\n" % (name.ljust(max_len_name), str(passed).ljust(6), duration)
        print("Pass: %s%s%s, Duration: %s s\n" % (BOLD[1], passed, BOLD[0], duration))
    results += BOLD[1] + "\n%s | %s | %s s (accumulated)" % ("ALL".ljust(max_len_name), str(all_passed).ljust(6), time_sum) + BOLD[0]
    print(results)
    print("\nRuntime: %s s" % (int(time.time() - time0)))

    if coverage:
        coverage.report_rpc_coverage()

        print("Cleaning up coverage data")
        coverage.cleanup()

    sys.exit(not all_passed)


class RPCTestHandler:
    """
    Trigger the testscrips passed in via the list.
    """

    def __init__(self, num_tests_parallel, test_list=None, flags=None):
        assert(num_tests_parallel >= 1)
        self.num_jobs = num_tests_parallel
        self.test_list = test_list
        self.flags = flags
        self.num_running = 0
        self.jobs = []

    def get_next(self):
        while self.num_running < self.num_jobs and self.test_list:
            # Add tests
            self.num_running += 1
            t = self.test_list.pop(0)
            port_seed = ["--portseed=%s" % len(self.test_list)]
            self.jobs.append((t,
                              time.time(),
                              subprocess.Popen((RPC_TESTS_DIR + t).split() + self.flags + port_seed,
                                               universal_newlines=True,
                                               stdout=subprocess.PIPE,
                                               stderr=subprocess.PIPE)))
        if not self.jobs:
            raise IndexError('pop from empty list')
        while True:
            # Return first proc that finishes
            time.sleep(.5)
            for j in self.jobs:
                (name, time0, proc) = j
                if proc.poll() is not None:
                    (stdout, stderr) = proc.communicate(timeout=3)
                    passed = stderr == "" and proc.returncode == 0
                    self.num_running -= 1
                    self.jobs.remove(j)
                    return name, stdout, stderr, passed, int(time.time() - time0)
            print('.', end='', flush=True)


class RPCCoverage(object):
    """
    Coverage reporting utilities for pull-tester.

    Coverage calculation works by having each test script subprocess write
    coverage files into a particular directory. These files contain the RPC
    commands invoked during testing, as well as a complete listing of RPC
    commands per `bitcoin-cli help` (`rpc_interface.txt`).

    After all tests complete, the commands run are combined and diff'd against
    the complete list to calculate uncovered RPC commands.

    See also: qa/rpc-tests/test_framework/coverage.py

    """
    def __init__(self):
        self.dir = tempfile.mkdtemp(prefix="coverage")
        self.flag = '--coveragedir=%s' % self.dir

    def report_rpc_coverage(self):
        """
        Print out RPC commands that were unexercised by tests.

        """
        uncovered = self._get_uncovered_rpc_commands()

        if uncovered:
            print("Uncovered RPC commands:")
            print("".join(("  - %s\n" % i) for i in sorted(uncovered)))
        else:
            print("All RPC commands covered.")

    def cleanup(self):
        return shutil.rmtree(self.dir)

    def _get_uncovered_rpc_commands(self):
        """
        Return a set of currently untested RPC commands.

        """
        # This is shared from `qa/rpc-tests/test-framework/coverage.py`
        REFERENCE_FILENAME = 'rpc_interface.txt'
        COVERAGE_FILE_PREFIX = 'coverage.'

        coverage_ref_filename = os.path.join(self.dir, REFERENCE_FILENAME)
        coverage_filenames = set()
        all_cmds = set()
        covered_cmds = set()

        if not os.path.isfile(coverage_ref_filename):
            raise RuntimeError("No coverage reference found")

        with open(coverage_ref_filename, 'r') as f:
            all_cmds.update([i.strip() for i in f.readlines()])

        for root, dirs, files in os.walk(self.dir):
            for filename in files:
                if filename.startswith(COVERAGE_FILE_PREFIX):
                    coverage_filenames.add(os.path.join(root, filename))

        for filename in coverage_filenames:
            with open(filename, 'r') as f:
                covered_cmds.update([i.strip() for i in f.readlines()])

        return all_cmds - covered_cmds


if __name__ == '__main__':
    runtests()<|MERGE_RESOLUTION|>--- conflicted
+++ resolved
@@ -76,13 +76,7 @@
 
 #Set env vars
 if "BITCOIND" not in os.environ:
-<<<<<<< HEAD
     os.environ["BITCOIND"] = BUILDDIR + '/src/namecoind' + EXEEXT
-if "BITCOINCLI" not in os.environ:
-    os.environ["BITCOINCLI"] = BUILDDIR + '/src/namecoin-cli' + EXEEXT
-=======
-    os.environ["BITCOIND"] = BUILDDIR + '/src/bitcoind' + EXEEXT
->>>>>>> 4b68a590
 
 if EXEEXT == ".exe" and "-win" not in opts:
     # https://github.com/bitcoin/bitcoin/commit/d52802551752140cf41f0d9a225a43e84404d3e9
