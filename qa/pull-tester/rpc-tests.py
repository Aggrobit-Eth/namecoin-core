--- conflicted
+++ resolved
@@ -100,15 +100,11 @@
 
 testScripts = [
     # longest test should go first, to favor running tests in parallel
-<<<<<<< HEAD
+    'wallet-hd.py',
+    'walletbackup.py',
+    # vv Tests less than 5m vv
     # p2p-fullblocktest is disabled as it hits the BDB lock limit.
     #'p2p-fullblocktest.py',
-=======
-    'wallet-hd.py',
->>>>>>> fefaeb6f
-    'walletbackup.py',
-    # vv Tests less than 5m vv
-    'p2p-fullblocktest.py',
     'fundrawtransaction.py',
     'p2p-compactblocks.py',
     # FIXME: Reenable and possibly fix once the BIP9 mining is activated.
