--- conflicted
+++ resolved
@@ -825,15 +825,13 @@
         self.test_end_to_end_block_relay(self.nodes[0], [self.segwit_node, self.test_node, self.old_node])
         self.test_end_to_end_block_relay(self.nodes[1], [self.segwit_node, self.test_node, self.old_node])
 
-<<<<<<< HEAD
-        # FIXME: Activate when BIP9 is enabled.
-        return
-=======
         print("\tTesting handling of invalid compact blocks...")
         self.test_invalid_tx_in_compactblock(self.nodes[0], self.test_node, False)
         self.test_invalid_tx_in_compactblock(self.nodes[1], self.segwit_node, False)
         self.test_invalid_tx_in_compactblock(self.nodes[1], self.old_node, False)
->>>>>>> 9460771a
+
+        # FIXME: Activate when BIP9 is enabled.
+        return
 
         # Advance to segwit activation
         print ("\nAdvancing to segwit activation\n")
