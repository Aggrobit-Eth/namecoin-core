#!/usr/bin/env python3
# Copyright (c) 2014-2016 The Bitcoin Core developers
# Distributed under the MIT software license, see the accompanying
# file COPYING or http://www.opensource.org/licenses/mit-license.php.


#
# Helpful routines for regression testing
#

import os
import sys

from binascii import hexlify, unhexlify
from base64 import b64encode
from decimal import Decimal, ROUND_DOWN
import json
import http.client
import random
import shutil
import subprocess
import time
import re
import errno

from . import coverage
from .authproxy import AuthServiceProxy, JSONRPCException

COVERAGE_DIR = None

# The maximum number of nodes a single test can spawn
MAX_NODES = 8
# Don't assign rpc or p2p ports lower than this
PORT_MIN = 11000
# The number of ports to "reserve" for p2p and rpc, each
PORT_RANGE = 5000

BITCOIND_PROC_WAIT_TIMEOUT = 60


class PortSeed:
    # Must be initialized with a unique integer for each process
    n = None

#Set Mocktime default to OFF.
#MOCKTIME is only needed for scripts that use the
#cached version of the blockchain.  If the cached
#version of the blockchain is used without MOCKTIME
#then the mempools will not sync due to IBD.
MOCKTIME = 0

def enable_mocktime():
    #For backwared compatibility of the python scripts
    #with previous versions of the cache, set MOCKTIME 
    #to Jan 1, 2014 + (201 * 10 * 60)
    global MOCKTIME
    MOCKTIME = 1388534400 + (201 * 10 * 60)

def disable_mocktime():
    global MOCKTIME
    MOCKTIME = 0

def get_mocktime():
    return MOCKTIME

def enable_coverage(dirname):
    """Maintain a log of which RPC calls are made during testing."""
    global COVERAGE_DIR
    COVERAGE_DIR = dirname


def get_rpc_proxy(url, node_number, timeout=None):
    """
    Args:
        url (str): URL of the RPC server to call
        node_number (int): the node number (or id) that this calls to

    Kwargs:
        timeout (int): HTTP timeout in seconds

    Returns:
        AuthServiceProxy. convenience object for making RPC calls.

    """
    proxy_kwargs = {}
    if timeout is not None:
        proxy_kwargs['timeout'] = timeout

    proxy = AuthServiceProxy(url, **proxy_kwargs)
    proxy.url = url  # store URL on proxy for info

    coverage_logfile = coverage.get_filename(
        COVERAGE_DIR, node_number) if COVERAGE_DIR else None

    return coverage.AuthServiceProxyWrapper(proxy, coverage_logfile)


def p2p_port(n):
    assert(n <= MAX_NODES)
    return PORT_MIN + n + (MAX_NODES * PortSeed.n) % (PORT_RANGE - 1 - MAX_NODES)

def rpc_port(n):
    return PORT_MIN + PORT_RANGE + n + (MAX_NODES * PortSeed.n) % (PORT_RANGE - 1 - MAX_NODES)

def check_json_precision():
    """Make sure json library being used does not lose precision converting BTC values"""
    n = Decimal("20000000.00000003")
    satoshis = int(json.loads(json.dumps(float(n)))*1.0e8)
    if satoshis != 2000000000000003:
        raise RuntimeError("JSON encode/decode loses precision")

def count_bytes(hex_string):
    return len(bytearray.fromhex(hex_string))

def bytes_to_hex_str(byte_str):
    return hexlify(byte_str).decode('ascii')

def hex_str_to_bytes(hex_str):
    return unhexlify(hex_str.encode('ascii'))

def str_to_b64str(string):
    return b64encode(string.encode('utf-8')).decode('ascii')

def sync_blocks(rpc_connections, wait=1, timeout=60):
    """
    Wait until everybody has the same tip
    """
    while timeout > 0:
        tips = [ x.getbestblockhash() for x in rpc_connections ]
        if tips == [ tips[0] ]*len(tips):
            return True
        time.sleep(wait)
        timeout -= wait
    raise AssertionError("Block sync failed")

def sync_mempools(rpc_connections, wait=1, timeout=60):
    """
    Wait until everybody has the same transactions in their memory
    pools
    """
    while timeout > 0:
        pool = set(rpc_connections[0].getrawmempool())
        num_match = 1
        for i in range(1, len(rpc_connections)):
            if set(rpc_connections[i].getrawmempool()) == pool:
                num_match = num_match+1
        if num_match == len(rpc_connections):
            return True
        time.sleep(wait)
        timeout -= wait
    raise AssertionError("Mempool sync failed")

bitcoind_processes = {}

def initialize_datadir(dirname, n):
    datadir = os.path.join(dirname, "node"+str(n))
    if not os.path.isdir(datadir):
        os.makedirs(datadir)
<<<<<<< HEAD
    with open(os.path.join(datadir, "namecoin.conf"), 'w') as f:
=======
    rpc_u, rpc_p = rpc_auth_pair(n)
    with open(os.path.join(datadir, "bitcoin.conf"), 'w') as f:
>>>>>>> 91aed3ab
        f.write("regtest=1\n")
        f.write("rpcuser=" + rpc_u + "\n")
        f.write("rpcpassword=" + rpc_p + "\n")
        f.write("port="+str(p2p_port(n))+"\n")
        f.write("rpcport="+str(rpc_port(n))+"\n")
        f.write("listenonion=0\n")
    return datadir

<<<<<<< HEAD
def base_node_args(i):
    """
    Return base arguments to always use for node i.  These arguments
    are those that are also present for the chain cache and must thus
    be set for all runs.
    """

    # We choose nodes 1 and 2 to keep -namehistory, because this allows
    # us to test both nodes with it and without it in both split
    # network parts (0/1 vs 2/3).

    if i == 1 or i == 2:
        return ["-namehistory"]

    return []
=======
def rpc_auth_pair(n):
    return 'rpcuser💻' + str(n), 'rpcpass🔑' + str(n)
>>>>>>> 91aed3ab

def rpc_url(i, rpchost=None):
    rpc_u, rpc_p = rpc_auth_pair(i)
    return "http://%s:%s@%s:%d" % (rpc_u, rpc_p, rpchost or '127.0.0.1', rpc_port(i))

def wait_for_bitcoind_start(process, url, i):
    '''
    Wait for bitcoind to start. This means that RPC is accessible and fully initialized.
    Raise an exception if bitcoind exits during initialization.
    '''
    while True:
        if process.poll() is not None:
            raise Exception('namecoind exited with status %i during initialization' % process.returncode)
        try:
            rpc = get_rpc_proxy(url, i)
            blocks = rpc.getblockcount()
            break # break out of loop on success
        except IOError as e:
            if e.errno != errno.ECONNREFUSED: # Port not yet open?
                raise # unknown IO error
        except JSONRPCException as e: # Initialization phase
            if e.error['code'] != -28: # RPC in warmup?
                raise # unkown JSON RPC exception
        time.sleep(0.25)

def initialize_chain(test_dir, num_nodes):
    """
    Create a cache of a 200-block-long chain (with wallet) for MAX_NODES
    Afterward, create num_nodes copies from the cache
    """

    assert num_nodes <= MAX_NODES
    create_cache = False
    for i in range(MAX_NODES):
        if not os.path.isdir(os.path.join('cache', 'node'+str(i))):
            create_cache = True
            break

    if create_cache:

        #find and delete old cache directories if any exist
        for i in range(MAX_NODES):
            if os.path.isdir(os.path.join("cache","node"+str(i))):
                shutil.rmtree(os.path.join("cache","node"+str(i)))

        # Create cache directories, run bitcoinds:
        for i in range(MAX_NODES):
            datadir=initialize_datadir("cache", i)
            args = [ os.getenv("BITCOIND", "namecoind"), "-server", "-keypool=1", "-datadir="+datadir, "-discover=0" ]
            args.extend(base_node_args(i))
            if i > 0:
                args.append("-connect=127.0.0.1:"+str(p2p_port(0)))
            bitcoind_processes[i] = subprocess.Popen(args)
            if os.getenv("PYTHON_DEBUG", ""):
                print("initialize_chain: namecoind started, waiting for RPC to come up")
            wait_for_bitcoind_start(bitcoind_processes[i], rpc_url(i), i)
            if os.getenv("PYTHON_DEBUG", ""):
                print("initialize_chain: RPC succesfully started")

        rpcs = []
        for i in range(MAX_NODES):
            try:
                rpcs.append(get_rpc_proxy(rpc_url(i), i))
            except:
                sys.stderr.write("Error connecting to "+url+"\n")
                sys.exit(1)

        # Create a 200-block-long chain; each of the 4 first nodes
        # gets 25 mature blocks and 25 immature.
        # Note: To preserve compatibility with older versions of
        # initialize_chain, only 4 nodes will generate coins.
        #
        # blocks are created with timestamps 10 minutes apart
        # starting from 2010 minutes in the past
        enable_mocktime()
        block_time = get_mocktime() - (201 * 10 * 60)
        for i in range(2):
            for peer in range(4):
                for j in range(25):
                    set_node_times(rpcs, block_time)
                    rpcs[peer].generate(1)
                    block_time += 10*60
                # Must sync before next peer starts generating blocks
                sync_blocks(rpcs)

        # Shut them down, and clean up cache directories:
        stop_nodes(rpcs)
        wait_bitcoinds()
        disable_mocktime()
        for i in range(MAX_NODES):
            os.remove(log_filename("cache", i, "debug.log"))
            os.remove(log_filename("cache", i, "db.log"))
            os.remove(log_filename("cache", i, "peers.dat"))
            os.remove(log_filename("cache", i, "fee_estimates.dat"))

    for i in range(num_nodes):
        from_dir = os.path.join("cache", "node"+str(i))
        to_dir = os.path.join(test_dir,  "node"+str(i))
        shutil.copytree(from_dir, to_dir)
        initialize_datadir(test_dir, i) # Overwrite port/rpcport in bitcoin.conf

def initialize_chain_clean(test_dir, num_nodes):
    """
    Create an empty blockchain and num_nodes wallets.
    Useful if a test case wants complete control over initialization.
    """
    for i in range(num_nodes):
        datadir=initialize_datadir(test_dir, i)


def _rpchost_to_args(rpchost):
    '''Convert optional IP:port spec to rpcconnect/rpcport args'''
    if rpchost is None:
        return []

    match = re.match('(\[[0-9a-fA-f:]+\]|[^:]+)(?::([0-9]+))?$', rpchost)
    if not match:
        raise ValueError('Invalid RPC host spec ' + rpchost)

    rpcconnect = match.group(1)
    rpcport = match.group(2)

    if rpcconnect.startswith('['): # remove IPv6 [...] wrapping
        rpcconnect = rpcconnect[1:-1]

    rv = ['-rpcconnect=' + rpcconnect]
    if rpcport:
        rv += ['-rpcport=' + rpcport]
    return rv

def start_node(i, dirname, extra_args=[], rpchost=None, timewait=None, binary=None):
    """
    Start a namecoind and return RPC connection to it
    """
    datadir = os.path.join(dirname, "node"+str(i))
    if binary is None:
        binary = os.getenv("BITCOIND", "namecoind")
    args = [ binary, "-datadir="+datadir, "-server", "-keypool=1", "-discover=0", "-rest", "-mocktime="+str(get_mocktime()) ]
    if extra_args is not None: args.extend(extra_args)
    args.extend(base_node_args(i))
    bitcoind_processes[i] = subprocess.Popen(args)
    if os.getenv("PYTHON_DEBUG", ""):
        print("start_node: namecoind started, waiting for RPC to come up")
    url = rpc_url(i, rpchost)
    wait_for_bitcoind_start(bitcoind_processes[i], url, i)
    if os.getenv("PYTHON_DEBUG", ""):
        print("start_node: RPC succesfully started")
    proxy = get_rpc_proxy(url, i, timeout=timewait)

    if COVERAGE_DIR:
        coverage.write_all_rpc_commands(COVERAGE_DIR, proxy)

    return proxy

def start_nodes(num_nodes, dirname, extra_args=None, rpchost=None, binary=None):
    """
    Start multiple namecoinds, return RPC connections to them
    """
    if extra_args is None: extra_args = [ [] for _ in range(num_nodes) ]
    if binary is None: binary = [ None for _ in range(num_nodes) ]
    rpcs = []
    try:
        for i in range(num_nodes):
            rpcs.append(start_node(i, dirname, extra_args[i], rpchost, binary=binary[i]))
    except: # If one node failed to start, stop the others
        stop_nodes(rpcs)
        raise
    return rpcs

def log_filename(dirname, n_node, logname):
    return os.path.join(dirname, "node"+str(n_node), "regtest", logname)

def stop_node(node, i):
    try:
        node.stop()
    except http.client.CannotSendRequest as e:
        print("WARN: Unable to stop node: " + repr(e))
    bitcoind_processes[i].wait(timeout=BITCOIND_PROC_WAIT_TIMEOUT)
    del bitcoind_processes[i]

def stop_nodes(nodes):
    for node in nodes:
        try:
            node.stop()
        except http.client.CannotSendRequest as e:
            print("WARN: Unable to stop node: " + repr(e))
    del nodes[:] # Emptying array closes connections as a side effect

def set_node_times(nodes, t):
    for node in nodes:
        node.setmocktime(t)

def wait_bitcoinds():
    # Wait for all bitcoinds to cleanly exit
    for bitcoind in bitcoind_processes.values():
        bitcoind.wait(timeout=BITCOIND_PROC_WAIT_TIMEOUT)
    bitcoind_processes.clear()

def connect_nodes(from_connection, node_num):
    ip_port = "127.0.0.1:"+str(p2p_port(node_num))
    from_connection.addnode(ip_port, "onetry")
    # poll until version handshake complete to avoid race conditions
    # with transaction relaying
    while any(peer['version'] == 0 for peer in from_connection.getpeerinfo()):
        time.sleep(0.1)

def connect_nodes_bi(nodes, a, b):
    connect_nodes(nodes[a], b)
    connect_nodes(nodes[b], a)

def find_output(node, txid, amount):
    """
    Return index to output of txid with value amount
    Raises exception if there is none.
    """
    txdata = node.getrawtransaction(txid, 1)
    for i in range(len(txdata["vout"])):
        if txdata["vout"][i]["value"] == amount:
            return i
    raise RuntimeError("find_output txid %s : %s not found"%(txid,str(amount)))


def gather_inputs(from_node, amount_needed, confirmations_required=1):
    """
    Return a random set of unspent txouts that are enough to pay amount_needed
    """
    assert(confirmations_required >=0)
    utxo = from_node.listunspent(confirmations_required)
    random.shuffle(utxo)
    inputs = []
    total_in = Decimal("0.00000000")
    while total_in < amount_needed and len(utxo) > 0:
        t = utxo.pop()
        total_in += t["amount"]
        inputs.append({ "txid" : t["txid"], "vout" : t["vout"], "address" : t["address"] } )
    if total_in < amount_needed:
        raise RuntimeError("Insufficient funds: need %d, have %d"%(amount_needed, total_in))
    return (total_in, inputs)

def make_change(from_node, amount_in, amount_out, fee):
    """
    Create change output(s), return them
    """
    outputs = {}
    amount = amount_out+fee
    change = amount_in - amount
    if change > amount*2:
        # Create an extra change output to break up big inputs
        change_address = from_node.getnewaddress()
        # Split change in two, being careful of rounding:
        outputs[change_address] = Decimal(change/2).quantize(Decimal('0.00000001'), rounding=ROUND_DOWN)
        change = amount_in - amount - outputs[change_address]
    if change > 0:
        outputs[from_node.getnewaddress()] = change
    return outputs

def send_zeropri_transaction(from_node, to_node, amount, fee):
    """
    Create&broadcast a zero-priority transaction.
    Returns (txid, hex-encoded-txdata)
    Ensures transaction is zero-priority by first creating a send-to-self,
    then using its output
    """

    # Create a send-to-self with confirmed inputs:
    self_address = from_node.getnewaddress()
    (total_in, inputs) = gather_inputs(from_node, amount+fee*2)
    outputs = make_change(from_node, total_in, amount+fee, fee)
    outputs[self_address] = float(amount+fee)

    self_rawtx = from_node.createrawtransaction(inputs, outputs)
    self_signresult = from_node.signrawtransaction(self_rawtx)
    self_txid = from_node.sendrawtransaction(self_signresult["hex"], True)

    vout = find_output(from_node, self_txid, amount+fee)
    # Now immediately spend the output to create a 1-input, 1-output
    # zero-priority transaction:
    inputs = [ { "txid" : self_txid, "vout" : vout } ]
    outputs = { to_node.getnewaddress() : float(amount) }

    rawtx = from_node.createrawtransaction(inputs, outputs)
    signresult = from_node.signrawtransaction(rawtx)
    txid = from_node.sendrawtransaction(signresult["hex"], True)

    return (txid, signresult["hex"])

def random_zeropri_transaction(nodes, amount, min_fee, fee_increment, fee_variants):
    """
    Create a random zero-priority transaction.
    Returns (txid, hex-encoded-transaction-data, fee)
    """
    from_node = random.choice(nodes)
    to_node = random.choice(nodes)
    fee = min_fee + fee_increment*random.randint(0,fee_variants)
    (txid, txhex) = send_zeropri_transaction(from_node, to_node, amount, fee)
    return (txid, txhex, fee)

def random_transaction(nodes, amount, min_fee, fee_increment, fee_variants):
    """
    Create a random transaction.
    Returns (txid, hex-encoded-transaction-data, fee)
    """
    from_node = random.choice(nodes)
    to_node = random.choice(nodes)
    fee = min_fee + fee_increment*random.randint(0,fee_variants)

    (total_in, inputs) = gather_inputs(from_node, amount+fee)
    outputs = make_change(from_node, total_in, amount, fee)
    outputs[to_node.getnewaddress()] = float(amount)

    rawtx = from_node.createrawtransaction(inputs, outputs)
    signresult = from_node.signrawtransaction(rawtx)
    txid = from_node.sendrawtransaction(signresult["hex"], True)

    return (txid, signresult["hex"], fee)

def assert_fee_amount(fee, tx_size, fee_per_kB):
    """Assert the fee was in range"""
    target_fee = tx_size * fee_per_kB / 1000
    if fee < target_fee:
        raise AssertionError("Fee of %s BTC too low! (Should be %s BTC)"%(str(fee), str(target_fee)))
    # allow the wallet's estimation to be at most 2 bytes off
    if fee > (tx_size + 2) * fee_per_kB / 1000:
        raise AssertionError("Fee of %s BTC too high! (Should be %s BTC)"%(str(fee), str(target_fee)))

def assert_equal(thing1, thing2):
    if thing1 != thing2:
        raise AssertionError("%s != %s"%(str(thing1),str(thing2)))

def assert_greater_than(thing1, thing2):
    if thing1 <= thing2:
        raise AssertionError("%s <= %s"%(str(thing1),str(thing2)))

def assert_raises(exc, fun, *args, **kwds):
    try:
        fun(*args, **kwds)
    except exc:
        pass
    except Exception as e:
        raise AssertionError("Unexpected exception raised: "+type(e).__name__)
    else:
        raise AssertionError("No exception raised")

def assert_is_hex_string(string):
    try:
        int(string, 16)
    except Exception as e:
        raise AssertionError(
            "Couldn't interpret %r as hexadecimal; raised: %s" % (string, e))

def assert_is_hash_string(string, length=64):
    if not isinstance(string, str):
        raise AssertionError("Expected a string, got type %r" % type(string))
    elif length and len(string) != length:
        raise AssertionError(
            "String of length %d expected; got %d" % (length, len(string)))
    elif not re.match('[abcdef0-9]+$', string):
        raise AssertionError(
            "String %r contains invalid characters for a hash." % string)

def assert_array_result(object_array, to_match, expected, should_not_find = False):
    """
        Pass in array of JSON objects, a dictionary with key/value pairs
        to match against, and another dictionary with expected key/value
        pairs.
        If the should_not_find flag is true, to_match should not be found
        in object_array
        """
    if should_not_find == True:
        assert_equal(expected, { })
    num_matched = 0
    for item in object_array:
        all_match = True
        for key,value in to_match.items():
            if item[key] != value:
                all_match = False
        if not all_match:
            continue
        elif should_not_find == True:
            num_matched = num_matched+1
        for key,value in expected.items():
            if item[key] != value:
                raise AssertionError("%s : expected %s=%s"%(str(item), str(key), str(value)))
            num_matched = num_matched+1
    if num_matched == 0 and should_not_find != True:
        raise AssertionError("No objects matched %s"%(str(to_match)))
    if num_matched > 0 and should_not_find == True:
        raise AssertionError("Objects were found %s"%(str(to_match)))

def satoshi_round(amount):
    return Decimal(amount).quantize(Decimal('0.00000001'), rounding=ROUND_DOWN)

# Helper to create at least "count" utxos
# Pass in a fee that is sufficient for relay and mining new transactions.
def create_confirmed_utxos(fee, node, count):
    node.generate(int(0.5*count)+101)
    utxos = node.listunspent()
    iterations = count - len(utxos)
    addr1 = node.getnewaddress()
    addr2 = node.getnewaddress()
    if iterations <= 0:
        return utxos
    for i in range(iterations):
        t = utxos.pop()
        inputs = []
        inputs.append({ "txid" : t["txid"], "vout" : t["vout"]})
        outputs = {}
        send_value = t['amount'] - fee
        outputs[addr1] = satoshi_round(send_value/2)
        outputs[addr2] = satoshi_round(send_value/2)
        raw_tx = node.createrawtransaction(inputs, outputs)
        signed_tx = node.signrawtransaction(raw_tx)["hex"]
        txid = node.sendrawtransaction(signed_tx)

    while (node.getmempoolinfo()['size'] > 0):
        node.generate(1)

    utxos = node.listunspent()
    assert(len(utxos) >= count)
    return utxos

# Create large OP_RETURN txouts that can be appended to a transaction
# to make it large (helper for constructing large transactions).
def gen_return_txouts():
    # Some pre-processing to create a bunch of OP_RETURN txouts to insert into transactions we create
    # So we have big transactions (and therefore can't fit very many into each block)
    # create one script_pubkey
    script_pubkey = "6a4d0200" #OP_RETURN OP_PUSH2 512 bytes
    for i in range (512):
        script_pubkey = script_pubkey + "01"
    # concatenate 128 txouts of above script_pubkey which we'll insert before the txout for change
    txouts = "81"
    for k in range(128):
        # add txout value
        txouts = txouts + "0000000000000000"
        # add length of script_pubkey
        txouts = txouts + "fd0402"
        # add script_pubkey
        txouts = txouts + script_pubkey
    return txouts

def create_tx(node, coinbase, to_address, amount):
    inputs = [{ "txid" : coinbase, "vout" : 0}]
    outputs = { to_address : amount }
    rawtx = node.createrawtransaction(inputs, outputs)
    signresult = node.signrawtransaction(rawtx)
    assert_equal(signresult["complete"], True)
    return signresult["hex"]

# Create a spend of each passed-in utxo, splicing in "txouts" to each raw
# transaction to make it large.  See gen_return_txouts() above.
def create_lots_of_big_transactions(node, txouts, utxos, fee):
    addr = node.getnewaddress()
    txids = []
    for i in range(len(utxos)):
        t = utxos.pop()
        inputs = []
        inputs.append({ "txid" : t["txid"], "vout" : t["vout"]})
        outputs = {}
        send_value = t['amount'] - fee
        outputs[addr] = satoshi_round(send_value)
        rawtx = node.createrawtransaction(inputs, outputs)
        newtx = rawtx[0:92]
        newtx = newtx + txouts
        newtx = newtx + rawtx[94:]
        signresult = node.signrawtransaction(newtx, None, None, "NONE")
        txid = node.sendrawtransaction(signresult["hex"], True)
        txids.append(txid)
    return txids

def get_bip9_status(node, key):
    info = node.getblockchaininfo()
    return info['bip9_softforks'][key]<|MERGE_RESOLUTION|>--- conflicted
+++ resolved
@@ -156,12 +156,8 @@
     datadir = os.path.join(dirname, "node"+str(n))
     if not os.path.isdir(datadir):
         os.makedirs(datadir)
-<<<<<<< HEAD
+    rpc_u, rpc_p = rpc_auth_pair(n)
     with open(os.path.join(datadir, "namecoin.conf"), 'w') as f:
-=======
-    rpc_u, rpc_p = rpc_auth_pair(n)
-    with open(os.path.join(datadir, "bitcoin.conf"), 'w') as f:
->>>>>>> 91aed3ab
         f.write("regtest=1\n")
         f.write("rpcuser=" + rpc_u + "\n")
         f.write("rpcpassword=" + rpc_p + "\n")
@@ -170,7 +166,6 @@
         f.write("listenonion=0\n")
     return datadir
 
-<<<<<<< HEAD
 def base_node_args(i):
     """
     Return base arguments to always use for node i.  These arguments
@@ -186,10 +181,9 @@
         return ["-namehistory"]
 
     return []
-=======
+
 def rpc_auth_pair(n):
     return 'rpcuser💻' + str(n), 'rpcpass🔑' + str(n)
->>>>>>> 91aed3ab
 
 def rpc_url(i, rpchost=None):
     rpc_u, rpc_p = rpc_auth_pair(i)
