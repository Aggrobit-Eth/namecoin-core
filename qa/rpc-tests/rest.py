#!/usr/bin/env python2
# Copyright (c) 2014-2015 The Bitcoin Core developers
# Distributed under the MIT software license, see the accompanying
# file COPYING or http://www.opensource.org/licenses/mit-license.php.

#
# Test REST interface
#


from test_framework.test_framework import BitcoinTestFramework
from test_framework.util import *
from struct import *
import binascii
import StringIO
<<<<<<< HEAD
import urllib
import decimal
=======
>>>>>>> 0eea6bc1

from test_framework import auxpow

try:
    import http.client as httplib
except ImportError:
    import httplib
try:
    import urllib.parse as urlparse
except ImportError:
    import urlparse

def deser_uint256(f):
    r = 0
    for i in range(8):
        t = unpack(b"<I", f.read(4))[0]
        r += t << (i * 32)
    return r

#allows simple http get calls
def http_get_call(host, port, path, response_object = 0):
    conn = httplib.HTTPConnection(host, port)
    conn.request('GET', path)

    if response_object:
        return conn.getresponse()

    return conn.getresponse().read()

#allows simple http post calls with a request body
def http_post_call(host, port, path, requestdata = '', response_object = 0):
    conn = httplib.HTTPConnection(host, port)
    conn.request('POST', path, requestdata)

    if response_object:
        return conn.getresponse()

    return conn.getresponse().read()

class RESTTest (BitcoinTestFramework):
    FORMAT_SEPARATOR = "."

    def setup_chain(self):
        print("Initializing test directory "+self.options.tmpdir)
        initialize_chain_clean(self.options.tmpdir, 3)

    def setup_network(self, split=False):
        self.nodes = start_nodes(3, self.options.tmpdir)
        connect_nodes_bi(self.nodes,0,1)
        connect_nodes_bi(self.nodes,1,2)
        connect_nodes_bi(self.nodes,0,2)
        self.is_network_split=False
        self.sync_all()

    def run_test(self):
        url = urlparse.urlparse(self.nodes[0].url)
        print "Mining blocks..."

        self.nodes[0].generate(1)
        self.sync_all()
        self.nodes[2].generate(100)
        self.sync_all()

        assert_equal(self.nodes[0].getbalance(), 50)

        txid = self.nodes[0].sendtoaddress(self.nodes[1].getnewaddress(), 0.1)
        self.sync_all()
        self.nodes[2].generate(1)
        self.sync_all()
        bb_hash = self.nodes[0].getbestblockhash()

        assert_equal(self.nodes[1].getbalance(), Decimal("0.1")) #balance now should be 0.1 on node 1

        # load the latest 0.1 tx over the REST API
        json_string = http_get_call(url.hostname, url.port, '/rest/tx/'+txid+self.FORMAT_SEPARATOR+"json")
        json_obj = json.loads(json_string)
        vintx = json_obj['vin'][0]['txid'] # get the vin to later check for utxo (should be spent by then)
        # get n of 0.1 outpoint
        n = 0
        for vout in json_obj['vout']:
            if vout['value'] == 0.1:
                n = vout['n']


        ######################################
        # GETUTXOS: query a unspent outpoint #
        ######################################
        json_request = '/checkmempool/'+txid+'-'+str(n)
        json_string = http_get_call(url.hostname, url.port, '/rest/getutxos'+json_request+self.FORMAT_SEPARATOR+'json')
        json_obj = json.loads(json_string)

        #check chainTip response
        assert_equal(json_obj['chaintipHash'], bb_hash)

        #make sure there is one utxo
        assert_equal(len(json_obj['utxos']), 1)
        assert_equal(json_obj['utxos'][0]['value'], 0.1)


        ################################################
        # GETUTXOS: now query a already spent outpoint #
        ################################################
        json_request = '/checkmempool/'+vintx+'-0'
        json_string = http_get_call(url.hostname, url.port, '/rest/getutxos'+json_request+self.FORMAT_SEPARATOR+'json')
        json_obj = json.loads(json_string)

        #check chainTip response
        assert_equal(json_obj['chaintipHash'], bb_hash)

        #make sure there is no utox in the response because this oupoint has been spent
        assert_equal(len(json_obj['utxos']), 0)

        #check bitmap
        assert_equal(json_obj['bitmap'], "0")


        ##################################################
        # GETUTXOS: now check both with the same request #
        ##################################################
        json_request = '/checkmempool/'+txid+'-'+str(n)+'/'+vintx+'-0'
        json_string = http_get_call(url.hostname, url.port, '/rest/getutxos'+json_request+self.FORMAT_SEPARATOR+'json')
        json_obj = json.loads(json_string)
        assert_equal(len(json_obj['utxos']), 1)
        assert_equal(json_obj['bitmap'], "10")

        #test binary response
        bb_hash = self.nodes[0].getbestblockhash()

        binaryRequest = b'\x01\x02'
        binaryRequest += binascii.unhexlify(txid)
        binaryRequest += pack("i", n)
        binaryRequest += binascii.unhexlify(vintx)
        binaryRequest += pack("i", 0)

        bin_response = http_post_call(url.hostname, url.port, '/rest/getutxos'+self.FORMAT_SEPARATOR+'bin', binaryRequest)
        output = StringIO.StringIO()
        output.write(bin_response)
        output.seek(0)
        chainHeight = unpack("i", output.read(4))[0]
        hashFromBinResponse = hex(deser_uint256(output))[2:].zfill(65).rstrip("L")

        assert_equal(bb_hash, hashFromBinResponse) #check if getutxo's chaintip during calculation was fine
        assert_equal(chainHeight, 102) #chain height must be 102


        ############################
        # GETUTXOS: mempool checks #
        ############################

        # do a tx and don't sync
        txid = self.nodes[0].sendtoaddress(self.nodes[1].getnewaddress(), 0.1)
        json_string = http_get_call(url.hostname, url.port, '/rest/tx/'+txid+self.FORMAT_SEPARATOR+"json")
        json_obj = json.loads(json_string)
        vintx = json_obj['vin'][0]['txid'] # get the vin to later check for utxo (should be spent by then)
        # get n of 0.1 outpoint
        n = 0
        for vout in json_obj['vout']:
            if vout['value'] == 0.1:
                n = vout['n']

        json_request = '/'+txid+'-'+str(n)
        json_string = http_get_call(url.hostname, url.port, '/rest/getutxos'+json_request+self.FORMAT_SEPARATOR+'json')
        json_obj = json.loads(json_string)
        assert_equal(len(json_obj['utxos']), 0) #there should be a outpoint because it has just added to the mempool

        json_request = '/checkmempool/'+txid+'-'+str(n)
        json_string = http_get_call(url.hostname, url.port, '/rest/getutxos'+json_request+self.FORMAT_SEPARATOR+'json')
        json_obj = json.loads(json_string)
        assert_equal(len(json_obj['utxos']), 1) #there should be a outpoint because it has just added to the mempool

        #do some invalid requests
        json_request = '{"checkmempool'
        response = http_post_call(url.hostname, url.port, '/rest/getutxos'+self.FORMAT_SEPARATOR+'json', json_request, True)
        assert_equal(response.status, 500) #must be a 500 because we send a invalid json request

        json_request = '{"checkmempool'
        response = http_post_call(url.hostname, url.port, '/rest/getutxos'+self.FORMAT_SEPARATOR+'bin', json_request, True)
        assert_equal(response.status, 500) #must be a 500 because we send a invalid bin request

        response = http_post_call(url.hostname, url.port, '/rest/getutxos/checkmempool'+self.FORMAT_SEPARATOR+'bin', '', True)
        assert_equal(response.status, 500) #must be a 500 because we send a invalid bin request

        #test limits
        json_request = '/checkmempool/'
        for x in range(0, 20):
            json_request += txid+'-'+str(n)+'/'
        json_request = json_request.rstrip("/")
        response = http_post_call(url.hostname, url.port, '/rest/getutxos'+json_request+self.FORMAT_SEPARATOR+'json', '', True)
        assert_equal(response.status, 500) #must be a 500 because we exceeding the limits

        json_request = '/checkmempool/'
        for x in range(0, 15):
            json_request += txid+'-'+str(n)+'/'
        json_request = json_request.rstrip("/")
        response = http_post_call(url.hostname, url.port, '/rest/getutxos'+json_request+self.FORMAT_SEPARATOR+'json', '', True)
        assert_equal(response.status, 200) #must be a 500 because we exceeding the limits

        # Generate a block to not affect upcoming tests.
        auxpow.mineAuxpowBlock(self.nodes[0]) #generate
        self.sync_all()
        bb_hash = self.nodes[0].getbestblockhash()

        ################
        # /rest/block/ #
        ################

        # check binary format
        response = http_get_call(url.hostname, url.port, '/rest/block/'+bb_hash+self.FORMAT_SEPARATOR+"bin", True)
        assert_equal(response.status, 200)
        assert_greater_than(int(response.getheader('content-length')), 80)
        response_str = response.read()

        # compare with block header
        response_header = http_get_call(url.hostname, url.port, '/rest/headers/1/'+bb_hash+self.FORMAT_SEPARATOR+"bin", True)
        assert_equal(response_header.status, 200)
        headerLen = int(response_header.getheader('content-length'))
        assert_greater_than(headerLen, 80)
        response_header_str = response_header.read()
        assert_equal(response_str[0:headerLen], response_header_str)

        # check block hex format
        response_hex = http_get_call(url.hostname, url.port, '/rest/block/'+bb_hash+self.FORMAT_SEPARATOR+"hex", True)
        assert_equal(response_hex.status, 200)
        assert_greater_than(int(response_hex.getheader('content-length')), 160)
        response_hex_str = response_hex.read().strip()
        assert_equal(response_str.encode("hex"), response_hex_str)

        # compare with hex block header
        response_header_hex = http_get_call(url.hostname, url.port, '/rest/headers/1/'+bb_hash+self.FORMAT_SEPARATOR+"hex", True)
        assert_equal(response_header_hex.status, 200)
        assert_greater_than(int(response_header_hex.getheader('content-length')), 160)
        response_header_hex_str = response_header_hex.read().strip()
        headerLen = len (response_header_hex_str)
        assert_equal(response_hex_str[0:headerLen], response_header_hex_str)
        assert_equal(response_header_str.encode("hex"), response_header_hex_str)

        # check json format
        block_json_string = http_get_call(url.hostname, url.port, '/rest/block/'+bb_hash+self.FORMAT_SEPARATOR+'json')
        block_json_obj = json.loads(block_json_string)
        assert_equal(block_json_obj['hash'], bb_hash)

        # compare with json block header
        response_header_json = http_get_call(url.hostname, url.port, '/rest/headers/1/'+bb_hash+self.FORMAT_SEPARATOR+"json", True)
        assert_equal(response_header_json.status, 200)
        response_header_json_str = response_header_json.read()
        json_obj = json.loads(response_header_json_str, parse_float=Decimal)
        assert_equal(len(json_obj), 1) #ensure that there is one header in the json response
        assert_equal(json_obj[0]['hash'], bb_hash) #request/response hash should be the same

        #compare with normal RPC block response
        rpc_block_json = self.nodes[0].getblock(bb_hash)
        assert_equal(json_obj[0]['hash'],               rpc_block_json['hash'])
        assert_equal(json_obj[0]['confirmations'],      rpc_block_json['confirmations'])
        assert_equal(json_obj[0]['height'],             rpc_block_json['height'])
        assert_equal(json_obj[0]['version'],            rpc_block_json['version'])
        assert_equal(json_obj[0]['merkleroot'],         rpc_block_json['merkleroot'])
        assert_equal(json_obj[0]['time'],               rpc_block_json['time'])
        assert_equal(json_obj[0]['nonce'],              rpc_block_json['nonce'])
        assert_equal(json_obj[0]['bits'],               rpc_block_json['bits'])
        assert_equal(json_obj[0]['difficulty'],         rpc_block_json['difficulty'])
        assert_equal(json_obj[0]['chainwork'],          rpc_block_json['chainwork'])
        assert_equal(json_obj[0]['previousblockhash'],  rpc_block_json['previousblockhash'])

        #see if we can get 5 headers in one response
        self.nodes[1].generate(5)
        self.sync_all()
        response_header_json = http_get_call(url.hostname, url.port, '/rest/headers/5/'+bb_hash+self.FORMAT_SEPARATOR+"json", True)
        assert_equal(response_header_json.status, 200)
        response_header_json_str = response_header_json.read()
        json_obj = json.loads(response_header_json_str)
        assert_equal(len(json_obj), 5) #now we should have 5 header objects

        # do tx test
        tx_hash = block_json_obj['tx'][0]['txid']
        json_string = http_get_call(url.hostname, url.port, '/rest/tx/'+tx_hash+self.FORMAT_SEPARATOR+"json")
        json_obj = json.loads(json_string)
        assert_equal(json_obj['txid'], tx_hash)

        # check hex format response
        hex_string = http_get_call(url.hostname, url.port, '/rest/tx/'+tx_hash+self.FORMAT_SEPARATOR+"hex", True)
        assert_equal(hex_string.status, 200)
        assert_greater_than(int(response.getheader('content-length')), 10)



        # check block tx details
        # let's make 3 tx and mine them on node 1
        txs = []
        txs.append(self.nodes[0].sendtoaddress(self.nodes[2].getnewaddress(), 11))
        txs.append(self.nodes[0].sendtoaddress(self.nodes[2].getnewaddress(), 11))
        txs.append(self.nodes[0].sendtoaddress(self.nodes[2].getnewaddress(), 11))
        self.sync_all()

        # check that there are exactly 3 transactions in the TX memory pool before generating the block
        json_string = http_get_call(url.hostname, url.port, '/rest/mempool/info'+self.FORMAT_SEPARATOR+'json')
        json_obj = json.loads(json_string)
        assert_equal(json_obj['size'], 3)
        # the size of the memory pool should be greater than 3x ~100 bytes
        assert_greater_than(json_obj['bytes'], 300)

        # check that there are our submitted transactions in the TX memory pool
        json_string = http_get_call(url.hostname, url.port, '/rest/mempool/contents'+self.FORMAT_SEPARATOR+'json')
        json_obj = json.loads(json_string)
        for tx in txs:
            assert_equal(tx in json_obj, True)

        # now mine the transactions
        newblockhash = self.nodes[1].generate(1)
        self.sync_all()

        #check if the 3 tx show up in the new block
        json_string = http_get_call(url.hostname, url.port, '/rest/block/'+newblockhash[0]+self.FORMAT_SEPARATOR+'json')
        json_obj = json.loads(json_string)
        for tx in json_obj['tx']:
            if not 'coinbase' in tx['vin'][0]: #exclude coinbase
                assert_equal(tx['txid'] in txs, True)

        #check the same but without tx details
        json_string = http_get_call(url.hostname, url.port, '/rest/block/notxdetails/'+newblockhash[0]+self.FORMAT_SEPARATOR+'json')
        json_obj = json.loads(json_string)
        for tx in txs:
            assert_equal(tx in json_obj['tx'], True)

        #test rest bestblock
        bb_hash = self.nodes[0].getbestblockhash()

        json_string = http_get_call(url.hostname, url.port, '/rest/chaininfo.json')
        json_obj = json.loads(json_string)
        assert_equal(json_obj['bestblockhash'], bb_hash)

        # Test name handling.
        self.name_tests(url)

    def name_tests(self, url):
        """
        Run REST tests specific to names.
        """

        # Start by registering a test name.
        name = "d/some weird.name++"
        binData = binascii.unhexlify("0001")
        value = "correct value\nwith newlines\nand binary: " + binData
        newData = self.nodes[0].name_new(name)
        self.nodes[0].generate(10)
        self.nodes[0].name_firstupdate(name, newData[1], newData[0], value)
        self.nodes[0].generate(5)
        nameData = self.nodes[0].name_show(name)
        assert_equal(nameData['name'], name)
        assert_equal(nameData['value'], value)

        # Different variants of the encoded name that should all work.
        variants = [urllib.quote_plus(name), "d/some+weird.name%2b%2B"]

        for encName in variants:

            # Query JSON data of the name.
            query = '/rest/name/' + encName + self.FORMAT_SEPARATOR + 'json'
            res = http_get_call(url.hostname, url.port, query, True)
            assert_equal(res.status, 200)
            data = json.loads(res.read())
            assert_equal(data, nameData)

            # Query plain value.
            query = '/rest/name/' + encName + self.FORMAT_SEPARATOR + 'bin'
            res = http_get_call(url.hostname, url.port, query, True)
            assert_equal(res.status, 200)
            assert_equal(res.read(), value)

            # Query hex value.
            query = '/rest/name/' + encName + self.FORMAT_SEPARATOR + 'hex'
            res = http_get_call(url.hostname, url.port, query, True)
            assert_equal(res.status, 200)
            assert_equal(res.read(), binascii.hexlify(value) + "\n")

        # Check invalid encoded names.
        invalid = ['%', '%2', '%2x', '%x2']
        for encName in invalid:
            query = '/rest/name/' + encName + self.FORMAT_SEPARATOR + 'bin'
            res = http_get_call(url.hostname, url.port, query, True)
            assert_equal(res.status, httplib.BAD_REQUEST)

if __name__ == '__main__':
    RESTTest ().main ()<|MERGE_RESOLUTION|>--- conflicted
+++ resolved
@@ -13,11 +13,7 @@
 from struct import *
 import binascii
 import StringIO
-<<<<<<< HEAD
 import urllib
-import decimal
-=======
->>>>>>> 0eea6bc1
 
 from test_framework import auxpow
 
