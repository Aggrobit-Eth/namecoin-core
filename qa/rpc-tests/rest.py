--- conflicted
+++ resolved
@@ -14,11 +14,8 @@
 from io import BytesIO
 from codecs import encode
 import binascii
-<<<<<<< HEAD
 import StringIO
 import urllib
-=======
->>>>>>> 117eb583
 
 from test_framework import auxpow
 
