#!/usr/bin/env python2
# Copyright (c) 2014 The Bitcoin Core developers
# Distributed under the MIT software license, see the accompanying
# file COPYING or http://www.opensource.org/licenses/mit-license.php.

#
# Test REST interface
#


from test_framework.test_framework import BitcoinTestFramework
from test_framework.util import *
from struct import *
import binascii
import json
import StringIO
import decimal

from test_framework import auxpow

try:
    import http.client as httplib
except ImportError:
    import httplib
try:
    import urllib.parse as urlparse
except ImportError:
    import urlparse

def deser_uint256(f):
    r = 0
    for i in range(8):
        t = unpack(b"<I", f.read(4))[0]
        r += t << (i * 32)
    return r

#allows simple http get calls with a request body
def http_get_call(host, port, path, requestdata = '', response_object = 0):
    conn = httplib.HTTPConnection(host, port)
    conn.request('GET', path, requestdata)

    if response_object:
        return conn.getresponse()

    return conn.getresponse().read()

class RESTTest (BitcoinTestFramework):
    FORMAT_SEPARATOR = "."

    def setup_chain(self):
        print("Initializing test directory "+self.options.tmpdir)
        initialize_chain_clean(self.options.tmpdir, 3)

    def setup_network(self, split=False):
        self.nodes = start_nodes(3, self.options.tmpdir)
        connect_nodes_bi(self.nodes,0,1)
        connect_nodes_bi(self.nodes,1,2)
        connect_nodes_bi(self.nodes,0,2)
        self.is_network_split=False
        self.sync_all()

    def run_test(self):
        url = urlparse.urlparse(self.nodes[0].url)
        print "Mining blocks..."

        self.nodes[0].generate(1)
        self.sync_all()
        self.nodes[2].generate(100)
        self.sync_all()

        assert_equal(self.nodes[0].getbalance(), 50)

        txid = self.nodes[0].sendtoaddress(self.nodes[1].getnewaddress(), 0.1)
        self.sync_all()
        self.nodes[2].generate(1)
        self.sync_all()
        bb_hash = self.nodes[0].getbestblockhash()

        assert_equal(self.nodes[1].getbalance(), Decimal("0.1")) #balance now should be 0.1 on node 1

        # load the latest 0.1 tx over the REST API
        json_string = http_get_call(url.hostname, url.port, '/rest/tx/'+txid+self.FORMAT_SEPARATOR+"json")
        json_obj = json.loads(json_string)
        vintx = json_obj['vin'][0]['txid'] # get the vin to later check for utxo (should be spent by then)
        # get n of 0.1 outpoint
        n = 0
        for vout in json_obj['vout']:
            if vout['value'] == 0.1:
                n = vout['n']


        ######################################
        # GETUTXOS: query a unspent outpoint #
        ######################################
        json_request = '/checkmempool/'+txid+'-'+str(n)
        json_string = http_get_call(url.hostname, url.port, '/rest/getutxos'+json_request+self.FORMAT_SEPARATOR+'json')
        json_obj = json.loads(json_string)

        #check chainTip response
        assert_equal(json_obj['chaintipHash'], bb_hash)

        #make sure there is one utxo
        assert_equal(len(json_obj['utxos']), 1)
        assert_equal(json_obj['utxos'][0]['value'], 0.1)


        ################################################
        # GETUTXOS: now query a already spent outpoint #
        ################################################
        json_request = '/checkmempool/'+vintx+'-0'
        json_string = http_get_call(url.hostname, url.port, '/rest/getutxos'+json_request+self.FORMAT_SEPARATOR+'json')
        json_obj = json.loads(json_string)

        #check chainTip response
        assert_equal(json_obj['chaintipHash'], bb_hash)

        #make sure there is no utox in the response because this oupoint has been spent
        assert_equal(len(json_obj['utxos']), 0)

        #check bitmap
        assert_equal(json_obj['bitmap'], "0")


        ##################################################
        # GETUTXOS: now check both with the same request #
        ##################################################
        json_request = '/checkmempool/'+txid+'-'+str(n)+'/'+vintx+'-0'
        json_string = http_get_call(url.hostname, url.port, '/rest/getutxos'+json_request+self.FORMAT_SEPARATOR+'json')
        json_obj = json.loads(json_string)
        assert_equal(len(json_obj['utxos']), 1)
        assert_equal(json_obj['bitmap'], "10")

        #test binary response
        bb_hash = self.nodes[0].getbestblockhash()

        binaryRequest = b'\x01\x02'
        binaryRequest += binascii.unhexlify(txid)
        binaryRequest += pack("i", n);
        binaryRequest += binascii.unhexlify(vintx);
        binaryRequest += pack("i", 0);

        bin_response = http_get_call(url.hostname, url.port, '/rest/getutxos'+self.FORMAT_SEPARATOR+'bin', binaryRequest)
        output = StringIO.StringIO()
        output.write(bin_response)
        output.seek(0)
        chainHeight = unpack("i", output.read(4))[0]
        hashFromBinResponse = hex(deser_uint256(output))[2:].zfill(65).rstrip("L")

        assert_equal(bb_hash, hashFromBinResponse) #check if getutxo's chaintip during calculation was fine
        assert_equal(chainHeight, 102) #chain height must be 102


        ############################
        # GETUTXOS: mempool checks #
        ############################

        # do a tx and don't sync
        txid = self.nodes[0].sendtoaddress(self.nodes[1].getnewaddress(), 0.1)
        json_string = http_get_call(url.hostname, url.port, '/rest/tx/'+txid+self.FORMAT_SEPARATOR+"json")
        json_obj = json.loads(json_string)
        vintx = json_obj['vin'][0]['txid'] # get the vin to later check for utxo (should be spent by then)
        # get n of 0.1 outpoint
        n = 0
        for vout in json_obj['vout']:
            if vout['value'] == 0.1:
                n = vout['n']

        json_request = '/'+txid+'-'+str(n)
        json_string = http_get_call(url.hostname, url.port, '/rest/getutxos'+json_request+self.FORMAT_SEPARATOR+'json')
        json_obj = json.loads(json_string)
        assert_equal(len(json_obj['utxos']), 0) #there should be a outpoint because it has just added to the mempool

        json_request = '/checkmempool/'+txid+'-'+str(n)
        json_string = http_get_call(url.hostname, url.port, '/rest/getutxos'+json_request+self.FORMAT_SEPARATOR+'json')
        json_obj = json.loads(json_string)
        assert_equal(len(json_obj['utxos']), 1) #there should be a outpoint because it has just added to the mempool

        #do some invalid requests
        json_request = '{"checkmempool'
        response = http_get_call(url.hostname, url.port, '/rest/getutxos'+self.FORMAT_SEPARATOR+'json', json_request, True)
        assert_equal(response.status, 500) #must be a 500 because we send a invalid json request

        json_request = '{"checkmempool'
        response = http_get_call(url.hostname, url.port, '/rest/getutxos'+self.FORMAT_SEPARATOR+'bin', json_request, True)
        assert_equal(response.status, 500) #must be a 500 because we send a invalid bin request

        response = http_get_call(url.hostname, url.port, '/rest/getutxos/checkmempool'+self.FORMAT_SEPARATOR+'bin', '', True)
        assert_equal(response.status, 500) #must be a 500 because we send a invalid bin request

        #test limits
        json_request = '/checkmempool/'
        for x in range(0, 20):
            json_request += txid+'-'+str(n)+'/'
        json_request = json_request.rstrip("/")
        response = http_get_call(url.hostname, url.port, '/rest/getutxos'+json_request+self.FORMAT_SEPARATOR+'json', '', True)
        assert_equal(response.status, 500) #must be a 500 because we exceeding the limits

        json_request = '/checkmempool/'
        for x in range(0, 15):
            json_request += txid+'-'+str(n)+'/'
        json_request = json_request.rstrip("/");
        response = http_get_call(url.hostname, url.port, '/rest/getutxos'+json_request+self.FORMAT_SEPARATOR+'json', '', True)
        assert_equal(response.status, 200) #must be a 500 because we exceeding the limits

<<<<<<< HEAD
        auxpow.mineAuxpowBlock(self.nodes[0])
=======
        self.nodes[0].generate(1) #generate block to not affect upcoming tests
>>>>>>> ef30389e
        self.sync_all()
        bb_hash = self.nodes[0].getbestblockhash()

        ################
        # /rest/block/ #
        ################

        # check binary format
        response = http_get_call(url.hostname, url.port, '/rest/block/'+bb_hash+self.FORMAT_SEPARATOR+"bin", "", True)
        assert_equal(response.status, 200)
        assert_greater_than(int(response.getheader('content-length')), 80)
        response_str = response.read()

        # compare with block header
        response_header = http_get_call(url.hostname, url.port, '/rest/headers/1/'+bb_hash+self.FORMAT_SEPARATOR+"bin", "", True)
        assert_equal(response_header.status, 200)
        headerLen = int(response_header.getheader('content-length'))
        assert_greater_than(headerLen, 80)
        response_header_str = response_header.read()
        assert_equal(response_str[0:headerLen], response_header_str)

        # check block hex format
        response_hex = http_get_call(url.hostname, url.port, '/rest/block/'+bb_hash+self.FORMAT_SEPARATOR+"hex", "", True)
        assert_equal(response_hex.status, 200)
        assert_greater_than(int(response_hex.getheader('content-length')), 160)
        response_hex_str = response_hex.read().strip()
        assert_equal(response_str.encode("hex"), response_hex_str)

        # compare with hex block header
        response_header_hex = http_get_call(url.hostname, url.port, '/rest/headers/1/'+bb_hash+self.FORMAT_SEPARATOR+"hex", "", True)
        assert_equal(response_header_hex.status, 200)
        assert_greater_than(int(response_header_hex.getheader('content-length')), 160)
        response_header_hex_str = response_header_hex.read().strip()
        headerLen = len (response_header_hex_str)
        assert_equal(response_hex_str[0:headerLen], response_header_hex_str)
        assert_equal(response_header_str.encode("hex"), response_header_hex_str)

        # check json format
        block_json_string = http_get_call(url.hostname, url.port, '/rest/block/'+bb_hash+self.FORMAT_SEPARATOR+'json')
        block_json_obj = json.loads(block_json_string)
        assert_equal(block_json_obj['hash'], bb_hash)

        # compare with json block header
        response_header_json = http_get_call(url.hostname, url.port, '/rest/headers/1/'+bb_hash+self.FORMAT_SEPARATOR+"json", "", True)
        assert_equal(response_header_json.status, 200)
        response_header_json_str = response_header_json.read()
        json_obj = json.loads(response_header_json_str, parse_float=decimal.Decimal)
        assert_equal(len(json_obj), 1) #ensure that there is one header in the json response
        assert_equal(json_obj[0]['hash'], bb_hash) #request/response hash should be the same

        #compare with normal RPC block response
        rpc_block_json = self.nodes[0].getblock(bb_hash)
        assert_equal(json_obj[0]['hash'],               rpc_block_json['hash'])
        assert_equal(json_obj[0]['confirmations'],      rpc_block_json['confirmations'])
        assert_equal(json_obj[0]['height'],             rpc_block_json['height'])
        assert_equal(json_obj[0]['version'],            rpc_block_json['version'])
        assert_equal(json_obj[0]['merkleroot'],         rpc_block_json['merkleroot'])
        assert_equal(json_obj[0]['time'],               rpc_block_json['time'])
        assert_equal(json_obj[0]['nonce'],              rpc_block_json['nonce'])
        assert_equal(json_obj[0]['bits'],               rpc_block_json['bits'])
        assert_equal(json_obj[0]['difficulty'],         rpc_block_json['difficulty'])
        assert_equal(json_obj[0]['chainwork'],          rpc_block_json['chainwork'])
        assert_equal(json_obj[0]['previousblockhash'],  rpc_block_json['previousblockhash'])

        #see if we can get 5 headers in one response
        self.nodes[1].generate(5)
        self.sync_all()
        response_header_json = http_get_call(url.hostname, url.port, '/rest/headers/5/'+bb_hash+self.FORMAT_SEPARATOR+"json", "", True)
        assert_equal(response_header_json.status, 200)
        response_header_json_str = response_header_json.read()
        json_obj = json.loads(response_header_json_str)
        assert_equal(len(json_obj), 5) #now we should have 5 header objects

        # do tx test
        tx_hash = block_json_obj['tx'][0]['txid'];
        json_string = http_get_call(url.hostname, url.port, '/rest/tx/'+tx_hash+self.FORMAT_SEPARATOR+"json")
        json_obj = json.loads(json_string)
        assert_equal(json_obj['txid'], tx_hash)

        # check hex format response
        hex_string = http_get_call(url.hostname, url.port, '/rest/tx/'+tx_hash+self.FORMAT_SEPARATOR+"hex", "", True)
        assert_equal(hex_string.status, 200)
        assert_greater_than(int(response.getheader('content-length')), 10)



        # check block tx details
        # let's make 3 tx and mine them on node 1
        txs = []
        txs.append(self.nodes[0].sendtoaddress(self.nodes[2].getnewaddress(), 11))
        txs.append(self.nodes[0].sendtoaddress(self.nodes[2].getnewaddress(), 11))
        txs.append(self.nodes[0].sendtoaddress(self.nodes[2].getnewaddress(), 11))
        self.sync_all()

        # check that there are exactly 3 transactions in the TX memory pool before generating the block
        json_string = http_get_call(url.hostname, url.port, '/rest/mempool/info'+self.FORMAT_SEPARATOR+'json')
        json_obj = json.loads(json_string)
        assert_equal(json_obj['size'], 3)
        # the size of the memory pool should be greater than 3x ~100 bytes
        assert_greater_than(json_obj['bytes'], 300)

        # check that there are our submitted transactions in the TX memory pool
        json_string = http_get_call(url.hostname, url.port, '/rest/mempool/contents'+self.FORMAT_SEPARATOR+'json')
        json_obj = json.loads(json_string)
        for tx in txs:
            assert_equal(tx in json_obj, True)

        # now mine the transactions
        newblockhash = self.nodes[1].generate(1)
        self.sync_all()

        #check if the 3 tx show up in the new block
        json_string = http_get_call(url.hostname, url.port, '/rest/block/'+newblockhash[0]+self.FORMAT_SEPARATOR+'json')
        json_obj = json.loads(json_string)
        for tx in json_obj['tx']:
            if not 'coinbase' in tx['vin'][0]: #exclude coinbase
                assert_equal(tx['txid'] in txs, True)

        #check the same but without tx details
        json_string = http_get_call(url.hostname, url.port, '/rest/block/notxdetails/'+newblockhash[0]+self.FORMAT_SEPARATOR+'json')
        json_obj = json.loads(json_string)
        for tx in txs:
            assert_equal(tx in json_obj['tx'], True)

        #test rest bestblock
        bb_hash = self.nodes[0].getbestblockhash()

        json_string = http_get_call(url.hostname, url.port, '/rest/chaininfo.json')
        json_obj = json.loads(json_string)
        assert_equal(json_obj['bestblockhash'], bb_hash)

if __name__ == '__main__':
    RESTTest ().main ()<|MERGE_RESOLUTION|>--- conflicted
+++ resolved
@@ -202,11 +202,8 @@
         response = http_get_call(url.hostname, url.port, '/rest/getutxos'+json_request+self.FORMAT_SEPARATOR+'json', '', True)
         assert_equal(response.status, 200) #must be a 500 because we exceeding the limits
 
-<<<<<<< HEAD
-        auxpow.mineAuxpowBlock(self.nodes[0])
-=======
-        self.nodes[0].generate(1) #generate block to not affect upcoming tests
->>>>>>> ef30389e
+        # Generate a block to not affect upcoming tests.
+        auxpow.mineAuxpowBlock(self.nodes[0]) #generate
         self.sync_all()
         bb_hash = self.nodes[0].getbestblockhash()
 
