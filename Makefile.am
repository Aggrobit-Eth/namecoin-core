# Copyright (c) 2013-2020 The Bitcoin Core developers
# Distributed under the MIT software license, see the accompanying
# file COPYING or http://www.opensource.org/licenses/mit-license.php.

# Pattern rule to print variables, e.g. make print-top_srcdir
print-%:
	@echo $* = $($*)

ACLOCAL_AMFLAGS = -I build-aux/m4
SUBDIRS = src
if ENABLE_MAN
SUBDIRS += doc/man
endif
.PHONY: deploy FORCE

export PYTHONPATH

if BUILD_BITCOIN_LIBS
pkgconfigdir = $(libdir)/pkgconfig
pkgconfig_DATA = libnamecoinconsensus.pc
endif

BITCOIND_BIN=$(top_builddir)/src/$(BITCOIN_DAEMON_NAME)$(EXEEXT)
BITCOIN_QT_BIN=$(top_builddir)/src/qt/$(BITCOIN_GUI_NAME)$(EXEEXT)
BITCOIN_CLI_BIN=$(top_builddir)/src/$(BITCOIN_CLI_NAME)$(EXEEXT)
BITCOIN_TX_BIN=$(top_builddir)/src/$(BITCOIN_TX_NAME)$(EXEEXT)
BITCOIN_WALLET_BIN=$(top_builddir)/src/$(BITCOIN_WALLET_TOOL_NAME)$(EXEEXT)
BITCOIN_WIN_INSTALLER=$(PACKAGE)-$(PACKAGE_VERSION)-win64-setup$(EXEEXT)

empty :=
space := $(empty) $(empty)

OSX_APP=Namecoin-Qt.app
OSX_VOLNAME = $(subst $(space),-,$(PACKAGE_NAME))
OSX_DMG = $(OSX_VOLNAME).dmg
OSX_BACKGROUND_SVG=background.svg
OSX_BACKGROUND_IMAGE=background.tiff
OSX_BACKGROUND_IMAGE_DPIS=36 72
OSX_DSSTORE_GEN=$(top_srcdir)/contrib/macdeploy/custom_dsstore.py
OSX_DEPLOY_SCRIPT=$(top_srcdir)/contrib/macdeploy/macdeployqtplus
OSX_FANCY_PLIST=$(top_srcdir)/contrib/macdeploy/fancy.plist
OSX_INSTALLER_ICONS=$(top_srcdir)/src/qt/res/icons/bitcoin.icns
OSX_PLIST=$(top_builddir)/share/qt/Info.plist #not installed
OSX_QT_TRANSLATIONS = da,de,es,hu,ru,uk,zh_CN,zh_TW

DIST_CONTRIB = \
	       $(top_srcdir)/contrib/linearize/linearize-data.py \
	       $(top_srcdir)/contrib/linearize/linearize-hashes.py

DIST_SHARE = \
  $(top_srcdir)/share/genbuild.sh \
  $(top_srcdir)/share/rpcauth

BIN_CHECKS=$(top_srcdir)/contrib/devtools/symbol-check.py \
           $(top_srcdir)/contrib/devtools/security-check.py

WINDOWS_PACKAGING = $(top_srcdir)/share/pixmaps/bitcoin.ico \
  $(top_srcdir)/share/pixmaps/nsis-header.bmp \
  $(top_srcdir)/share/pixmaps/nsis-wizard.bmp \
  $(top_srcdir)/doc/README_windows.txt

OSX_PACKAGING = $(OSX_DEPLOY_SCRIPT) $(OSX_FANCY_PLIST) $(OSX_INSTALLER_ICONS) \
  $(top_srcdir)/contrib/macdeploy/$(OSX_BACKGROUND_SVG) \
  $(OSX_DSSTORE_GEN) \
  $(top_srcdir)/contrib/macdeploy/detached-sig-apply.sh \
  $(top_srcdir)/contrib/macdeploy/detached-sig-create.sh

COVERAGE_INFO = baseline.info \
  test_bitcoin_filtered.info total_coverage.info \
  baseline_filtered.info functional_test.info functional_test_filtered.info \
  test_bitcoin_coverage.info test_bitcoin.info fuzz.info fuzz_coverage.info

dist-hook:
	-$(GIT) archive --format=tar HEAD -- src/clientversion.cpp | $(AMTAR) -C $(top_distdir) -xf -

$(BITCOIN_WIN_INSTALLER): all-recursive
	$(MKDIR_P) $(top_builddir)/release
	STRIPPROG="$(STRIP)" $(INSTALL_STRIP_PROGRAM) $(BITCOIND_BIN) $(top_builddir)/release
	STRIPPROG="$(STRIP)" $(INSTALL_STRIP_PROGRAM) $(BITCOIN_QT_BIN) $(top_builddir)/release
	STRIPPROG="$(STRIP)" $(INSTALL_STRIP_PROGRAM) $(BITCOIN_CLI_BIN) $(top_builddir)/release
	STRIPPROG="$(STRIP)" $(INSTALL_STRIP_PROGRAM) $(BITCOIN_TX_BIN) $(top_builddir)/release
	STRIPPROG="$(STRIP)" $(INSTALL_STRIP_PROGRAM) $(BITCOIN_WALLET_BIN) $(top_builddir)/release
	@test -f $(MAKENSIS) && $(MAKENSIS) -V2 $(top_builddir)/share/setup.nsi || \
	  echo error: could not build $@
	@echo built $@

$(OSX_APP)/Contents/PkgInfo:
	$(MKDIR_P) $(@D)
	@echo "APPL????" > $@

$(OSX_APP)/Contents/Resources/empty.lproj:
	$(MKDIR_P) $(@D)
	@touch $@

$(OSX_APP)/Contents/Info.plist: $(OSX_PLIST)
	$(MKDIR_P) $(@D)
	$(INSTALL_DATA) $< $@

$(OSX_APP)/Contents/Resources/bitcoin.icns: $(OSX_INSTALLER_ICONS)
	$(MKDIR_P) $(@D)
	$(INSTALL_DATA) $< $@

$(OSX_APP)/Contents/MacOS/Namecoin-Qt: all-recursive
	$(MKDIR_P) $(@D)
	STRIPPROG="$(STRIP)" $(INSTALL_STRIP_PROGRAM)  $(BITCOIN_QT_BIN) $@

$(OSX_APP)/Contents/Resources/Base.lproj/InfoPlist.strings:
	$(MKDIR_P) $(@D)
	echo '{	CFBundleDisplayName = "$(PACKAGE_NAME)"; CFBundleName = "$(PACKAGE_NAME)"; }' > $@

OSX_APP_BUILT=$(OSX_APP)/Contents/PkgInfo $(OSX_APP)/Contents/Resources/empty.lproj \
  $(OSX_APP)/Contents/Resources/bitcoin.icns $(OSX_APP)/Contents/Info.plist \
  $(OSX_APP)/Contents/MacOS/Namecoin-Qt $(OSX_APP)/Contents/Resources/Base.lproj/InfoPlist.strings

osx_volname:
	echo $(OSX_VOLNAME) >$@

if BUILD_DARWIN
$(OSX_DMG): $(OSX_APP_BUILT) $(OSX_PACKAGING) $(OSX_BACKGROUND_IMAGE)
	$(PYTHON) $(OSX_DEPLOY_SCRIPT) $(OSX_APP) -add-qt-tr $(OSX_QT_TRANSLATIONS) -translations-dir=$(QT_TRANSLATION_DIR) -dmg -fancy $(OSX_FANCY_PLIST) -verbose 2 -volname $(OSX_VOLNAME)

$(OSX_BACKGROUND_IMAGE).png: contrib/macdeploy/$(OSX_BACKGROUND_SVG)
	sed 's/PACKAGE_NAME/$(PACKAGE_NAME)/' < "$<" | $(RSVG_CONVERT) -f png -d 36 -p 36 -o $@
$(OSX_BACKGROUND_IMAGE)@2x.png: contrib/macdeploy/$(OSX_BACKGROUND_SVG)
	sed 's/PACKAGE_NAME/$(PACKAGE_NAME)/' < "$<" | $(RSVG_CONVERT) -f png -d 72 -p 72 -o $@
$(OSX_BACKGROUND_IMAGE): $(OSX_BACKGROUND_IMAGE).png $(OSX_BACKGROUND_IMAGE)@2x.png
	tiffutil -cathidpicheck $^ -out $@

deploydir: $(OSX_DMG)
else
APP_DIST_DIR=$(top_builddir)/dist
APP_DIST_EXTRAS=$(APP_DIST_DIR)/.background/$(OSX_BACKGROUND_IMAGE) $(APP_DIST_DIR)/.DS_Store $(APP_DIST_DIR)/Applications

$(APP_DIST_DIR)/Applications:
	@rm -f $@
	@cd $(@D); $(LN_S) /Applications $(@F)

$(APP_DIST_EXTRAS): $(APP_DIST_DIR)/$(OSX_APP)/Contents/MacOS/Namecoin-Qt

$(OSX_DMG): $(APP_DIST_EXTRAS)
	$(GENISOIMAGE) -no-cache-inodes -D -l -probe -V "$(OSX_VOLNAME)" -no-pad -r -dir-mode 0755 -apple -o $@ dist

dpi%.$(OSX_BACKGROUND_IMAGE): contrib/macdeploy/$(OSX_BACKGROUND_SVG)
	sed 's/PACKAGE_NAME/$(PACKAGE_NAME)/' < "$<" | $(RSVG_CONVERT) -f png -d $* -p $* | $(IMAGEMAGICK_CONVERT) - $@
OSX_BACKGROUND_IMAGE_DPIFILES := $(foreach dpi,$(OSX_BACKGROUND_IMAGE_DPIS),dpi$(dpi).$(OSX_BACKGROUND_IMAGE))
$(APP_DIST_DIR)/.background/$(OSX_BACKGROUND_IMAGE): $(OSX_BACKGROUND_IMAGE_DPIFILES)
	$(MKDIR_P) $(@D)
	$(TIFFCP) -c none $(OSX_BACKGROUND_IMAGE_DPIFILES) $@

$(APP_DIST_DIR)/.DS_Store: $(OSX_DSSTORE_GEN)
	$(PYTHON) $< "$@" "$(OSX_VOLNAME)"

$(APP_DIST_DIR)/$(OSX_APP)/Contents/MacOS/Namecoin-Qt: $(OSX_APP_BUILT) $(OSX_PACKAGING)
	INSTALLNAMETOOL=$(INSTALLNAMETOOL)  OTOOL=$(OTOOL) STRIP=$(STRIP) $(PYTHON) $(OSX_DEPLOY_SCRIPT) $(OSX_APP) -translations-dir=$(QT_TRANSLATION_DIR) -add-qt-tr $(OSX_QT_TRANSLATIONS) -verbose 2

deploydir: $(APP_DIST_EXTRAS)
endif

if TARGET_DARWIN
appbundle: $(OSX_APP_BUILT)
deploy: $(OSX_DMG)
endif
if TARGET_WINDOWS
deploy: $(BITCOIN_WIN_INSTALLER)
endif

$(BITCOIN_QT_BIN): FORCE
	$(MAKE) -C src qt/$(@F)

$(BITCOIND_BIN): FORCE
	$(MAKE) -C src $(@F)

$(BITCOIN_CLI_BIN): FORCE
	$(MAKE) -C src $(@F)

$(BITCOIN_TX_BIN): FORCE
	$(MAKE) -C src $(@F)

$(BITCOIN_WALLET_BIN): FORCE
	$(MAKE) -C src $(@F)

if USE_LCOV
LCOV_FILTER_PATTERN = \
	-p "/usr/include/" \
	-p "/usr/lib/" \
	-p "/usr/lib64/" \
	-p "src/leveldb/" \
	-p "src/crc32c/" \
	-p "src/bench/" \
	-p "src/univalue" \
	-p "src/crypto/ctaes" \
	-p "src/secp256k1" \
	-p "depends"

baseline.info:
	$(LCOV) -c -i -d $(abs_builddir)/src -o $@

baseline_filtered.info: baseline.info
	$(abs_builddir)/contrib/filter-lcov.py $(LCOV_FILTER_PATTERN) $< $@
	$(LCOV) -a $@ $(LCOV_OPTS) -o $@

fuzz.info: baseline_filtered.info
	@TIMEOUT=15 test/fuzz/test_runner.py qa-assets/fuzz_seed_corpus -l DEBUG
	$(LCOV) -c $(LCOV_OPTS) -d $(abs_builddir)/src --t fuzz-tests -o $@
	$(LCOV) -z $(LCOV_OPTS) -d $(abs_builddir)/src

fuzz_filtered.info: fuzz.info
	$(abs_builddir)/contrib/filter-lcov.py $(LCOV_FILTER_PATTERN) $< $@
	$(LCOV) -a $@ $(LCOV_OPTS) -o $@

test_bitcoin.info: baseline_filtered.info
	$(MAKE) -C src/ check
	$(LCOV) -c $(LCOV_OPTS) -d $(abs_builddir)/src -t test_bitcoin -o $@
	$(LCOV) -z $(LCOV_OPTS) -d $(abs_builddir)/src

test_bitcoin_filtered.info: test_bitcoin.info
	$(abs_builddir)/contrib/filter-lcov.py $(LCOV_FILTER_PATTERN) $< $@
	$(LCOV) -a $@ $(LCOV_OPTS) -o $@

functional_test.info: test_bitcoin_filtered.info
	@TIMEOUT=15 test/functional/test_runner.py $(EXTENDED_FUNCTIONAL_TESTS)
	$(LCOV) -c $(LCOV_OPTS) -d $(abs_builddir)/src --t functional-tests -o $@
	$(LCOV) -z $(LCOV_OPTS) -d $(abs_builddir)/src

functional_test_filtered.info: functional_test.info
	$(abs_builddir)/contrib/filter-lcov.py $(LCOV_FILTER_PATTERN) $< $@
	$(LCOV) -a $@ $(LCOV_OPTS) -o $@

fuzz_coverage.info: fuzz_filtered.info
	$(LCOV) -a $(LCOV_OPTS) baseline_filtered.info -a fuzz_filtered.info -o $@ | $(GREP) "\%" | $(AWK) '{ print substr($$3,2,50) "/" $$5 }' > coverage_percent.txt

test_bitcoin_coverage.info: baseline_filtered.info test_bitcoin_filtered.info
	$(LCOV) -a $(LCOV_OPTS) baseline_filtered.info -a test_bitcoin_filtered.info -o $@

total_coverage.info: test_bitcoin_filtered.info functional_test_filtered.info
	$(LCOV) -a $(LCOV_OPTS) baseline_filtered.info -a test_bitcoin_filtered.info -a functional_test_filtered.info -o $@ | $(GREP) "\%" | $(AWK) '{ print substr($$3,2,50) "/" $$5 }' > coverage_percent.txt

fuzz.coverage/.dirstamp: fuzz_coverage.info
	$(GENHTML) -s $(LCOV_OPTS) $< -o $(@D)
	@touch $@

test_bitcoin.coverage/.dirstamp:  test_bitcoin_coverage.info
	$(GENHTML) -s $(LCOV_OPTS) $< -o $(@D)
	@touch $@

total.coverage/.dirstamp: total_coverage.info
	$(GENHTML) -s $(LCOV_OPTS) $< -o $(@D)
	@touch $@

cov_fuzz: fuzz.coverage/.dirstamp

cov: test_bitcoin.coverage/.dirstamp total.coverage/.dirstamp

endif

dist_noinst_SCRIPTS = autogen.sh

EXTRA_DIST = $(DIST_SHARE) $(DIST_CONTRIB) $(WINDOWS_PACKAGING) $(OSX_PACKAGING) $(BIN_CHECKS)

EXTRA_DIST += \
    test/functional \
    test/fuzz

EXTRA_DIST += \
    test/util/bitcoin-util-test.py \
    test/util/data/bitcoin-util-test.json \
    test/util/data/blanktx.hex \
    test/util/data/blanktx.json \
    test/util/data/tt-delin1-out.hex \
    test/util/data/tt-delin1-out.json \
    test/util/data/tt-delout1-out.hex \
    test/util/data/tt-delout1-out.json \
    test/util/data/tt-locktime317000-out.hex \
    test/util/data/tt-locktime317000-out.json \
    test/util/data/tx394b54bb.hex \
    test/util/data/txcreate1.hex \
    test/util/data/txcreate1.json \
    test/util/data/txcreate2.hex \
    test/util/data/txcreate2.json \
    test/util/data/txcreatedata1.hex \
    test/util/data/txcreatedata1.json \
    test/util/data/txcreatedata2.hex \
    test/util/data/txcreatedata2.json \
    test/util/data/txcreatedata_seq0.hex \
    test/util/data/txcreatedata_seq0.json \
    test/util/data/txcreatedata_seq1.hex \
    test/util/data/txcreatedata_seq1.json \
    test/util/data/txcreatemultisig1.hex \
    test/util/data/txcreatemultisig1.json \
    test/util/data/txcreatemultisig2.hex \
    test/util/data/txcreatemultisig2.json \
    test/util/data/txcreatemultisig3.hex \
    test/util/data/txcreatemultisig3.json \
    test/util/data/txcreatemultisig4.hex \
    test/util/data/txcreatemultisig4.json \
    test/util/data/txcreatemultisig5.json \
    test/util/data/txcreateoutpubkey1.hex \
    test/util/data/txcreateoutpubkey1.json \
    test/util/data/txcreateoutpubkey2.hex \
    test/util/data/txcreateoutpubkey2.json \
    test/util/data/txcreateoutpubkey3.hex \
    test/util/data/txcreateoutpubkey3.json \
    test/util/data/txcreatescript1.hex \
    test/util/data/txcreatescript1.json \
    test/util/data/txcreatescript2.hex \
    test/util/data/txcreatescript2.json \
    test/util/data/txcreatescript3.hex \
    test/util/data/txcreatescript3.json \
    test/util/data/txcreatescript4.hex \
    test/util/data/txcreatescript4.json \
<<<<<<< HEAD
    test/util/data/txcreatesign.hex \
    test/util/data/txcreatesign.json \
=======
    test/util/data/txcreatescript5.hex \
    test/util/data/txcreatescript6.hex \
    test/util/data/txcreatesignv1.hex \
    test/util/data/txcreatesignv1.json \
    test/util/data/txcreatesignv2.hex \
>>>>>>> af7eba0e
    test/util/rpcauth-test.py

CLEANFILES = $(OSX_DMG) $(BITCOIN_WIN_INSTALLER)

.INTERMEDIATE: $(COVERAGE_INFO)

DISTCHECK_CONFIGURE_FLAGS = --enable-man

doc/doxygen/.stamp: doc/Doxyfile FORCE
	$(MKDIR_P) $(@D)
	$(DOXYGEN) $^
	$(AM_V_at) touch $@

if HAVE_DOXYGEN
docs: doc/doxygen/.stamp
else
docs:
	@echo "error: doxygen not found"
endif

clean-docs:
	rm -rf doc/doxygen

clean-local: clean-docs
	rm -rf coverage_percent.txt test_bitcoin.coverage/ total.coverage/ fuzz.coverage/ test/tmp/ cache/ $(OSX_APP)
	rm -rf test/functional/__pycache__ test/functional/test_framework/__pycache__ test/cache share/rpcauth/__pycache__
	rm -rf osx_volname dist/ dpi36.background.tiff dpi72.background.tiff<|MERGE_RESOLUTION|>--- conflicted
+++ resolved
@@ -308,16 +308,10 @@
     test/util/data/txcreatescript3.json \
     test/util/data/txcreatescript4.hex \
     test/util/data/txcreatescript4.json \
-<<<<<<< HEAD
+    test/util/data/txcreatescript5.hex \
+    test/util/data/txcreatescript6.hex \
     test/util/data/txcreatesign.hex \
     test/util/data/txcreatesign.json \
-=======
-    test/util/data/txcreatescript5.hex \
-    test/util/data/txcreatescript6.hex \
-    test/util/data/txcreatesignv1.hex \
-    test/util/data/txcreatesignv1.json \
-    test/util/data/txcreatesignv2.hex \
->>>>>>> af7eba0e
     test/util/rpcauth-test.py
 
 CLEANFILES = $(OSX_DMG) $(BITCOIN_WIN_INSTALLER)
