sudo: required
dist: trusty
os: linux
language: minimal
cache:
  ccache: true
  directories:
  - depends/built
  - depends/sdk-sources
  - $HOME/.ccache
stages:
  - lint
  - test
env:
  global:
    - MAKEJOBS=-j3
    - RUN_TESTS=false
    - BOOST_TEST_RANDOM=1$TRAVIS_BUILD_ID
    - CCACHE_SIZE=100M
    - CCACHE_TEMPDIR=/tmp/.ccache-temp
    - CCACHE_COMPRESS=1
    - CCACHE_DIR=$HOME/.ccache
    - BASE_OUTDIR=$TRAVIS_BUILD_DIR/out
    - SDK_URL=https://bitcoincore.org/depends-sources/sdks
    - WINEDEBUG=fixme-all
    - DOCKER_PACKAGES="build-essential libtool autotools-dev automake pkg-config bsdmainutils curl git ca-certificates ccache"
  matrix:
# ARM
    - HOST=arm-linux-gnueabihf PACKAGES="g++-arm-linux-gnueabihf" DEP_OPTS="NO_QT=1" GOAL="install" BITCOIN_CONFIG="--enable-glibc-back-compat --enable-reduce-exports"
# Win32
    - HOST=i686-w64-mingw32 DPKG_ADD_ARCH="i386" DEP_OPTS="NO_QT=1" PACKAGES="python3 nsis g++-mingw-w64-i686 wine-binfmt wine32" RUN_TESTS=true GOAL="install" BITCOIN_CONFIG="--enable-reduce-exports"
# Win64
    - HOST=x86_64-w64-mingw32 DEP_OPTS="NO_QT=1" PACKAGES="python3 nsis g++-mingw-w64-x86-64 wine-binfmt wine64" RUN_TESTS=true GOAL="install" BITCOIN_CONFIG="--enable-reduce-exports"
# 32-bit + dash
    - HOST=i686-pc-linux-gnu PACKAGES="g++-multilib python3-zmq" DEP_OPTS="NO_QT=1" RUN_TESTS=true GOAL="install" BITCOIN_CONFIG="--enable-zmq --enable-glibc-back-compat --enable-reduce-exports LDFLAGS=-static-libstdc++" CONFIG_SHELL="/bin/dash"
# x86_64 Linux (uses qt5 dev package instead of depends Qt to speed up build and avoid timeout)
    - HOST=x86_64-unknown-linux-gnu PACKAGES="python3-zmq qtbase5-dev qttools5-dev-tools protobuf-compiler libdbus-1-dev libharfbuzz-dev libprotobuf-dev" DEP_OPTS="NO_QT=1 NO_UPNP=1 DEBUG=1 ALLOW_HOST_PACKAGES=1" RUN_TESTS=true GOAL="install" BITCOIN_CONFIG="--enable-zmq --with-gui=qt5 --enable-glibc-back-compat --enable-reduce-exports CPPFLAGS=-DDEBUG_LOCKORDER"
# Qt4 & system libs
    - HOST=x86_64-unknown-linux-gnu PACKAGES="python3-zmq qt4-dev-tools libssl1.0-dev libevent-dev bsdmainutils libboost-system-dev libboost-filesystem-dev libboost-chrono-dev libboost-program-options-dev libboost-test-dev libboost-thread-dev libdb5.3++-dev libminiupnpc-dev libzmq3-dev libprotobuf-dev protobuf-compiler libqrencode-dev xvfb libqt4-dev" NO_DEPENDS=1 NEED_XVFB=1 RUN_TESTS=true GOAL="install" BITCOIN_CONFIG="--enable-zmq --with-incompatible-bdb --enable-glibc-back-compat --enable-reduce-exports --with-gui=qt4 CPPFLAGS=-DDEBUG_LOCKORDER" DISPLAY=:99.0
# x86_64 Linux, No wallet
    - HOST=x86_64-unknown-linux-gnu PACKAGES="python3" DEP_OPTS="NO_WALLET=1" RUN_TESTS=true GOAL="install" BITCOIN_CONFIG="--enable-glibc-back-compat --enable-reduce-exports"
# Cross-Mac
    - HOST=x86_64-apple-darwin11 PACKAGES="cmake imagemagick libcap-dev librsvg2-bin libz-dev libbz2-dev libtiff-tools python-dev python3-setuptools-git" BITCOIN_CONFIG="--enable-gui --enable-reduce-exports --enable-werror" OSX_SDK=10.11 GOAL="deploy"

before_install:
    - export PATH=$(echo $PATH | tr ':' "\n" | sed '/\/opt\/python/d' | tr "\n" ":" | sed "s|::|:|g")
install:
    - env | grep -E '^(CCACHE_|WINEDEBUG|DISPLAY|BOOST_TEST_RANDOM|CONFIG_SHELL)' | tee /tmp/env
    - if [[ $HOST = *-mingw32 ]]; then DOCKER_ADMIN="--cap-add SYS_ADMIN"; fi
    - DOCKER_ID=$(docker run $DOCKER_ADMIN -idt --mount type=bind,src=$TRAVIS_BUILD_DIR,dst=$TRAVIS_BUILD_DIR --mount type=bind,src=$CCACHE_DIR,dst=$CCACHE_DIR -w $TRAVIS_BUILD_DIR --env-file /tmp/env ubuntu:18.04)
    - DOCKER_EXEC () { docker exec $DOCKER_ID bash -c "cd $PWD && $*"; }
    - if [ -n "$DPKG_ADD_ARCH" ]; then DOCKER_EXEC dpkg --add-architecture "$DPKG_ADD_ARCH" ; fi
    - travis_retry DOCKER_EXEC apt-get update
    - travis_retry DOCKER_EXEC apt-get install --no-install-recommends --no-upgrade -qq $PACKAGES $DOCKER_PACKAGES
before_script:
    - mkdir -p depends/SDKs depends/sdk-sources
    - if [ -n "$OSX_SDK" -a ! -f depends/sdk-sources/MacOSX${OSX_SDK}.sdk.tar.gz ]; then curl --location --fail $SDK_URL/MacOSX${OSX_SDK}.sdk.tar.gz -o depends/sdk-sources/MacOSX${OSX_SDK}.sdk.tar.gz; fi
    - if [ -n "$OSX_SDK" -a -f depends/sdk-sources/MacOSX${OSX_SDK}.sdk.tar.gz ]; then tar -C depends/SDKs -xf depends/sdk-sources/MacOSX${OSX_SDK}.sdk.tar.gz; fi
    - if [[ $HOST = *-mingw32 ]]; then DOCKER_EXEC update-alternatives --set $HOST-g++ \$\(which $HOST-g++-posix\); fi
    - if [ -z "$NO_DEPENDS" ]; then DOCKER_EXEC CONFIG_SHELL= make $MAKEJOBS -C depends HOST=$HOST $DEP_OPTS; fi
    # Start xvfb if needed, as documented at https://docs.travis-ci.com/user/gui-and-headless-browsers/#Using-xvfb-to-Run-Tests-That-Require-a-GUI
    - if [ "$NEED_XVFB" = 1 ]; then DOCKER_EXEC /sbin/start-stop-daemon --start --pidfile /tmp/custom_xvfb_99.pid --make-pidfile --background --exec /usr/bin/Xvfb -- :99 -ac; fi
script:
    - export TRAVIS_COMMIT_LOG=`git log --format=fuller -1`
    - OUTDIR=$BASE_OUTDIR/$TRAVIS_PULL_REQUEST/$TRAVIS_JOB_NUMBER-$HOST
<<<<<<< HEAD
    - BITCOIN_CONFIG_ALL="--disable-dependency-tracking --prefix=$TRAVIS_BUILD_DIR/depends/$HOST --bindir=$OUTDIR/bin --libdir=$OUTDIR/lib --without-comparison-tool"
    - if [ -z "$NO_DEPENDS" ]; then ccache --max-size=$CCACHE_SIZE; fi
    - test -n "$USE_SHELL" && eval '"$USE_SHELL" -c "./autogen.sh"' || ./autogen.sh
=======
    - BITCOIN_CONFIG_ALL="--disable-dependency-tracking --prefix=$TRAVIS_BUILD_DIR/depends/$HOST --bindir=$OUTDIR/bin --libdir=$OUTDIR/lib"
    - if [ -z "$NO_DEPENDS" ]; then DOCKER_EXEC ccache --max-size=$CCACHE_SIZE; fi
    - test -n "$CONFIG_SHELL" && DOCKER_EXEC "$CONFIG_SHELL" -c "./autogen.sh" || DOCKER_EXEC ./autogen.sh
>>>>>>> fd96d54f
    - mkdir build && cd build
    - DOCKER_EXEC ../configure --cache-file=config.cache $BITCOIN_CONFIG_ALL $BITCOIN_CONFIG || ( cat config.log && false)
    - DOCKER_EXEC make distdir VERSION=$HOST
    - cd bitcoin-$HOST
    - DOCKER_EXEC ./configure --cache-file=../config.cache $BITCOIN_CONFIG_ALL $BITCOIN_CONFIG || ( cat config.log && false)
    - DOCKER_EXEC make $MAKEJOBS $GOAL || ( echo "Build failure. Verbose build follows." && DOCKER_EXEC make $GOAL V=1 ; false )
    - if [ "$RUN_TESTS" = "true" ]; then DOCKER_EXEC LD_LIBRARY_PATH=$TRAVIS_BUILD_DIR/depends/$HOST/lib make $MAKEJOBS check VERBOSE=1; fi
    - if [ "$TRAVIS_EVENT_TYPE" = "cron" ]; then extended="--extended --exclude feature_pruning,feature_dbcrash"; fi
    - if [ "$RUN_TESTS" = "true" ]; then DOCKER_EXEC test/functional/test_runner.py --combinedlogslen=4000 --coverage --quiet --failfast ${extended}; fi
after_script:
    - echo $TRAVIS_COMMIT_RANGE
    - echo $TRAVIS_COMMIT_LOG

jobs:
  include:
    - stage: lint
      sudo: false
      addons:
        apt:
          packages:
            - python3-pip
            - shellcheck
      install:
        - travis_retry pip3 install flake8 --user
      before_script:
        - git fetch --unshallow
        - if [ "$TRAVIS_EVENT_TYPE" = "pull_request" ]; then test/lint/commit-script-check.sh $TRAVIS_COMMIT_RANGE; fi
        - test/lint/git-subtree-check.sh src/crypto/ctaes
        - test/lint/git-subtree-check.sh src/secp256k1
        - test/lint/git-subtree-check.sh src/univalue
        - test/lint/git-subtree-check.sh src/leveldb
        - test/lint/check-doc.py
        - test/lint/check-rpc-mappings.py .
        - test/lint/lint-all.sh
      script:
        - if [ "$TRAVIS_REPO_SLUG" = "bitcoin/bitcoin" -a "$TRAVIS_PULL_REQUEST" = "false" ]; then while read LINE; do travis_retry gpg --keyserver hkp://subset.pool.sks-keyservers.net --recv-keys $LINE; done < contrib/verify-commits/trusted-keys; fi
        - if [ "$TRAVIS_REPO_SLUG" = "bitcoin/bitcoin" -a "$TRAVIS_EVENT_TYPE" = "cron" ]; then travis_wait 30 contrib/verify-commits/verify-commits.sh; fi<|MERGE_RESOLUTION|>--- conflicted
+++ resolved
@@ -63,15 +63,9 @@
 script:
     - export TRAVIS_COMMIT_LOG=`git log --format=fuller -1`
     - OUTDIR=$BASE_OUTDIR/$TRAVIS_PULL_REQUEST/$TRAVIS_JOB_NUMBER-$HOST
-<<<<<<< HEAD
     - BITCOIN_CONFIG_ALL="--disable-dependency-tracking --prefix=$TRAVIS_BUILD_DIR/depends/$HOST --bindir=$OUTDIR/bin --libdir=$OUTDIR/lib --without-comparison-tool"
-    - if [ -z "$NO_DEPENDS" ]; then ccache --max-size=$CCACHE_SIZE; fi
-    - test -n "$USE_SHELL" && eval '"$USE_SHELL" -c "./autogen.sh"' || ./autogen.sh
-=======
-    - BITCOIN_CONFIG_ALL="--disable-dependency-tracking --prefix=$TRAVIS_BUILD_DIR/depends/$HOST --bindir=$OUTDIR/bin --libdir=$OUTDIR/lib"
     - if [ -z "$NO_DEPENDS" ]; then DOCKER_EXEC ccache --max-size=$CCACHE_SIZE; fi
     - test -n "$CONFIG_SHELL" && DOCKER_EXEC "$CONFIG_SHELL" -c "./autogen.sh" || DOCKER_EXEC ./autogen.sh
->>>>>>> fd96d54f
     - mkdir build && cd build
     - DOCKER_EXEC ../configure --cache-file=config.cache $BITCOIN_CONFIG_ALL $BITCOIN_CONFIG || ( cat config.log && false)
     - DOCKER_EXEC make distdir VERSION=$HOST
