--- conflicted
+++ resolved
@@ -42,15 +42,9 @@
         self.setup_clean_chain = True
         self.num_nodes = 3
         # This test tests SegWit both pre and post-activation, so use the normal BIP9 activation.
-<<<<<<< HEAD
-        self.extra_args = [["-rpcserialversion=0", "--addresstype=legacy", "-deprecatedrpc=addwitnessaddress"],
-                           ["-promiscuousmempoolflags=517", "-rpcserialversion=1", "-addresstype=legacy", "-deprecatedrpc=addwitnessaddress"],
-                           ["-promiscuousmempoolflags=517", "-addresstype=legacy", "-deprecatedrpc=addwitnessaddress"]]
-=======
-        self.extra_args = [["-rpcserialversion=0", "-vbparams=segwit:0:999999999999", "-addresstype=legacy", "-deprecatedrpc=addwitnessaddress"],
-                           ["-blockversion=4", "-rpcserialversion=1", "-vbparams=segwit:0:999999999999", "-addresstype=legacy", "-deprecatedrpc=addwitnessaddress"],
-                           ["-blockversion=536870915", "-vbparams=segwit:0:999999999999", "-addresstype=legacy", "-deprecatedrpc=addwitnessaddress"]]
->>>>>>> 0df7a6c1
+        self.extra_args = [["-rpcserialversion=0", "-addresstype=legacy", "-deprecatedrpc=addwitnessaddress"],
+                           ["-rpcserialversion=1", "-addresstype=legacy", "-deprecatedrpc=addwitnessaddress"],
+                           ["-addresstype=legacy", "-deprecatedrpc=addwitnessaddress"]]
 
     def setup_network(self):
         super().setup_network()
