--- conflicted
+++ resolved
@@ -65,19 +65,11 @@
         rpcauth3 = lines[1]
         self.password = lines[3]
 
-<<<<<<< HEAD
         with open(os.path.join(get_datadir_path(self.options.tmpdir, 0), config_file), 'a', encoding='utf8') as f:
-            f.write(rpcauth+"\n")
-            f.write(rpcauth2+"\n")
-            f.write(rpcauth3+"\n")
-        with open(os.path.join(get_datadir_path(self.options.tmpdir, 1), config_file), 'a', encoding='utf8') as f:
-=======
-        with open(os.path.join(get_datadir_path(self.options.tmpdir, 0), "bitcoin.conf"), 'a', encoding='utf8') as f:
             f.write(rpcauth + "\n")
             f.write(rpcauth2 + "\n")
             f.write(rpcauth3 + "\n")
-        with open(os.path.join(get_datadir_path(self.options.tmpdir, 1), "bitcoin.conf"), 'a', encoding='utf8') as f:
->>>>>>> 0b8acee3
+        with open(os.path.join(get_datadir_path(self.options.tmpdir, 1), config_file), 'a', encoding='utf8') as f:
             f.write("rpcuser={}\n".format(self.rpcuser))
             f.write("rpcpassword={}\n".format(self.rpcpassword))
 
