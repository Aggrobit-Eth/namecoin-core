#!/usr/bin/env python3
# Copyright (c) 2016-2017 The Bitcoin Core developers
# Distributed under the MIT software license, see the accompanying
# file COPYING or http://www.opensource.org/licenses/mit-license.php.
"""Test segwit transactions and blocks on P2P network."""

from test_framework.mininode import *
from test_framework.test_framework import BitcoinTestFramework
from test_framework.util import *
from test_framework.script import *
from test_framework.blocktools import create_block, create_coinbase, add_witness_commitment, get_witness_script, WITNESS_COMMITMENT_HEADER
from test_framework.key import CECKey, CPubKey
import math
import time
import random
from binascii import hexlify

# Activation height of segwit.
SEGWIT_HEIGHT = 432

MAX_SIGOP_COST = 80000


# Calculate the virtual size of a witness block:
# (base + witness/4)
def get_virtual_size(witness_block):
    base_size = len(witness_block.serialize(with_witness=False))
    total_size = len(witness_block.serialize(with_witness=True))
    # the "+3" is so we round up
    vsize = int((3*base_size + total_size + 3)/4)
    return vsize

def test_transaction_acceptance(rpc, p2p, tx, with_witness, accepted, reason=None):
    """Send a transaction to the node and check that it's accepted to the mempool

    - Submit the transaction over the p2p interface
    - use the getrawmempool rpc to check for acceptance."""
    tx_message = msg_tx(tx)
    if with_witness:
        tx_message = msg_witness_tx(tx)
    p2p.send_message(tx_message)
    p2p.sync_with_ping()
    assert_equal(tx.hash in rpc.getrawmempool(), accepted)
    if (reason != None and not accepted):
        # Check the rejection reason as well.
        with mininode_lock:
            assert_equal(p2p.last_message["reject"].reason, reason)

def test_witness_block(rpc, p2p, block, accepted, with_witness=True, reason=None):
    """Send a block to the node and check that it's accepted

    - Submit the block over the p2p interface
    - use the getbestblockhash rpc to check for acceptance."""
    if with_witness:
        p2p.send_message(msg_witness_block(block))
    else:
        p2p.send_message(msg_block(block))
    p2p.sync_with_ping()
    assert_equal(rpc.getbestblockhash() == block.hash, accepted)
    if (reason != None and not accepted):
        # Check the rejection reason as well.
        with mininode_lock:
            assert_equal(p2p.last_message["reject"].reason, reason)

class TestP2PConn(P2PInterface):
    def __init__(self):
        super().__init__()
        self.getdataset = set()

    def on_getdata(self, message):
        for inv in message.inv:
            self.getdataset.add(inv.hash)

    def announce_tx_and_wait_for_getdata(self, tx, timeout=60, success=True):
        with mininode_lock:
            self.last_message.pop("getdata", None)
        self.send_message(msg_inv(inv=[CInv(1, tx.sha256)]))
        if success:
            self.wait_for_getdata(timeout)
        else:
            time.sleep(timeout)
            assert not self.last_message.get("getdata")

    def announce_block_and_wait_for_getdata(self, block, use_header, timeout=60):
        with mininode_lock:
            self.last_message.pop("getdata", None)
            self.last_message.pop("getheaders", None)
        msg = msg_headers()
        msg.headers = [ CBlockHeader(block) ]
        if use_header:
            self.send_message(msg)
        else:
            self.send_message(msg_inv(inv=[CInv(2, block.sha256)]))
            self.wait_for_getheaders()
            self.send_message(msg)
        self.wait_for_getdata()

    def request_block(self, blockhash, inv_type, timeout=60):
        with mininode_lock:
            self.last_message.pop("block", None)
        self.send_message(msg_getdata(inv=[CInv(inv_type, blockhash)]))
        self.wait_for_block(blockhash, timeout)
        return self.last_message["block"].block

# Used to keep track of anyone-can-spend outputs that we can use in the tests
class UTXO():
    def __init__(self, sha256, n, nValue):
        self.sha256 = sha256
        self.n = n
        self.nValue = nValue

# Helper for getting the script associated with a P2PKH
def GetP2PKHScript(pubkeyhash):
    return CScript([CScriptOp(OP_DUP), CScriptOp(OP_HASH160), pubkeyhash, CScriptOp(OP_EQUALVERIFY), CScriptOp(OP_CHECKSIG)])

# Add signature for a P2PK witness program.
def sign_P2PK_witness_input(script, txTo, inIdx, hashtype, value, key):
    tx_hash = SegwitVersion1SignatureHash(script, txTo, inIdx, hashtype, value)
    signature = key.sign(tx_hash) + chr(hashtype).encode('latin-1')
    txTo.wit.vtxinwit[inIdx].scriptWitness.stack = [signature, script]
    txTo.rehash()


class SegWitTest(BitcoinTestFramework):
    def set_test_params(self):
        self.setup_clean_chain = True
        self.num_nodes = 3
        # This test tests SegWit both pre and post-activation, so use the normal BIP9 activation.
        self.extra_args = [["-whitelist=127.0.0.1"], ["-whitelist=127.0.0.1", "-acceptnonstdtxn=0"], ["-whitelist=127.0.0.1"]]

    def setup_network(self):
        self.setup_nodes()
        connect_nodes(self.nodes[0], 1)
        connect_nodes(self.nodes[0], 2)
        self.sync_all()

    ''' Helpers '''
    # Build a block on top of node0's tip.
    def build_next_block(self, nVersion=4):
        tip = self.nodes[0].getbestblockhash()
        height = self.nodes[0].getblockcount() + 1
        block_time = self.nodes[0].getblockheader(tip)["mediantime"] + 1
        block = create_block(int(tip, 16), create_coinbase(height), block_time)
        block.set_base_version(nVersion)
        block.rehash()
        return block

    # Adds list of transactions to block, adds witness commitment, then solves.
    def update_witness_block_with_transactions(self, block, tx_list, nonce=0):
        block.vtx.extend(tx_list)
        add_witness_commitment(block, nonce)
        block.solve()
        return

    ''' Individual tests '''
    def test_witness_services(self):
        self.log.info("Verifying NODE_WITNESS service bit")
        assert((self.test_node.nServices & NODE_WITNESS) != 0)


    # See if sending a regular transaction works, and create a utxo
    # to use in later tests.
    def test_non_witness_transaction(self):
        # Mine a block with an anyone-can-spend coinbase,
        # let it mature, then try to spend it.
        self.log.info("Testing non-witness transaction")
        block = self.build_next_block(nVersion=1)
        block.solve()
        self.test_node.send_message(msg_block(block))
        self.test_node.sync_with_ping() # make sure the block was processed
        txid = block.vtx[0].sha256

        self.nodes[0].generate(99) # let the block mature

        # Create a transaction that spends the coinbase
        tx = CTransaction()
        tx.vin.append(CTxIn(COutPoint(txid, 0), b""))
        tx.vout.append(CTxOut(49 * 100000000, CScript([OP_TRUE, OP_DROP] * 15 + [OP_TRUE])))
        tx.calc_sha256()

        # Check that serializing it with or without witness is the same
        # This is a sanity check of our testing framework.
        assert_equal(msg_tx(tx).serialize(), msg_witness_tx(tx).serialize())

        self.test_node.send_message(msg_witness_tx(tx))
        self.test_node.sync_with_ping() # make sure the tx was processed
        assert(tx.hash in self.nodes[0].getrawmempool())
        # Save this transaction for later
        self.utxo.append(UTXO(tx.sha256, 0, 49*100000000))
        self.nodes[0].generate(1)

    # Mine enough blocks to activate segwit.
    def advance_to_segwit_active(self):
        height = self.nodes[0].getblockcount()
        self.nodes[0].generate(SEGWIT_HEIGHT - height)


    # This test can only be run after segwit has activated
    def test_witness_commitments(self):
        self.log.info("Testing witness commitments")

        # First try a correct witness commitment.
        block = self.build_next_block()
        add_witness_commitment(block)
        block.solve()

        # Test the test -- witness serialization should be different
        assert(msg_witness_block(block).serialize() != msg_block(block).serialize())

        # This empty block should be valid.
        test_witness_block(self.nodes[0].rpc, self.test_node, block, accepted=True)

        # Try to tweak the nonce
        block_2 = self.build_next_block()
        add_witness_commitment(block_2, nonce=28)
        block_2.solve()

        # The commitment should have changed!
        assert(block_2.vtx[0].vout[-1] != block.vtx[0].vout[-1])

        # This should also be valid.
        test_witness_block(self.nodes[0].rpc, self.test_node, block_2, accepted=True)

        # Now test commitments with actual transactions
        assert (len(self.utxo) > 0)
        tx = CTransaction()
        tx.vin.append(CTxIn(COutPoint(self.utxo[0].sha256, self.utxo[0].n), b""))

        # Let's construct a witness program
        witness_program = CScript([OP_TRUE])
        witness_hash = sha256(witness_program)
        scriptPubKey = CScript([OP_0, witness_hash])
        tx.vout.append(CTxOut(self.utxo[0].nValue-1000, scriptPubKey))
        tx.rehash()

        # tx2 will spend tx1, and send back to a regular anyone-can-spend address
        tx2 = CTransaction()
        tx2.vin.append(CTxIn(COutPoint(tx.sha256, 0), b""))
        tx2.vout.append(CTxOut(tx.vout[0].nValue-1000, witness_program))
        tx2.wit.vtxinwit.append(CTxInWitness())
        tx2.wit.vtxinwit[0].scriptWitness.stack = [witness_program]
        tx2.rehash()

        block_3 = self.build_next_block()
        self.update_witness_block_with_transactions(block_3, [tx, tx2], nonce=1)
        # Add an extra OP_RETURN output that matches the witness commitment template,
        # even though it has extra data after the incorrect commitment.
        # This block should fail.
        block_3.vtx[0].vout.append(CTxOut(0, CScript([OP_RETURN, WITNESS_COMMITMENT_HEADER + ser_uint256(2), 10])))
        block_3.vtx[0].rehash()
        block_3.hashMerkleRoot = block_3.calc_merkle_root()
        block_3.rehash()
        block_3.solve()

        test_witness_block(self.nodes[0].rpc, self.test_node, block_3, accepted=False)

        # Add a different commitment with different nonce, but in the
        # right location, and with some funds burned(!).
        # This should succeed (nValue shouldn't affect finding the
        # witness commitment).
        add_witness_commitment(block_3, nonce=0)
        block_3.vtx[0].vout[0].nValue -= 1
        block_3.vtx[0].vout[-1].nValue += 1
        block_3.vtx[0].rehash()
        block_3.hashMerkleRoot = block_3.calc_merkle_root()
        block_3.rehash()
        assert(len(block_3.vtx[0].vout) == 4) # 3 OP_returns
        block_3.solve()
        test_witness_block(self.nodes[0].rpc, self.test_node, block_3, accepted=True)

        # Finally test that a block with no witness transactions can
        # omit the commitment.
        block_4 = self.build_next_block()
        tx3 = CTransaction()
        tx3.vin.append(CTxIn(COutPoint(tx2.sha256, 0), b""))
        tx3.vout.append(CTxOut(tx.vout[0].nValue-1000, witness_program))
        tx3.rehash()
        block_4.vtx.append(tx3)
        block_4.hashMerkleRoot = block_4.calc_merkle_root()
        block_4.solve()
        test_witness_block(self.nodes[0].rpc, self.test_node, block_4, with_witness=False, accepted=True)

        # Update available utxo's for use in later test.
        self.utxo.pop(0)
        self.utxo.append(UTXO(tx3.sha256, 0, tx3.vout[0].nValue))


    def test_block_malleability(self):
        self.log.info("Testing witness block malleability")

        # Make sure that a block that has too big a virtual size
        # because of a too-large coinbase witness is not permanently
        # marked bad.
        block = self.build_next_block()
        add_witness_commitment(block)
        block.solve()

        block.vtx[0].wit.vtxinwit[0].scriptWitness.stack.append(b'a'*5000000)
        assert(get_virtual_size(block) > MAX_BLOCK_BASE_SIZE)

        # We can't send over the p2p network, because this is too big to relay
        # TODO: repeat this test with a block that can be relayed
        self.nodes[0].submitblock(bytes_to_hex_str(block.serialize(True)))

        assert(self.nodes[0].getbestblockhash() != block.hash)

        block.vtx[0].wit.vtxinwit[0].scriptWitness.stack.pop()
        assert(get_virtual_size(block) < MAX_BLOCK_BASE_SIZE)
        self.nodes[0].submitblock(bytes_to_hex_str(block.serialize(True)))

        assert(self.nodes[0].getbestblockhash() == block.hash)

        # Now make sure that malleating the witness reserved value doesn't
        # result in a block permanently marked bad.
        block = self.build_next_block()
        add_witness_commitment(block)
        block.solve()

        # Change the nonce -- should not cause the block to be permanently
        # failed
        block.vtx[0].wit.vtxinwit[0].scriptWitness.stack = [ ser_uint256(1) ]
        test_witness_block(self.nodes[0].rpc, self.test_node, block, accepted=False)

        # Changing the witness reserved value doesn't change the block hash
        block.vtx[0].wit.vtxinwit[0].scriptWitness.stack = [ ser_uint256(0) ]
        test_witness_block(self.nodes[0].rpc, self.test_node, block, accepted=True)


    def test_witness_block_size(self):
        self.log.info("Testing witness block size limit")
        # TODO: Test that non-witness carrying blocks can't exceed 1MB
        # Skipping this test for now; this is covered in p2p-fullblocktest.py

        # Test that witness-bearing blocks are limited at ceil(base + wit/4) <= 1MB.
        block = self.build_next_block()

        assert(len(self.utxo) > 0)

        # Create a P2WSH transaction.
        # The witness program will be a bunch of OP_2DROP's, followed by OP_TRUE.
        # This should give us plenty of room to tweak the spending tx's
        # virtual size.
        NUM_DROPS = 200 # 201 max ops per script!
        NUM_OUTPUTS = 50

        witness_program = CScript([OP_2DROP]*NUM_DROPS + [OP_TRUE])
        witness_hash = uint256_from_str(sha256(witness_program))
        scriptPubKey = CScript([OP_0, ser_uint256(witness_hash)])

        prevout = COutPoint(self.utxo[0].sha256, self.utxo[0].n)
        value = self.utxo[0].nValue

        parent_tx = CTransaction()
        parent_tx.vin.append(CTxIn(prevout, b""))
        child_value = int(value/NUM_OUTPUTS)
        for i in range(NUM_OUTPUTS):
            parent_tx.vout.append(CTxOut(child_value, scriptPubKey))
        parent_tx.vout[0].nValue -= 50000
        assert(parent_tx.vout[0].nValue > 0)
        parent_tx.rehash()

        child_tx = CTransaction()
        for i in range(NUM_OUTPUTS):
            child_tx.vin.append(CTxIn(COutPoint(parent_tx.sha256, i), b""))
        child_tx.vout = [CTxOut(value - 100000, CScript([OP_TRUE]))]
        for i in range(NUM_OUTPUTS):
            child_tx.wit.vtxinwit.append(CTxInWitness())
            child_tx.wit.vtxinwit[-1].scriptWitness.stack = [b'a'*195]*(2*NUM_DROPS) + [witness_program]
        child_tx.rehash()
        self.update_witness_block_with_transactions(block, [parent_tx, child_tx])

        vsize = get_virtual_size(block)
        additional_bytes = (MAX_BLOCK_BASE_SIZE - vsize)*4
        i = 0
        while additional_bytes > 0:
            # Add some more bytes to each input until we hit MAX_BLOCK_BASE_SIZE+1
            extra_bytes = min(additional_bytes+1, 55)
            block.vtx[-1].wit.vtxinwit[int(i/(2*NUM_DROPS))].scriptWitness.stack[i%(2*NUM_DROPS)] = b'a'*(195+extra_bytes)
            additional_bytes -= extra_bytes
            i += 1

        block.vtx[0].vout.pop()  # Remove old commitment
        add_witness_commitment(block)
        block.solve()
        vsize = get_virtual_size(block)
        assert_equal(vsize, MAX_BLOCK_BASE_SIZE + 1)
        # Make sure that our test case would exceed the old max-network-message
        # limit
        assert(len(block.serialize(True)) > 2*1024*1024)

        test_witness_block(self.nodes[0].rpc, self.test_node, block, accepted=False)

        # Now resize the second transaction to make the block fit.
        cur_length = len(block.vtx[-1].wit.vtxinwit[0].scriptWitness.stack[0])
        block.vtx[-1].wit.vtxinwit[0].scriptWitness.stack[0] = b'a'*(cur_length-1)
        block.vtx[0].vout.pop()
        add_witness_commitment(block)
        block.solve()
        assert(get_virtual_size(block) == MAX_BLOCK_BASE_SIZE)

        test_witness_block(self.nodes[0].rpc, self.test_node, block, accepted=True)

        # Update available utxo's
        self.utxo.pop(0)
        self.utxo.append(UTXO(block.vtx[-1].sha256, 0, block.vtx[-1].vout[0].nValue))


    # submitblock will try to add the nonce automatically, so that mining
    # software doesn't need to worry about doing so itself.
    def test_submit_block(self):
        block = self.build_next_block()

        # Try using a custom nonce and then don't supply it.
        # This shouldn't possibly work.
        add_witness_commitment(block, nonce=1)
        block.vtx[0].wit = CTxWitness() # drop the nonce
        block.solve()
        self.nodes[0].submitblock(bytes_to_hex_str(block.serialize(True)))
        assert(self.nodes[0].getbestblockhash() != block.hash)

        # Now redo commitment with the standard nonce, but let bitcoind fill it in.
        add_witness_commitment(block, nonce=0)
        block.vtx[0].wit = CTxWitness()
        block.solve()
        self.nodes[0].submitblock(bytes_to_hex_str(block.serialize(True)))
        assert_equal(self.nodes[0].getbestblockhash(), block.hash)

        # This time, add a tx with non-empty witness, but don't supply
        # the commitment.
        block_2 = self.build_next_block()

        add_witness_commitment(block_2)

        block_2.solve()

        # Drop commitment and nonce -- submitblock should not fill in.
        block_2.vtx[0].vout.pop()
        block_2.vtx[0].wit = CTxWitness()

        self.nodes[0].submitblock(bytes_to_hex_str(block_2.serialize(True)))
        # Tip should not advance!
        assert(self.nodes[0].getbestblockhash() != block_2.hash)


    # Consensus tests of extra witness data in a transaction.
    def test_extra_witness_data(self):
        self.log.info("Testing extra witness data in tx")

        assert(len(self.utxo) > 0)

        block = self.build_next_block()

        witness_program = CScript([OP_DROP, OP_TRUE])
        witness_hash = sha256(witness_program)
        scriptPubKey = CScript([OP_0, witness_hash])

        # First try extra witness data on a tx that doesn't require a witness
        tx = CTransaction()
        tx.vin.append(CTxIn(COutPoint(self.utxo[0].sha256, self.utxo[0].n), b""))
        tx.vout.append(CTxOut(self.utxo[0].nValue-2000, scriptPubKey))
        tx.vout.append(CTxOut(1000, CScript([OP_TRUE]))) # non-witness output
        tx.wit.vtxinwit.append(CTxInWitness())
        tx.wit.vtxinwit[0].scriptWitness.stack = [CScript([])]
        tx.rehash()
        self.update_witness_block_with_transactions(block, [tx])

        # Extra witness data should not be allowed.
        test_witness_block(self.nodes[0].rpc, self.test_node, block, accepted=False)

        # Try extra signature data.  Ok if we're not spending a witness output.
        block.vtx[1].wit.vtxinwit = []
        block.vtx[1].vin[0].scriptSig = CScript([OP_0])
        block.vtx[1].rehash()
        add_witness_commitment(block)
        block.solve()

        test_witness_block(self.nodes[0].rpc, self.test_node, block, accepted=True)

        # Now try extra witness/signature data on an input that DOES require a
        # witness
        tx2 = CTransaction()
        tx2.vin.append(CTxIn(COutPoint(tx.sha256, 0), b"")) # witness output
        tx2.vin.append(CTxIn(COutPoint(tx.sha256, 1), b"")) # non-witness
        tx2.vout.append(CTxOut(tx.vout[0].nValue, CScript([OP_TRUE])))
        tx2.wit.vtxinwit.extend([CTxInWitness(), CTxInWitness()])
        tx2.wit.vtxinwit[0].scriptWitness.stack = [ CScript([CScriptNum(1)]), CScript([CScriptNum(1)]), witness_program ]
        tx2.wit.vtxinwit[1].scriptWitness.stack = [ CScript([OP_TRUE]) ]

        block = self.build_next_block()
        self.update_witness_block_with_transactions(block, [tx2])

        # This has extra witness data, so it should fail.
        test_witness_block(self.nodes[0].rpc, self.test_node, block, accepted=False)

        # Now get rid of the extra witness, but add extra scriptSig data
        tx2.vin[0].scriptSig = CScript([OP_TRUE])
        tx2.vin[1].scriptSig = CScript([OP_TRUE])
        tx2.wit.vtxinwit[0].scriptWitness.stack.pop(0)
        tx2.wit.vtxinwit[1].scriptWitness.stack = []
        tx2.rehash()
        add_witness_commitment(block)
        block.solve()

        # This has extra signature data for a witness input, so it should fail.
        test_witness_block(self.nodes[0].rpc, self.test_node, block, accepted=False)

        # Now get rid of the extra scriptsig on the witness input, and verify
        # success (even with extra scriptsig data in the non-witness input)
        tx2.vin[0].scriptSig = b""
        tx2.rehash()
        add_witness_commitment(block)
        block.solve()

        test_witness_block(self.nodes[0].rpc, self.test_node, block, accepted=True)

        # Update utxo for later tests
        self.utxo.pop(0)
        self.utxo.append(UTXO(tx2.sha256, 0, tx2.vout[0].nValue))


    def test_max_witness_push_length(self):
        ''' Should only allow up to 520 byte pushes in witness stack '''
        self.log.info("Testing maximum witness push size")
        MAX_SCRIPT_ELEMENT_SIZE = 520
        assert(len(self.utxo))

        block = self.build_next_block()

        witness_program = CScript([OP_DROP, OP_TRUE])
        witness_hash = sha256(witness_program)
        scriptPubKey = CScript([OP_0, witness_hash])

        tx = CTransaction()
        tx.vin.append(CTxIn(COutPoint(self.utxo[0].sha256, self.utxo[0].n), b""))
        tx.vout.append(CTxOut(self.utxo[0].nValue-1000, scriptPubKey))
        tx.rehash()

        tx2 = CTransaction()
        tx2.vin.append(CTxIn(COutPoint(tx.sha256, 0), b""))
        tx2.vout.append(CTxOut(tx.vout[0].nValue-1000, CScript([OP_TRUE])))
        tx2.wit.vtxinwit.append(CTxInWitness())
        # First try a 521-byte stack element
        tx2.wit.vtxinwit[0].scriptWitness.stack = [ b'a'*(MAX_SCRIPT_ELEMENT_SIZE+1), witness_program ]
        tx2.rehash()

        self.update_witness_block_with_transactions(block, [tx, tx2])
        test_witness_block(self.nodes[0].rpc, self.test_node, block, accepted=False)

        # Now reduce the length of the stack element
        tx2.wit.vtxinwit[0].scriptWitness.stack[0] = b'a'*(MAX_SCRIPT_ELEMENT_SIZE)

        add_witness_commitment(block)
        block.solve()
        test_witness_block(self.nodes[0].rpc, self.test_node, block, accepted=True)

        # Update the utxo for later tests
        self.utxo.pop()
        self.utxo.append(UTXO(tx2.sha256, 0, tx2.vout[0].nValue))

    def test_max_witness_program_length(self):
        # Can create witness outputs that are long, but can't be greater than
        # 10k bytes to successfully spend
        self.log.info("Testing maximum witness program length")
        assert(len(self.utxo))
        MAX_PROGRAM_LENGTH = 10000

        # This program is 19 max pushes (9937 bytes), then 64 more opcode-bytes.
        long_witness_program = CScript([b'a'*520]*19 + [OP_DROP]*63 + [OP_TRUE])
        assert(len(long_witness_program) == MAX_PROGRAM_LENGTH+1)
        long_witness_hash = sha256(long_witness_program)
        long_scriptPubKey = CScript([OP_0, long_witness_hash])

        block = self.build_next_block()

        tx = CTransaction()
        tx.vin.append(CTxIn(COutPoint(self.utxo[0].sha256, self.utxo[0].n), b""))
        tx.vout.append(CTxOut(self.utxo[0].nValue-1000, long_scriptPubKey))
        tx.rehash()

        tx2 = CTransaction()
        tx2.vin.append(CTxIn(COutPoint(tx.sha256, 0), b""))
        tx2.vout.append(CTxOut(tx.vout[0].nValue-1000, CScript([OP_TRUE])))
        tx2.wit.vtxinwit.append(CTxInWitness())
        tx2.wit.vtxinwit[0].scriptWitness.stack = [b'a']*44 + [long_witness_program]
        tx2.rehash()

        self.update_witness_block_with_transactions(block, [tx, tx2])

        test_witness_block(self.nodes[0].rpc, self.test_node, block, accepted=False)

        # Try again with one less byte in the witness program
        witness_program = CScript([b'a'*520]*19 + [OP_DROP]*62 + [OP_TRUE])
        assert(len(witness_program) == MAX_PROGRAM_LENGTH)
        witness_hash = sha256(witness_program)
        scriptPubKey = CScript([OP_0, witness_hash])

        tx.vout[0] = CTxOut(tx.vout[0].nValue, scriptPubKey)
        tx.rehash()
        tx2.vin[0].prevout.hash = tx.sha256
        tx2.wit.vtxinwit[0].scriptWitness.stack = [b'a']*43 + [witness_program]
        tx2.rehash()
        block.vtx = [block.vtx[0]]
        self.update_witness_block_with_transactions(block, [tx, tx2])
        test_witness_block(self.nodes[0].rpc, self.test_node, block, accepted=True)

        self.utxo.pop()
        self.utxo.append(UTXO(tx2.sha256, 0, tx2.vout[0].nValue))


    def test_witness_input_length(self):
        ''' Ensure that vin length must match vtxinwit length '''
        self.log.info("Testing witness input length")
        assert(len(self.utxo))

        witness_program = CScript([OP_DROP, OP_TRUE])
        witness_hash = sha256(witness_program)
        scriptPubKey = CScript([OP_0, witness_hash])

        # Create a transaction that splits our utxo into many outputs
        tx = CTransaction()
        tx.vin.append(CTxIn(COutPoint(self.utxo[0].sha256, self.utxo[0].n), b""))
        nValue = self.utxo[0].nValue
        for i in range(10):
            tx.vout.append(CTxOut(int(nValue/10), scriptPubKey))
        tx.vout[0].nValue -= 1000
        assert(tx.vout[0].nValue >= 0)

        block = self.build_next_block()
        self.update_witness_block_with_transactions(block, [tx])
        test_witness_block(self.nodes[0].rpc, self.test_node, block, accepted=True)

        # Try various ways to spend tx that should all break.
        # This "broken" transaction serializer will not normalize
        # the length of vtxinwit.
        class BrokenCTransaction(CTransaction):
            def serialize_with_witness(self):
                flags = 0
                if not self.wit.is_null():
                    flags |= 1
                r = b""
                r += struct.pack("<i", self.nVersion)
                if flags:
                    dummy = []
                    r += ser_vector(dummy)
                    r += struct.pack("<B", flags)
                r += ser_vector(self.vin)
                r += ser_vector(self.vout)
                if flags & 1:
                    r += self.wit.serialize()
                r += struct.pack("<I", self.nLockTime)
                return r

        tx2 = BrokenCTransaction()
        for i in range(10):
            tx2.vin.append(CTxIn(COutPoint(tx.sha256, i), b""))
        tx2.vout.append(CTxOut(nValue-3000, CScript([OP_TRUE])))

        # First try using a too long vtxinwit
        for i in range(11):
            tx2.wit.vtxinwit.append(CTxInWitness())
            tx2.wit.vtxinwit[i].scriptWitness.stack = [b'a', witness_program]

        block = self.build_next_block()
        self.update_witness_block_with_transactions(block, [tx2])
        test_witness_block(self.nodes[0].rpc, self.test_node, block, accepted=False)

        # Now try using a too short vtxinwit
        tx2.wit.vtxinwit.pop()
        tx2.wit.vtxinwit.pop()

        block.vtx = [block.vtx[0]]
        self.update_witness_block_with_transactions(block, [tx2])
        test_witness_block(self.nodes[0].rpc, self.test_node, block, accepted=False)

        # Now make one of the intermediate witnesses be incorrect
        tx2.wit.vtxinwit.append(CTxInWitness())
        tx2.wit.vtxinwit[-1].scriptWitness.stack = [b'a', witness_program]
        tx2.wit.vtxinwit[5].scriptWitness.stack = [ witness_program ]

        block.vtx = [block.vtx[0]]
        self.update_witness_block_with_transactions(block, [tx2])
        test_witness_block(self.nodes[0].rpc, self.test_node, block, accepted=False)

        # Fix the broken witness and the block should be accepted.
        tx2.wit.vtxinwit[5].scriptWitness.stack = [b'a', witness_program]
        block.vtx = [block.vtx[0]]
        self.update_witness_block_with_transactions(block, [tx2])
        test_witness_block(self.nodes[0].rpc, self.test_node, block, accepted=True)

        self.utxo.pop()
        self.utxo.append(UTXO(tx2.sha256, 0, tx2.vout[0].nValue))


    def test_witness_tx_relay_before_segwit_activation(self):
        self.log.info("Testing relay of witness transactions")
        # Generate a transaction that doesn't require a witness, but send it
        # with a witness.  Should be rejected for premature-witness, but should
        # not be added to recently rejected list.
        assert(len(self.utxo))
        tx = CTransaction()
        tx.vin.append(CTxIn(COutPoint(self.utxo[0].sha256, self.utxo[0].n), b""))
        tx.vout.append(CTxOut(self.utxo[0].nValue - 10000, CScript([OP_TRUE, OP_DROP] * 15 + [OP_TRUE])))
        tx.wit.vtxinwit.append(CTxInWitness())
        tx.wit.vtxinwit[0].scriptWitness.stack = [ b'a' ]
        tx.rehash()

        tx_hash = tx.sha256
        tx_value = tx.vout[0].nValue

        # Verify that if a peer doesn't set nServices to include NODE_WITNESS,
        # the getdata is just for the non-witness portion.
        self.old_node.announce_tx_and_wait_for_getdata(tx)
        assert(self.old_node.last_message["getdata"].inv[0].type == 1)

        # Since we haven't delivered the tx yet, inv'ing the same tx from
        # a witness transaction ought not result in a getdata.
        self.test_node.announce_tx_and_wait_for_getdata(tx, timeout=2, success=False)

        # Delivering this transaction with witness should fail (no matter who
        # its from)
        assert_equal(len(self.nodes[0].getrawmempool()), 0)
        assert_equal(len(self.nodes[1].getrawmempool()), 0)
        test_transaction_acceptance(self.nodes[0].rpc, self.old_node, tx, with_witness=True, accepted=False)
        test_transaction_acceptance(self.nodes[0].rpc, self.test_node, tx, with_witness=True, accepted=False)

        # But eliminating the witness should fix it
        test_transaction_acceptance(self.nodes[0].rpc, self.test_node, tx, with_witness=False, accepted=True)

        # Cleanup: mine the first transaction and update utxo
        self.nodes[0].generate(1)
        assert_equal(len(self.nodes[0].getrawmempool()),  0)

        self.utxo.pop(0)
        self.utxo.append(UTXO(tx_hash, 0, tx_value))


    # After segwit activates, verify that mempool:
    # - rejects transactions with unnecessary/extra witnesses
    # - accepts transactions with valid witnesses
    # and that witness transactions are relayed to non-upgraded peers.
    def test_tx_relay_after_segwit_activation(self):
        self.log.info("Testing relay of witness transactions")
        # Generate a transaction that doesn't require a witness, but send it
        # with a witness.  Should be rejected because we can't use a witness
        # when spending a non-witness output.
        assert(len(self.utxo))
        tx = CTransaction()
        tx.vin.append(CTxIn(COutPoint(self.utxo[0].sha256, self.utxo[0].n), b""))
        tx.vout.append(CTxOut(self.utxo[0].nValue - 10000, CScript([OP_TRUE, OP_DROP] * 15 + [OP_TRUE])))
        tx.wit.vtxinwit.append(CTxInWitness())
        tx.wit.vtxinwit[0].scriptWitness.stack = [ b'a' ]
        tx.rehash()

        tx_hash = tx.sha256

        # Verify that unnecessary witnesses are rejected.
        self.test_node.announce_tx_and_wait_for_getdata(tx)
        assert_equal(len(self.nodes[0].getrawmempool()), 0)
        test_transaction_acceptance(self.nodes[0].rpc, self.test_node, tx, with_witness=True, accepted=False)

        # Verify that removing the witness succeeds.
        self.test_node.announce_tx_and_wait_for_getdata(tx)
        test_transaction_acceptance(self.nodes[0].rpc, self.test_node, tx, with_witness=False, accepted=True)

        # Now try to add extra witness data to a valid witness tx.
        witness_program = CScript([OP_TRUE])
        witness_hash = sha256(witness_program)
        scriptPubKey = CScript([OP_0, witness_hash])
        tx2 = CTransaction()
        tx2.vin.append(CTxIn(COutPoint(tx_hash, 0), b""))
        tx2.vout.append(CTxOut(tx.vout[0].nValue-10000, scriptPubKey))
        tx2.rehash()

        tx3 = CTransaction()
        tx3.vin.append(CTxIn(COutPoint(tx2.sha256, 0), b""))
        tx3.wit.vtxinwit.append(CTxInWitness())

        # Add too-large for IsStandard witness and check that it does not enter reject filter
        p2sh_program = CScript([OP_TRUE])
        p2sh_pubkey = hash160(p2sh_program)
        witness_program2 = CScript([b'a'*400000])
        tx3.vout.append(CTxOut(tx2.vout[0].nValue-10000, CScript([OP_HASH160, p2sh_pubkey, OP_EQUAL])))
        tx3.wit.vtxinwit[0].scriptWitness.stack = [witness_program2]
        tx3.rehash()

        # Node will not be blinded to the transaction
        self.std_node.announce_tx_and_wait_for_getdata(tx3)
        test_transaction_acceptance(self.nodes[1].rpc, self.std_node, tx3, True, False, b'tx-size')
        self.std_node.announce_tx_and_wait_for_getdata(tx3)
        test_transaction_acceptance(self.nodes[1].rpc, self.std_node, tx3, True, False, b'tx-size')

        # Remove witness stuffing, instead add extra witness push on stack
        tx3.vout[0] = CTxOut(tx2.vout[0].nValue - 10000, CScript([OP_TRUE, OP_DROP] * 15 + [OP_TRUE]))
        tx3.wit.vtxinwit[0].scriptWitness.stack = [CScript([CScriptNum(1)]), witness_program ]
        tx3.rehash()

        test_transaction_acceptance(self.nodes[0].rpc, self.test_node, tx2, with_witness=True, accepted=True)
        test_transaction_acceptance(self.nodes[0].rpc, self.test_node, tx3, with_witness=True, accepted=False)

        # Get rid of the extra witness, and verify acceptance.
        tx3.wit.vtxinwit[0].scriptWitness.stack = [ witness_program ]
        # Also check that old_node gets a tx announcement, even though this is
        # a witness transaction.
        self.old_node.wait_for_inv([CInv(1, tx2.sha256)]) # wait until tx2 was inv'ed
        test_transaction_acceptance(self.nodes[0].rpc, self.test_node, tx3, with_witness=True, accepted=True)
        self.old_node.wait_for_inv([CInv(1, tx3.sha256)])

        # Test that getrawtransaction returns correct witness information
        # hash, size, vsize
        raw_tx = self.nodes[0].getrawtransaction(tx3.hash, 1)
        assert_equal(int(raw_tx["hash"], 16), tx3.calc_sha256(True))
        assert_equal(raw_tx["size"], len(tx3.serialize_with_witness()))
        weight = len(tx3.serialize_with_witness()) + 3*len(tx3.serialize_without_witness())
        vsize = math.ceil(weight / 4)
        assert_equal(raw_tx["vsize"], vsize)
        assert_equal(raw_tx["weight"], weight)
        assert_equal(len(raw_tx["vin"][0]["txinwitness"]), 1)
        assert_equal(raw_tx["vin"][0]["txinwitness"][0], hexlify(witness_program).decode('ascii'))
        assert(vsize != raw_tx["size"])

        # Cleanup: mine the transactions and update utxo for next test
        self.nodes[0].generate(1)
        assert_equal(len(self.nodes[0].getrawmempool()),  0)

        self.utxo.pop(0)
        self.utxo.append(UTXO(tx3.sha256, 0, tx3.vout[0].nValue))


    # Test that block requests to NODE_WITNESS peer are with MSG_WITNESS_FLAG
    # This is true regardless of segwit activation.
    # Also test that we don't ask for blocks from unupgraded peers
    def test_block_relay(self, segwit_activated):
        self.log.info("Testing block relay")

        blocktype = 2|MSG_WITNESS_FLAG

        # test_node has set NODE_WITNESS, so all getdata requests should be for
        # witness blocks.
        # Test announcing a block via inv results in a getdata, and that
        # announcing a version 4 or random VB block with a header results in a getdata
        block1 = self.build_next_block()
        block1.solve()

        self.test_node.announce_block_and_wait_for_getdata(block1, use_header=False)
        assert(self.test_node.last_message["getdata"].inv[0].type == blocktype)
        test_witness_block(self.nodes[0].rpc, self.test_node, block1, True)

        block2 = self.build_next_block(nVersion=4)
        block2.solve()

        self.test_node.announce_block_and_wait_for_getdata(block2, use_header=True)
        assert(self.test_node.last_message["getdata"].inv[0].type == blocktype)
        test_witness_block(self.nodes[0].rpc, self.test_node, block2, True)

        # Check that we can getdata for witness blocks or regular blocks,
        # and the right thing happens.
        if segwit_activated == False:
            # Before activation, we should be able to request old blocks with
            # or without witness, and they should be the same.
            chain_height = self.nodes[0].getblockcount()
            # Pick 10 random blocks on main chain, and verify that getdata's
            # for MSG_BLOCK, MSG_WITNESS_BLOCK, and rpc getblock() are equal.
            all_heights = list(range(chain_height+1))
            random.shuffle(all_heights)
            all_heights = all_heights[0:10]
            for height in all_heights:
                block_hash = self.nodes[0].getblockhash(height)
                rpc_block = self.nodes[0].getblock(block_hash, False)
                block_hash = int(block_hash, 16)
                block = self.test_node.request_block(block_hash, 2)
                wit_block = self.test_node.request_block(block_hash, 2|MSG_WITNESS_FLAG)
                assert_equal(block.serialize(True), wit_block.serialize(True))
                assert_equal(block.serialize(), hex_str_to_bytes(rpc_block))
        else:
            # After activation, witness blocks and non-witness blocks should
            # be different.  Verify rpc getblock() returns witness blocks, while
            # getdata respects the requested type.
            block = self.build_next_block()
            self.update_witness_block_with_transactions(block, [])
            # This gives us a witness commitment.
            assert(len(block.vtx[0].wit.vtxinwit) == 1)
            assert(len(block.vtx[0].wit.vtxinwit[0].scriptWitness.stack) == 1)
            test_witness_block(self.nodes[0].rpc, self.test_node, block, accepted=True)
            # Now try to retrieve it...
            rpc_block = self.nodes[0].getblock(block.hash, False)
            non_wit_block = self.test_node.request_block(block.sha256, 2)
            wit_block = self.test_node.request_block(block.sha256, 2|MSG_WITNESS_FLAG)
            assert_equal(wit_block.serialize(True), hex_str_to_bytes(rpc_block))
            assert_equal(wit_block.serialize(False), non_wit_block.serialize())
            assert_equal(wit_block.serialize(True), block.serialize(True))

            # Test size, vsize, weight
            rpc_details = self.nodes[0].getblock(block.hash, True)
            assert_equal(rpc_details["size"], len(block.serialize(True)))
            assert_equal(rpc_details["strippedsize"], len(block.serialize(False)))
            weight = 3*len(block.serialize(False)) + len(block.serialize(True))
            assert_equal(rpc_details["weight"], weight)

            # Upgraded node should not ask for blocks from unupgraded
            block4 = self.build_next_block(nVersion=4)
            block4.solve()
            self.old_node.getdataset = set()

            # Blocks can be requested via direct-fetch (immediately upon processing the announcement)
            # or via parallel download (with an indeterminate delay from processing the announcement)
            # so to test that a block is NOT requested, we could guess a time period to sleep for,
            # and then check. We can avoid the sleep() by taking advantage of transaction getdata's
            # being processed after block getdata's, and announce a transaction as well,
            # and then check to see if that particular getdata has been received.
            # Since 0.14, inv's will only be responded to with a getheaders, so send a header
            # to announce this block.
            msg = msg_headers()
            msg.headers = [ CBlockHeader(block4) ]
            self.old_node.send_message(msg)
            self.old_node.announce_tx_and_wait_for_getdata(block4.vtx[0])
            assert(block4.sha256 not in self.old_node.getdataset)

    # V0 segwit outputs and inputs are always standard. V0 segwit inputs may only be mined after activation, but not before.
    def test_standardness_v0(self, segwit_activated):
        self.log.info("Testing standardness of v0 outputs (%s activation)" % ("after" if segwit_activated else "before"))
        assert(len(self.utxo))

        witness_program = CScript([OP_TRUE])
        witness_hash = sha256(witness_program)
        scriptPubKey = CScript([OP_0, witness_hash])

        p2sh_pubkey = hash160(witness_program)
        p2sh_scriptPubKey = CScript([OP_HASH160, p2sh_pubkey, OP_EQUAL])

        # First prepare a p2sh output (so that spending it will pass standardness)
        p2sh_tx = CTransaction()
        p2sh_tx.vin = [CTxIn(COutPoint(self.utxo[0].sha256, self.utxo[0].n), b"")]
        p2sh_tx.vout = [CTxOut(self.utxo[0].nValue-10000, p2sh_scriptPubKey)]
        p2sh_tx.rehash()

        # Mine it on test_node to create the confirmed output.
        test_transaction_acceptance(self.nodes[0].rpc, self.test_node, p2sh_tx, with_witness=True, accepted=True)
        self.nodes[0].generate(1)
        sync_blocks(self.nodes)

        # Now test standardness of v0 P2WSH outputs.
        # Start by creating a transaction with two outputs.
        tx = CTransaction()
        tx.vin = [CTxIn(COutPoint(p2sh_tx.sha256, 0), CScript([witness_program]))]
<<<<<<< HEAD
        tx.vout = [CTxOut(p2sh_tx.vout[0].nValue-100000, scriptPubKey)]
        tx.vout.append(CTxOut(80000, scriptPubKey)) # Might burn this later
=======
        tx.vout = [CTxOut(p2sh_tx.vout[0].nValue-10000, scriptPubKey)]
        tx.vout.append(CTxOut(8000, scriptPubKey)) # Might burn this later
        tx.vin[0].nSequence = BIP125_SEQUENCE_NUMBER  # Just to have the option to bump this tx from the mempool
>>>>>>> 0ba184cf
        tx.rehash()

        # This is always accepted, since the mempool policy is to consider segwit as always active
        # and thus allow segwit outputs
        test_transaction_acceptance(self.nodes[1].rpc, self.std_node, tx, with_witness=True, accepted=True)

        # Now create something that looks like a P2PKH output. This won't be spendable.
        scriptPubKey = CScript([OP_0, hash160(witness_hash)])
        tx2 = CTransaction()
<<<<<<< HEAD
        if segwit_activated:
            # if tx was accepted, then we spend the second output.
            tx2.vin = [CTxIn(COutPoint(tx.sha256, 1), b"")]
            tx2.vout = [CTxOut(70000, scriptPubKey)]
            tx2.wit.vtxinwit.append(CTxInWitness())
            tx2.wit.vtxinwit[0].scriptWitness.stack = [witness_program]
        else:
            # if tx wasn't accepted, we just re-spend the p2sh output we started with.
            tx2.vin = [CTxIn(COutPoint(p2sh_tx.sha256, 0), CScript([witness_program]))]
            tx2.vout = [CTxOut(p2sh_tx.vout[0].nValue-10000, scriptPubKey)]
=======
        # tx was accepted, so we spend the second output.
        tx2.vin = [CTxIn(COutPoint(tx.sha256, 1), b"")]
        tx2.vout = [CTxOut(7000, scriptPubKey)]
        tx2.wit.vtxinwit.append(CTxInWitness())
        tx2.wit.vtxinwit[0].scriptWitness.stack = [witness_program]
>>>>>>> 0ba184cf
        tx2.rehash()

        test_transaction_acceptance(self.nodes[1].rpc, self.std_node, tx2, with_witness=True, accepted=True)

        # Now update self.utxo for later tests.
        tx3 = CTransaction()
<<<<<<< HEAD
        if segwit_activated:
            # tx and tx2 were both accepted.  Don't bother trying to reclaim the
            # P2PKH output; just send tx's first output back to an anyone-can-spend.
            sync_mempools([self.nodes[0], self.nodes[1]])
            tx3.vin = [CTxIn(COutPoint(tx.sha256, 0), b"")]
            tx3.vout = [CTxOut(tx.vout[0].nValue - 10000, CScript([OP_TRUE, OP_DROP] * 15 + [OP_TRUE]))]
            tx3.wit.vtxinwit.append(CTxInWitness())
            tx3.wit.vtxinwit[0].scriptWitness.stack = [witness_program]
            tx3.rehash()
            test_transaction_acceptance(self.nodes[0].rpc, self.test_node, tx3, with_witness=True, accepted=True)
        else:
            # tx and tx2 didn't go anywhere; just clean up the p2sh_tx output.
            tx3.vin = [CTxIn(COutPoint(p2sh_tx.sha256, 0), CScript([witness_program]))]
            tx3.vout = [CTxOut(p2sh_tx.vout[0].nValue - 10000, CScript([OP_TRUE, OP_DROP] * 15 + [OP_TRUE]))]
=======
        # tx and tx2 were both accepted.  Don't bother trying to reclaim the
        # P2PKH output; just send tx's first output back to an anyone-can-spend.
        sync_mempools([self.nodes[0], self.nodes[1]])
        tx3.vin = [CTxIn(COutPoint(tx.sha256, 0), b"")]
        tx3.vout = [CTxOut(tx.vout[0].nValue - 1000, CScript([OP_TRUE, OP_DROP] * 15 + [OP_TRUE]))]
        tx3.wit.vtxinwit.append(CTxInWitness())
        tx3.wit.vtxinwit[0].scriptWitness.stack = [witness_program]
        tx3.rehash()
        if not segwit_activated:
            # Just check mempool acceptance, but don't add the transaction to the mempool, since witness is disallowed
            # in blocks and the tx is impossible to mine right now.
            assert_equal(self.nodes[0].testmempoolaccept([bytes_to_hex_str(tx3.serialize_with_witness())]), [{'txid': tx3.hash, 'allowed': True}])
            # Create the same output as tx3, but by replacing tx
            tx3_out = tx3.vout[0]
            tx3 = tx
            tx3.vout = [tx3_out]
>>>>>>> 0ba184cf
            tx3.rehash()
            assert_equal(self.nodes[0].testmempoolaccept([bytes_to_hex_str(tx3.serialize_with_witness())]), [{'txid': tx3.hash, 'allowed': True}])
        test_transaction_acceptance(self.nodes[0].rpc, self.test_node, tx3, with_witness=True, accepted=True)

        self.nodes[0].generate(1)
        sync_blocks(self.nodes)
        self.utxo.pop(0)
        self.utxo.append(UTXO(tx3.sha256, 0, tx3.vout[0].nValue))
        assert_equal(len(self.nodes[1].getrawmempool()), 0)


    # Verify that future segwit upgraded transactions are non-standard,
    # but valid in blocks. Can run this before and after segwit activation.
    def test_segwit_versions(self):
        self.log.info("Testing standardness/consensus for segwit versions (0-16)")
        assert(len(self.utxo))
        NUM_TESTS = 17 # will test OP_0, OP1, ..., OP_16
        if (len(self.utxo) < NUM_TESTS):
            tx = CTransaction()
            tx.vin.append(CTxIn(COutPoint(self.utxo[0].sha256, self.utxo[0].n), b""))
            split_value = (self.utxo[0].nValue - 4000) // NUM_TESTS
            for i in range(NUM_TESTS):
                tx.vout.append(CTxOut(split_value, CScript([OP_TRUE])))
            tx.rehash()
            block = self.build_next_block()
            self.update_witness_block_with_transactions(block, [tx])
            test_witness_block(self.nodes[0].rpc, self.test_node, block, accepted=True)
            self.utxo.pop(0)
            for i in range(NUM_TESTS):
                self.utxo.append(UTXO(tx.sha256, i, split_value))

        sync_blocks(self.nodes)
        temp_utxo = []
        tx = CTransaction()
        count = 0
        witness_program = CScript([OP_TRUE])
        witness_hash = sha256(witness_program)
        assert_equal(len(self.nodes[1].getrawmempool()), 0)
        for version in list(range(OP_1, OP_16+1)) + [OP_0]:
            count += 1
            # First try to spend to a future version segwit scriptPubKey.
            scriptPubKey = CScript([CScriptOp(version), witness_hash])
            tx.vin = [CTxIn(COutPoint(self.utxo[0].sha256, self.utxo[0].n), b"")]
            tx.vout = [CTxOut(self.utxo[0].nValue-10000, scriptPubKey)]
            tx.rehash()
            test_transaction_acceptance(self.nodes[1].rpc, self.std_node, tx, with_witness=True, accepted=False)
            test_transaction_acceptance(self.nodes[0].rpc, self.test_node, tx, with_witness=True, accepted=True)
            self.utxo.pop(0)
            temp_utxo.append(UTXO(tx.sha256, 0, tx.vout[0].nValue))

        self.nodes[0].generate(1) # Mine all the transactions
        sync_blocks(self.nodes)
        assert(len(self.nodes[0].getrawmempool()) == 0)

        # Finally, verify that version 0 -> version 1 transactions
        # are non-standard
        scriptPubKey = CScript([CScriptOp(OP_1), witness_hash])
        tx2 = CTransaction()
        tx2.vin = [CTxIn(COutPoint(tx.sha256, 0), b"")]
        tx2.vout = [CTxOut(tx.vout[0].nValue-100000, scriptPubKey)]
        tx2.wit.vtxinwit.append(CTxInWitness())
        tx2.wit.vtxinwit[0].scriptWitness.stack = [ witness_program ]
        tx2.rehash()
        # Gets accepted to test_node, because standardness of outputs isn't
        # checked with fRequireStandard
        test_transaction_acceptance(self.nodes[0].rpc, self.test_node, tx2, with_witness=True, accepted=True)
        test_transaction_acceptance(self.nodes[1].rpc, self.std_node, tx2, with_witness=True, accepted=False)
        temp_utxo.pop() # last entry in temp_utxo was the output we just spent
        temp_utxo.append(UTXO(tx2.sha256, 0, tx2.vout[0].nValue))

        # Spend everything in temp_utxo back to an OP_TRUE output.
        tx3 = CTransaction()
        total_value = 0
        for i in temp_utxo:
            tx3.vin.append(CTxIn(COutPoint(i.sha256, i.n), b""))
            tx3.wit.vtxinwit.append(CTxInWitness())
            total_value += i.nValue
        tx3.wit.vtxinwit[-1].scriptWitness.stack = [witness_program]
        tx3.vout.append(CTxOut(total_value - 100000, CScript([OP_TRUE])))
        tx3.rehash()
        # Spending a higher version witness output is not allowed by policy,
        # even with fRequireStandard=false.
        test_transaction_acceptance(self.nodes[0].rpc, self.test_node, tx3, with_witness=True, accepted=False)
        self.test_node.sync_with_ping()
        with mininode_lock:
            assert(b"reserved for soft-fork upgrades" in self.test_node.last_message["reject"].reason)

        # Building a block with the transaction must be valid, however.
        block = self.build_next_block()
        self.update_witness_block_with_transactions(block, [tx2, tx3])
        test_witness_block(self.nodes[0].rpc, self.test_node, block, accepted=True)
        sync_blocks(self.nodes)

        # Add utxo to our list
        self.utxo.append(UTXO(tx3.sha256, 0, tx3.vout[0].nValue))


    def test_premature_coinbase_witness_spend(self):
        self.log.info("Testing premature coinbase witness spend")
        block = self.build_next_block()
        # Change the output of the block to be a witness output.
        witness_program = CScript([OP_TRUE])
        witness_hash = sha256(witness_program)
        scriptPubKey = CScript([OP_0, witness_hash])
        block.vtx[0].vout[0].scriptPubKey = scriptPubKey
        # This next line will rehash the coinbase and update the merkle
        # root, and solve.
        self.update_witness_block_with_transactions(block, [])
        test_witness_block(self.nodes[0].rpc, self.test_node, block, accepted=True)

        spend_tx = CTransaction()
        spend_tx.vin = [CTxIn(COutPoint(block.vtx[0].sha256, 0), b"")]
        spend_tx.vout = [CTxOut(block.vtx[0].vout[0].nValue, witness_program)]
        spend_tx.wit.vtxinwit.append(CTxInWitness())
        spend_tx.wit.vtxinwit[0].scriptWitness.stack = [ witness_program ]
        spend_tx.rehash()

        # Now test a premature spend.
        self.nodes[0].generate(98)
        sync_blocks(self.nodes)
        block2 = self.build_next_block()
        self.update_witness_block_with_transactions(block2, [spend_tx])
        test_witness_block(self.nodes[0].rpc, self.test_node, block2, accepted=False)

        # Advancing one more block should allow the spend.
        self.nodes[0].generate(1)
        block2 = self.build_next_block()
        self.update_witness_block_with_transactions(block2, [spend_tx])
        test_witness_block(self.nodes[0].rpc, self.test_node, block2, accepted=True)
        sync_blocks(self.nodes)


    def test_signature_version_1(self):
        self.log.info("Testing segwit signature hash version 1")
        key = CECKey()
        key.set_secretbytes(b"9")
        pubkey = CPubKey(key.get_pubkey())

        witness_program = CScript([pubkey, CScriptOp(OP_CHECKSIG)])
        witness_hash = sha256(witness_program)
        scriptPubKey = CScript([OP_0, witness_hash])

        # First create a witness output for use in the tests.
        assert(len(self.utxo))
        tx = CTransaction()
        tx.vin.append(CTxIn(COutPoint(self.utxo[0].sha256, self.utxo[0].n), b""))
        tx.vout.append(CTxOut(self.utxo[0].nValue-100000, scriptPubKey))
        tx.rehash()

        test_transaction_acceptance(self.nodes[0].rpc, self.test_node, tx, with_witness=True, accepted=True)
        # Mine this transaction in preparation for following tests.
        block = self.build_next_block()
        self.update_witness_block_with_transactions(block, [tx])
        test_witness_block(self.nodes[0].rpc, self.test_node, block, accepted=True)
        sync_blocks(self.nodes)
        self.utxo.pop(0)

        # Test each hashtype
        prev_utxo = UTXO(tx.sha256, 0, tx.vout[0].nValue)
        for sigflag in [ 0, SIGHASH_ANYONECANPAY ]:
            for hashtype in [SIGHASH_ALL, SIGHASH_NONE, SIGHASH_SINGLE]:
                hashtype |= sigflag
                block = self.build_next_block()
                tx = CTransaction()
                tx.vin.append(CTxIn(COutPoint(prev_utxo.sha256, prev_utxo.n), b""))
                tx.vout.append(CTxOut(prev_utxo.nValue - 100000, scriptPubKey))
                tx.wit.vtxinwit.append(CTxInWitness())
                # Too-large input value
                sign_P2PK_witness_input(witness_program, tx, 0, hashtype, prev_utxo.nValue+1, key)
                self.update_witness_block_with_transactions(block, [tx])
                test_witness_block(self.nodes[0].rpc, self.test_node, block, accepted=False)

                # Too-small input value
                sign_P2PK_witness_input(witness_program, tx, 0, hashtype, prev_utxo.nValue-1, key)
                block.vtx.pop() # remove last tx
                self.update_witness_block_with_transactions(block, [tx])
                test_witness_block(self.nodes[0].rpc, self.test_node, block, accepted=False)

                # Now try correct value
                sign_P2PK_witness_input(witness_program, tx, 0, hashtype, prev_utxo.nValue, key)
                block.vtx.pop()
                self.update_witness_block_with_transactions(block, [tx])
                test_witness_block(self.nodes[0].rpc, self.test_node, block, accepted=True)

                prev_utxo = UTXO(tx.sha256, 0, tx.vout[0].nValue)

        # Test combinations of signature hashes.
        # Split the utxo into a lot of outputs.
        # Randomly choose up to 10 to spend, sign with different hashtypes, and
        # output to a random number of outputs.  Repeat NUM_TESTS times.
        # Ensure that we've tested a situation where we use SIGHASH_SINGLE with
        # an input index > number of outputs.
        NUM_TESTS = 500
        temp_utxos = []
        tx = CTransaction()
        tx.vin.append(CTxIn(COutPoint(prev_utxo.sha256, prev_utxo.n), b""))
        split_value = prev_utxo.nValue // NUM_TESTS
        for i in range(NUM_TESTS):
            tx.vout.append(CTxOut(split_value, scriptPubKey))
        tx.wit.vtxinwit.append(CTxInWitness())
        sign_P2PK_witness_input(witness_program, tx, 0, SIGHASH_ALL, prev_utxo.nValue, key)
        for i in range(NUM_TESTS):
            temp_utxos.append(UTXO(tx.sha256, i, split_value))

        block = self.build_next_block()
        self.update_witness_block_with_transactions(block, [tx])
        test_witness_block(self.nodes[0].rpc, self.test_node, block, accepted=True)

        block = self.build_next_block()
        used_sighash_single_out_of_bounds = False
        for i in range(NUM_TESTS):
            # Ping regularly to keep the connection alive
            if (not i % 100):
                self.test_node.sync_with_ping()
            # Choose random number of inputs to use.
            num_inputs = random.randint(1, 10)
            # Create a slight bias for producing more utxos
            num_outputs = random.randint(1, 11)
            random.shuffle(temp_utxos)
            assert(len(temp_utxos) > num_inputs)
            tx = CTransaction()
            total_value = 0
            for i in range(num_inputs):
                tx.vin.append(CTxIn(COutPoint(temp_utxos[i].sha256, temp_utxos[i].n), b""))
                tx.wit.vtxinwit.append(CTxInWitness())
                total_value += temp_utxos[i].nValue
            split_value = total_value // num_outputs
            for i in range(num_outputs):
                tx.vout.append(CTxOut(split_value, scriptPubKey))
            for i in range(num_inputs):
                # Now try to sign each input, using a random hashtype.
                anyonecanpay = 0
                if random.randint(0, 1):
                    anyonecanpay = SIGHASH_ANYONECANPAY
                hashtype = random.randint(1, 3) | anyonecanpay
                sign_P2PK_witness_input(witness_program, tx, i, hashtype, temp_utxos[i].nValue, key)
                if (hashtype == SIGHASH_SINGLE and i >= num_outputs):
                    used_sighash_single_out_of_bounds = True
            tx.rehash()
            for i in range(num_outputs):
                temp_utxos.append(UTXO(tx.sha256, i, split_value))
            temp_utxos = temp_utxos[num_inputs:]

            block.vtx.append(tx)

            # Test the block periodically, if we're close to maxblocksize
            if (get_virtual_size(block) > MAX_BLOCK_BASE_SIZE - 1000):
                self.update_witness_block_with_transactions(block, [])
                test_witness_block(self.nodes[0].rpc, self.test_node, block, accepted=True)
                block = self.build_next_block()

        if (not used_sighash_single_out_of_bounds):
            self.log.info("WARNING: this test run didn't attempt SIGHASH_SINGLE with out-of-bounds index value")
        # Test the transactions we've added to the block
        if (len(block.vtx) > 1):
            self.update_witness_block_with_transactions(block, [])
            test_witness_block(self.nodes[0].rpc, self.test_node, block, accepted=True)

        # Now test witness version 0 P2PKH transactions
        pubkeyhash = hash160(pubkey)
        scriptPKH = CScript([OP_0, pubkeyhash])
        tx = CTransaction()
        tx.vin.append(CTxIn(COutPoint(temp_utxos[0].sha256, temp_utxos[0].n), b""))
        tx.vout.append(CTxOut(temp_utxos[0].nValue, scriptPKH))
        tx.wit.vtxinwit.append(CTxInWitness())
        sign_P2PK_witness_input(witness_program, tx, 0, SIGHASH_ALL, temp_utxos[0].nValue, key)
        tx2 = CTransaction()
        tx2.vin.append(CTxIn(COutPoint(tx.sha256, 0), b""))
        tx2.vout.append(CTxOut(tx.vout[0].nValue, CScript([OP_TRUE])))

        script = GetP2PKHScript(pubkeyhash)
        sig_hash = SegwitVersion1SignatureHash(script, tx2, 0, SIGHASH_ALL, tx.vout[0].nValue)
        signature = key.sign(sig_hash) + b'\x01' # 0x1 is SIGHASH_ALL

        # Check that we can't have a scriptSig
        tx2.vin[0].scriptSig = CScript([signature, pubkey])
        block = self.build_next_block()
        self.update_witness_block_with_transactions(block, [tx, tx2])
        test_witness_block(self.nodes[0].rpc, self.test_node, block, accepted=False)

        # Move the signature to the witness.
        block.vtx.pop()
        tx2.wit.vtxinwit.append(CTxInWitness())
        tx2.wit.vtxinwit[0].scriptWitness.stack = [signature, pubkey]
        tx2.vin[0].scriptSig = b""
        tx2.rehash()

        self.update_witness_block_with_transactions(block, [tx2])
        test_witness_block(self.nodes[0].rpc, self.test_node, block, accepted=True)

        temp_utxos.pop(0)

        # Update self.utxos for later tests by creating two outputs
        # that consolidate all the coins in temp_utxos.
        output_value = sum(i.nValue for i in temp_utxos) // 2

        tx = CTransaction()
        index = 0
        # Just spend to our usual anyone-can-spend output
        tx.vout = [CTxOut(output_value, CScript([OP_TRUE]))] * 2
        for i in temp_utxos:
            # Use SIGHASH_ALL|SIGHASH_ANYONECANPAY so we can build up
            # the signatures as we go.
            tx.vin.append(CTxIn(COutPoint(i.sha256, i.n), b""))
            tx.wit.vtxinwit.append(CTxInWitness())
            sign_P2PK_witness_input(witness_program, tx, index, SIGHASH_ALL|SIGHASH_ANYONECANPAY, i.nValue, key)
            index += 1
        block = self.build_next_block()
        self.update_witness_block_with_transactions(block, [tx])
        test_witness_block(self.nodes[0].rpc, self.test_node, block, accepted=True)

        for i in range(len(tx.vout)):
            self.utxo.append(UTXO(tx.sha256, i, tx.vout[i].nValue))


    # Test P2SH wrapped witness programs.
    def test_p2sh_witness(self, segwit_activated):
        self.log.info("Testing P2SH witness transactions")

        assert(len(self.utxo))

        # Prepare the p2sh-wrapped witness output
        witness_program = CScript([OP_DROP, OP_TRUE])
        witness_hash = sha256(witness_program)
        p2wsh_pubkey = CScript([OP_0, witness_hash])
        p2sh_witness_hash = hash160(p2wsh_pubkey)
        scriptPubKey = CScript([OP_HASH160, p2sh_witness_hash, OP_EQUAL])
        scriptSig = CScript([p2wsh_pubkey]) # a push of the redeem script

        # Fund the P2SH output
        tx = CTransaction()
        tx.vin.append(CTxIn(COutPoint(self.utxo[0].sha256, self.utxo[0].n), b""))
        tx.vout.append(CTxOut(self.utxo[0].nValue-10000, scriptPubKey))
        tx.rehash()

        # Verify mempool acceptance and block validity
        test_transaction_acceptance(self.nodes[0].rpc, self.test_node, tx, with_witness=False, accepted=True)
        block = self.build_next_block()
        self.update_witness_block_with_transactions(block, [tx])
        test_witness_block(self.nodes[0].rpc, self.test_node, block, accepted=True, with_witness=segwit_activated)
        sync_blocks(self.nodes)

        # Now test attempts to spend the output.
        spend_tx = CTransaction()
        spend_tx.vin.append(CTxIn(COutPoint(tx.sha256, 0), scriptSig))
        spend_tx.vout.append(CTxOut(tx.vout[0].nValue-10000, CScript([OP_TRUE])))
        spend_tx.rehash()

        # This transaction should not be accepted into the mempool pre- or
        # post-segwit.  Mempool acceptance will use SCRIPT_VERIFY_WITNESS which
        # will require a witness to spend a witness program regardless of
        # segwit activation.  Note that older bitcoind's that are not
        # segwit-aware would also reject this for failing CLEANSTACK.
        test_transaction_acceptance(self.nodes[0].rpc, self.test_node, spend_tx, with_witness=False, accepted=False)

        # Try to put the witness script in the scriptSig, should also fail.
        spend_tx.vin[0].scriptSig = CScript([p2wsh_pubkey, b'a'])
        spend_tx.rehash()
        test_transaction_acceptance(self.nodes[0].rpc, self.test_node, spend_tx, with_witness=False, accepted=False)

        # Now put the witness script in the witness, should succeed after
        # segwit activates.
        spend_tx.vin[0].scriptSig = scriptSig
        spend_tx.rehash()
        spend_tx.wit.vtxinwit.append(CTxInWitness())
        spend_tx.wit.vtxinwit[0].scriptWitness.stack = [ b'a', witness_program ]

        # Verify mempool acceptance
        test_transaction_acceptance(self.nodes[0].rpc, self.test_node, spend_tx, with_witness=True, accepted=segwit_activated)
        block = self.build_next_block()
        self.update_witness_block_with_transactions(block, [spend_tx])

        # If we're after activation, then sending this with witnesses should be valid.
        # This no longer works before activation, because SCRIPT_VERIFY_WITNESS
        # is always set.
        # TODO: rewrite this test to make clear that it only works after activation.
        if segwit_activated:
            test_witness_block(self.nodes[0].rpc, self.test_node, block, accepted=True)
        else:
            test_witness_block(self.nodes[0].rpc, self.test_node, block, accepted=True, with_witness=False)

        # Update self.utxo
        self.utxo.pop(0)
        self.utxo.append(UTXO(spend_tx.sha256, 0, spend_tx.vout[0].nValue))

    # Test the behavior of starting up a segwit-aware node after the softfork
    # has activated.  As segwit requires different block data than pre-segwit
    # nodes would have stored, this requires special handling.
    # To enable this test, pass --oldbinary=<path-to-pre-segwit-bitcoind> to
    # the test.
    def test_upgrade_after_activation(self, node_id):
        self.log.info("Testing software upgrade after softfork activation")

        assert(node_id != 0) # node0 is assumed to be a segwit-active bitcoind

        # Make sure the nodes are all up
        sync_blocks(self.nodes)

        # Restart with the new binary
        self.stop_node(node_id)
        self.start_node(node_id)
        connect_nodes(self.nodes[0], node_id)

        sync_blocks(self.nodes)

        # Make sure this peer's blocks match those of node0.
        height = self.nodes[node_id].getblockcount()
        while height >= 0:
            block_hash = self.nodes[node_id].getblockhash(height)
            assert_equal(block_hash, self.nodes[0].getblockhash(height))
            assert_equal(self.nodes[0].getblock(block_hash), self.nodes[node_id].getblock(block_hash))
            height -= 1


    def test_witness_sigops(self):
        '''Ensure sigop counting is correct inside witnesses.'''
        self.log.info("Testing sigops limit")

        assert(len(self.utxo))

        # Keep this under MAX_OPS_PER_SCRIPT (201)
        witness_program = CScript([OP_TRUE, OP_IF, OP_TRUE, OP_ELSE] + [OP_CHECKMULTISIG]*5 + [OP_CHECKSIG]*193 + [OP_ENDIF])
        witness_hash = sha256(witness_program)
        scriptPubKey = CScript([OP_0, witness_hash])

        sigops_per_script = 20*5 + 193*1
        # We'll produce 2 extra outputs, one with a program that would take us
        # over max sig ops, and one with a program that would exactly reach max
        # sig ops
        outputs = (MAX_SIGOP_COST // sigops_per_script) + 2
        extra_sigops_available = MAX_SIGOP_COST % sigops_per_script

        # We chose the number of checkmultisigs/checksigs to make this work:
        assert(extra_sigops_available < 100) # steer clear of MAX_OPS_PER_SCRIPT

        # This script, when spent with the first
        # N(=MAX_SIGOP_COST//sigops_per_script) outputs of our transaction,
        # would push us just over the block sigop limit.
        witness_program_toomany = CScript([OP_TRUE, OP_IF, OP_TRUE, OP_ELSE] + [OP_CHECKSIG]*(extra_sigops_available + 1) + [OP_ENDIF])
        witness_hash_toomany = sha256(witness_program_toomany)
        scriptPubKey_toomany = CScript([OP_0, witness_hash_toomany])

        # If we spend this script instead, we would exactly reach our sigop
        # limit (for witness sigops).
        witness_program_justright = CScript([OP_TRUE, OP_IF, OP_TRUE, OP_ELSE] + [OP_CHECKSIG]*(extra_sigops_available) + [OP_ENDIF])
        witness_hash_justright = sha256(witness_program_justright)
        scriptPubKey_justright = CScript([OP_0, witness_hash_justright])

        # First split our available utxo into a bunch of outputs
        split_value = self.utxo[0].nValue // outputs
        tx = CTransaction()
        tx.vin.append(CTxIn(COutPoint(self.utxo[0].sha256, self.utxo[0].n), b""))
        for i in range(outputs):
            tx.vout.append(CTxOut(split_value, scriptPubKey))
        tx.vout[-2].scriptPubKey = scriptPubKey_toomany
        tx.vout[-1].scriptPubKey = scriptPubKey_justright
        tx.rehash()

        block_1 = self.build_next_block()
        self.update_witness_block_with_transactions(block_1, [tx])
        test_witness_block(self.nodes[0].rpc, self.test_node, block_1, accepted=True)

        tx2 = CTransaction()
        # If we try to spend the first n-1 outputs from tx, that should be
        # too many sigops.
        total_value = 0
        for i in range(outputs-1):
            tx2.vin.append(CTxIn(COutPoint(tx.sha256, i), b""))
            tx2.wit.vtxinwit.append(CTxInWitness())
            tx2.wit.vtxinwit[-1].scriptWitness.stack = [ witness_program ]
            total_value += tx.vout[i].nValue
        tx2.wit.vtxinwit[-1].scriptWitness.stack = [ witness_program_toomany ]
        tx2.vout.append(CTxOut(total_value, CScript([OP_TRUE])))
        tx2.rehash()

        block_2 = self.build_next_block()
        self.update_witness_block_with_transactions(block_2, [tx2])
        test_witness_block(self.nodes[0].rpc, self.test_node, block_2, accepted=False)

        # Try dropping the last input in tx2, and add an output that has
        # too many sigops (contributing to legacy sigop count).
        checksig_count = (extra_sigops_available // 4) + 1
        scriptPubKey_checksigs = CScript([OP_CHECKSIG]*checksig_count)
        tx2.vout.append(CTxOut(0, scriptPubKey_checksigs))
        tx2.vin.pop()
        tx2.wit.vtxinwit.pop()
        tx2.vout[0].nValue -= tx.vout[-2].nValue
        tx2.rehash()
        block_3 = self.build_next_block()
        self.update_witness_block_with_transactions(block_3, [tx2])
        test_witness_block(self.nodes[0].rpc, self.test_node, block_3, accepted=False)

        # If we drop the last checksig in this output, the tx should succeed.
        block_4 = self.build_next_block()
        tx2.vout[-1].scriptPubKey = CScript([OP_CHECKSIG]*(checksig_count-1))
        tx2.rehash()
        self.update_witness_block_with_transactions(block_4, [tx2])
        test_witness_block(self.nodes[0].rpc, self.test_node, block_4, accepted=True)

        # Reset the tip back down for the next test
        sync_blocks(self.nodes)
        for x in self.nodes:
            x.invalidateblock(block_4.hash)

        # Try replacing the last input of tx2 to be spending the last
        # output of tx
        block_5 = self.build_next_block()
        tx2.vout.pop()
        tx2.vin.append(CTxIn(COutPoint(tx.sha256, outputs-1), b""))
        tx2.wit.vtxinwit.append(CTxInWitness())
        tx2.wit.vtxinwit[-1].scriptWitness.stack = [ witness_program_justright ]
        tx2.rehash()
        self.update_witness_block_with_transactions(block_5, [tx2])
        test_witness_block(self.nodes[0].rpc, self.test_node, block_5, accepted=True)

        # TODO: test p2sh sigop counting

    # Uncompressed pubkeys are no longer supported in default relay policy,
    # but (for now) are still valid in blocks.
    def test_uncompressed_pubkey(self):
        self.log.info("Testing uncompressed pubkeys")
        # Segwit transactions using uncompressed pubkeys are not accepted
        # under default policy, but should still pass consensus.
        key = CECKey()
        key.set_secretbytes(b"9")
        key.set_compressed(False)
        pubkey = CPubKey(key.get_pubkey())
        assert_equal(len(pubkey), 65) # This should be an uncompressed pubkey

        assert(len(self.utxo) > 0)
        utxo = self.utxo.pop(0)

        # Test 1: P2WPKH
        # First create a P2WPKH output that uses an uncompressed pubkey
        pubkeyhash = hash160(pubkey)
        scriptPKH = CScript([OP_0, pubkeyhash])
        tx = CTransaction()
        tx.vin.append(CTxIn(COutPoint(utxo.sha256, utxo.n), b""))
        tx.vout.append(CTxOut(utxo.nValue-100000, scriptPKH))
        tx.rehash()

        # Confirm it in a block.
        block = self.build_next_block()
        self.update_witness_block_with_transactions(block, [tx])
        test_witness_block(self.nodes[0].rpc, self.test_node, block, accepted=True)

        # Now try to spend it. Send it to a P2WSH output, which we'll
        # use in the next test.
        witness_program = CScript([pubkey, CScriptOp(OP_CHECKSIG)])
        witness_hash = sha256(witness_program)
        scriptWSH = CScript([OP_0, witness_hash])

        tx2 = CTransaction()
        tx2.vin.append(CTxIn(COutPoint(tx.sha256, 0), b""))
        tx2.vout.append(CTxOut(tx.vout[0].nValue-100000, scriptWSH))
        script = GetP2PKHScript(pubkeyhash)
        sig_hash = SegwitVersion1SignatureHash(script, tx2, 0, SIGHASH_ALL, tx.vout[0].nValue)
        signature = key.sign(sig_hash) + b'\x01' # 0x1 is SIGHASH_ALL
        tx2.wit.vtxinwit.append(CTxInWitness())
        tx2.wit.vtxinwit[0].scriptWitness.stack = [ signature, pubkey ]
        tx2.rehash()

        # Should fail policy test.
        test_transaction_acceptance(self.nodes[0].rpc, self.test_node, tx2, True, False, b'non-mandatory-script-verify-flag (Using non-compressed keys in segwit)')
        # But passes consensus.
        block = self.build_next_block()
        self.update_witness_block_with_transactions(block, [tx2])
        test_witness_block(self.nodes[0].rpc, self.test_node, block, accepted=True)

        # Test 2: P2WSH
        # Try to spend the P2WSH output created in last test.
        # Send it to a P2SH(P2WSH) output, which we'll use in the next test.
        p2sh_witness_hash = hash160(scriptWSH)
        scriptP2SH = CScript([OP_HASH160, p2sh_witness_hash, OP_EQUAL])
        scriptSig = CScript([scriptWSH])

        tx3 = CTransaction()
        tx3.vin.append(CTxIn(COutPoint(tx2.sha256, 0), b""))
        tx3.vout.append(CTxOut(tx2.vout[0].nValue-100000, scriptP2SH))
        tx3.wit.vtxinwit.append(CTxInWitness())
        sign_P2PK_witness_input(witness_program, tx3, 0, SIGHASH_ALL, tx2.vout[0].nValue, key)

        # Should fail policy test.
        test_transaction_acceptance(self.nodes[0].rpc, self.test_node, tx3, True, False, b'non-mandatory-script-verify-flag (Using non-compressed keys in segwit)')
        # But passes consensus.
        block = self.build_next_block()
        self.update_witness_block_with_transactions(block, [tx3])
        test_witness_block(self.nodes[0].rpc, self.test_node, block, accepted=True)

        # Test 3: P2SH(P2WSH)
        # Try to spend the P2SH output created in the last test.
        # Send it to a P2PKH output, which we'll use in the next test.
        scriptPubKey = GetP2PKHScript(pubkeyhash)
        tx4 = CTransaction()
        tx4.vin.append(CTxIn(COutPoint(tx3.sha256, 0), scriptSig))
        tx4.vout.append(CTxOut(tx3.vout[0].nValue-100000, scriptPubKey))
        tx4.wit.vtxinwit.append(CTxInWitness())
        sign_P2PK_witness_input(witness_program, tx4, 0, SIGHASH_ALL, tx3.vout[0].nValue, key)

        # Should fail policy test.
        test_transaction_acceptance(self.nodes[0].rpc, self.test_node, tx4, True, False, b'non-mandatory-script-verify-flag (Using non-compressed keys in segwit)')
        block = self.build_next_block()
        self.update_witness_block_with_transactions(block, [tx4])
        test_witness_block(self.nodes[0].rpc, self.test_node, block, accepted=True)

        # Test 4: Uncompressed pubkeys should still be valid in non-segwit
        # transactions.
        tx5 = CTransaction()
        tx5.vin.append(CTxIn(COutPoint(tx4.sha256, 0), b""))
        tx5.vout.append(CTxOut(tx4.vout[0].nValue-100000, CScript([OP_TRUE])))
        (sig_hash, err) = SignatureHash(scriptPubKey, tx5, 0, SIGHASH_ALL)
        signature = key.sign(sig_hash) + b'\x01' # 0x1 is SIGHASH_ALL
        tx5.vin[0].scriptSig = CScript([signature, pubkey])
        tx5.rehash()
        # Should pass policy and consensus.
        test_transaction_acceptance(self.nodes[0].rpc, self.test_node, tx5, True, True)
        block = self.build_next_block()
        self.update_witness_block_with_transactions(block, [tx5])
        test_witness_block(self.nodes[0].rpc, self.test_node, block, accepted=True)
        self.utxo.append(UTXO(tx5.sha256, 0, tx5.vout[0].nValue))

    def test_non_standard_witness_blinding(self):
        self.log.info("Testing behavior of unnecessary witnesses in transactions does not blind the node for the transaction")
        assert (len(self.utxo) > 0)

        # Create a p2sh output -- this is so we can pass the standardness
        # rules (an anyone-can-spend OP_TRUE would be rejected, if not wrapped
        # in P2SH).
        p2sh_program = CScript([OP_TRUE])
        p2sh_pubkey = hash160(p2sh_program)
        scriptPubKey = CScript([OP_HASH160, p2sh_pubkey, OP_EQUAL])

        # Now check that unnecessary witnesses can't be used to blind a node
        # to a transaction, eg by violating standardness checks.
        tx = CTransaction()
        tx.vin.append(CTxIn(COutPoint(self.utxo[0].sha256, self.utxo[0].n), b""))
        tx.vout.append(CTxOut(self.utxo[0].nValue - 1000, scriptPubKey))
        tx.rehash()
        test_transaction_acceptance(self.nodes[0].rpc, self.test_node, tx, False, True)
        self.nodes[0].generate(1)
        sync_blocks(self.nodes)

        # We'll add an unnecessary witness to this transaction that would cause
        # it to be non-standard, to test that violating policy with a witness
        # doesn't blind a node to a transaction.  Transactions
        # rejected for having a witness shouldn't be added
        # to the rejection cache.
        tx2 = CTransaction()
        tx2.vin.append(CTxIn(COutPoint(tx.sha256, 0), CScript([p2sh_program])))
        tx2.vout.append(CTxOut(tx.vout[0].nValue - 1000, scriptPubKey))
        tx2.wit.vtxinwit.append(CTxInWitness())
        tx2.wit.vtxinwit[0].scriptWitness.stack = [b'a' * 400]
        tx2.rehash()
        # This will be rejected due to a policy check:
        # No witness is allowed, since it is not a witness program but a p2sh program
        test_transaction_acceptance(self.nodes[1].rpc, self.std_node, tx2, True, False, b'bad-witness-nonstandard')

        # If we send without witness, it should be accepted.
        test_transaction_acceptance(self.nodes[1].rpc, self.std_node, tx2, False, True)

        # Now create a new anyone-can-spend utxo for the next test.
        tx3 = CTransaction()
        tx3.vin.append(CTxIn(COutPoint(tx2.sha256, 0), CScript([p2sh_program])))
        tx3.vout.append(CTxOut(tx2.vout[0].nValue - 1000, CScript([OP_TRUE, OP_DROP] * 15 + [OP_TRUE])))
        tx3.rehash()
        test_transaction_acceptance(self.nodes[0].rpc, self.test_node, tx2, False, True)
        test_transaction_acceptance(self.nodes[0].rpc, self.test_node, tx3, False, True)

        self.nodes[0].generate(1)
        sync_blocks(self.nodes)

        # Update our utxo list; we spent the first entry.
        self.utxo.pop(0)
        self.utxo.append(UTXO(tx3.sha256, 0, tx3.vout[0].nValue))

    def test_non_standard_witness(self):
        self.log.info("Testing detection of non-standard P2WSH witness")
        pad = chr(1).encode('latin-1')

        # Create scripts for tests
        scripts = []
        scripts.append(CScript([OP_DROP] * 100))
        scripts.append(CScript([OP_DROP] * 99))
        scripts.append(CScript([pad * 59] * 59 + [OP_DROP] * 60))
        scripts.append(CScript([pad * 59] * 59 + [OP_DROP] * 61))

        p2wsh_scripts = []

        assert(len(self.utxo))
        tx = CTransaction()
        tx.vin.append(CTxIn(COutPoint(self.utxo[0].sha256, self.utxo[0].n), b""))

        # For each script, generate a pair of P2WSH and P2SH-P2WSH output.
        outputvalue = (self.utxo[0].nValue - 100000) // (len(scripts) * 2)
        for i in scripts:
            p2wsh = CScript([OP_0, sha256(i)])
            p2sh = hash160(p2wsh)
            p2wsh_scripts.append(p2wsh)
            tx.vout.append(CTxOut(outputvalue, p2wsh))
            tx.vout.append(CTxOut(outputvalue, CScript([OP_HASH160, p2sh, OP_EQUAL])))
        tx.rehash()
        txid = tx.sha256
        test_transaction_acceptance(self.nodes[0].rpc, self.test_node, tx, with_witness=False, accepted=True)

        self.nodes[0].generate(1)
        sync_blocks(self.nodes)

        # Creating transactions for tests
        p2wsh_txs = []
        p2sh_txs = []
        for i in range(len(scripts)):
            p2wsh_tx = CTransaction()
            p2wsh_tx.vin.append(CTxIn(COutPoint(txid,i*2)))
            p2wsh_tx.vout.append(CTxOut(outputvalue - 500000, CScript([OP_0, hash160(hex_str_to_bytes(""))])))
            p2wsh_tx.wit.vtxinwit.append(CTxInWitness())
            p2wsh_tx.rehash()
            p2wsh_txs.append(p2wsh_tx)
            p2sh_tx = CTransaction()
            p2sh_tx.vin.append(CTxIn(COutPoint(txid,i*2+1), CScript([p2wsh_scripts[i]])))
            p2sh_tx.vout.append(CTxOut(outputvalue - 500000, CScript([OP_0, hash160(hex_str_to_bytes(""))])))
            p2sh_tx.wit.vtxinwit.append(CTxInWitness())
            p2sh_tx.rehash()
            p2sh_txs.append(p2sh_tx)

        # Testing native P2WSH
        # Witness stack size, excluding witnessScript, over 100 is non-standard
        p2wsh_txs[0].wit.vtxinwit[0].scriptWitness.stack = [pad] * 101 + [scripts[0]]
        test_transaction_acceptance(self.nodes[1].rpc, self.std_node, p2wsh_txs[0], True, False, b'bad-witness-nonstandard')
        # Non-standard nodes should accept
        test_transaction_acceptance(self.nodes[0].rpc, self.test_node, p2wsh_txs[0], True, True)

        # Stack element size over 80 bytes is non-standard
        p2wsh_txs[1].wit.vtxinwit[0].scriptWitness.stack = [pad * 81] * 100 + [scripts[1]]
        test_transaction_acceptance(self.nodes[1].rpc, self.std_node, p2wsh_txs[1], True, False, b'bad-witness-nonstandard')
        # Non-standard nodes should accept
        test_transaction_acceptance(self.nodes[0].rpc, self.test_node, p2wsh_txs[1], True, True)
        # Standard nodes should accept if element size is not over 80 bytes
        p2wsh_txs[1].wit.vtxinwit[0].scriptWitness.stack = [pad * 80] * 100 + [scripts[1]]
        test_transaction_acceptance(self.nodes[1].rpc, self.std_node, p2wsh_txs[1], True, True)

        # witnessScript size at 3600 bytes is standard
        p2wsh_txs[2].wit.vtxinwit[0].scriptWitness.stack = [pad, pad, scripts[2]]
        test_transaction_acceptance(self.nodes[0].rpc, self.test_node, p2wsh_txs[2], True, True)
        test_transaction_acceptance(self.nodes[1].rpc, self.std_node, p2wsh_txs[2], True, True)

        # witnessScript size at 3601 bytes is non-standard
        p2wsh_txs[3].wit.vtxinwit[0].scriptWitness.stack = [pad, pad, pad, scripts[3]]
        test_transaction_acceptance(self.nodes[1].rpc, self.std_node, p2wsh_txs[3], True, False, b'bad-witness-nonstandard')
        # Non-standard nodes should accept
        test_transaction_acceptance(self.nodes[0].rpc, self.test_node, p2wsh_txs[3], True, True)

        # Repeating the same tests with P2SH-P2WSH
        p2sh_txs[0].wit.vtxinwit[0].scriptWitness.stack = [pad] * 101 + [scripts[0]]
        test_transaction_acceptance(self.nodes[1].rpc, self.std_node, p2sh_txs[0], True, False, b'bad-witness-nonstandard')
        test_transaction_acceptance(self.nodes[0].rpc, self.test_node, p2sh_txs[0], True, True)
        p2sh_txs[1].wit.vtxinwit[0].scriptWitness.stack = [pad * 81] * 100 + [scripts[1]]
        test_transaction_acceptance(self.nodes[1].rpc, self.std_node, p2sh_txs[1], True, False, b'bad-witness-nonstandard')
        test_transaction_acceptance(self.nodes[0].rpc, self.test_node, p2sh_txs[1], True, True)
        p2sh_txs[1].wit.vtxinwit[0].scriptWitness.stack = [pad * 80] * 100 + [scripts[1]]
        test_transaction_acceptance(self.nodes[1].rpc, self.std_node, p2sh_txs[1], True, True)
        p2sh_txs[2].wit.vtxinwit[0].scriptWitness.stack = [pad, pad, scripts[2]]
        test_transaction_acceptance(self.nodes[0].rpc, self.test_node, p2sh_txs[2], True, True)
        test_transaction_acceptance(self.nodes[1].rpc, self.std_node, p2sh_txs[2], True, True)
        p2sh_txs[3].wit.vtxinwit[0].scriptWitness.stack = [pad, pad, pad, scripts[3]]
        test_transaction_acceptance(self.nodes[1].rpc, self.std_node, p2sh_txs[3], True, False, b'bad-witness-nonstandard')
        test_transaction_acceptance(self.nodes[0].rpc, self.test_node, p2sh_txs[3], True, True)

        self.nodes[0].generate(1)  # Mine and clean up the mempool of non-standard node
        # Valid but non-standard transactions in a block should be accepted by standard node
        sync_blocks(self.nodes)
        assert_equal(len(self.nodes[0].getrawmempool()), 0)
        assert_equal(len(self.nodes[1].getrawmempool()), 0)

        self.utxo.pop(0)


    def run_test(self):
        # Setup the p2p connections and start up the network thread.
        # self.test_node sets NODE_WITNESS|NODE_NETWORK
        self.test_node = self.nodes[0].add_p2p_connection(TestP2PConn(), services=NODE_NETWORK|NODE_WITNESS)
        # self.old_node sets only NODE_NETWORK
        self.old_node = self.nodes[0].add_p2p_connection(TestP2PConn(), services=NODE_NETWORK)
        # self.std_node is for testing node1 (fRequireStandard=true)
        self.std_node = self.nodes[1].add_p2p_connection(TestP2PConn(), services=NODE_NETWORK|NODE_WITNESS)

        network_thread_start()

        # Keep a place to store utxo's that can be used in later tests
        self.utxo = []

        # Test logic begins here
        self.test_node.wait_for_verack()

        self.log.info("Starting tests before segwit lock in:")

        self.test_witness_services() # Verifies NODE_WITNESS
        self.test_non_witness_transaction() # non-witness tx's are accepted
        self.test_block_relay(segwit_activated=False)

        # Now activate segwit
        self.log.info("Testing behavior after segwit activation")
        self.advance_to_segwit_active()

        sync_blocks(self.nodes)

        # Test P2SH witness handling again
        self.test_p2sh_witness(segwit_activated=True)
        self.test_witness_commitments()
        self.test_block_malleability()
        self.test_witness_block_size()
        self.test_submit_block()
        self.test_extra_witness_data()
        self.test_max_witness_push_length()
        self.test_max_witness_program_length()
        self.test_witness_input_length()
        self.test_block_relay(segwit_activated=True)
        self.test_tx_relay_after_segwit_activation()
        self.test_standardness_v0(segwit_activated=True)
        self.test_segwit_versions()
        self.test_premature_coinbase_witness_spend()
        self.test_uncompressed_pubkey()
        self.test_signature_version_1()
        self.test_non_standard_witness_blinding()
        self.test_non_standard_witness()
        sync_blocks(self.nodes)
        self.test_upgrade_after_activation(node_id=2)
        self.test_witness_sigops()


if __name__ == '__main__':
    SegWitTest().main()<|MERGE_RESOLUTION|>--- conflicted
+++ resolved
@@ -942,14 +942,9 @@
         # Start by creating a transaction with two outputs.
         tx = CTransaction()
         tx.vin = [CTxIn(COutPoint(p2sh_tx.sha256, 0), CScript([witness_program]))]
-<<<<<<< HEAD
         tx.vout = [CTxOut(p2sh_tx.vout[0].nValue-100000, scriptPubKey)]
         tx.vout.append(CTxOut(80000, scriptPubKey)) # Might burn this later
-=======
-        tx.vout = [CTxOut(p2sh_tx.vout[0].nValue-10000, scriptPubKey)]
-        tx.vout.append(CTxOut(8000, scriptPubKey)) # Might burn this later
         tx.vin[0].nSequence = BIP125_SEQUENCE_NUMBER  # Just to have the option to bump this tx from the mempool
->>>>>>> 0ba184cf
         tx.rehash()
 
         # This is always accepted, since the mempool policy is to consider segwit as always active
@@ -959,51 +954,22 @@
         # Now create something that looks like a P2PKH output. This won't be spendable.
         scriptPubKey = CScript([OP_0, hash160(witness_hash)])
         tx2 = CTransaction()
-<<<<<<< HEAD
-        if segwit_activated:
-            # if tx was accepted, then we spend the second output.
-            tx2.vin = [CTxIn(COutPoint(tx.sha256, 1), b"")]
-            tx2.vout = [CTxOut(70000, scriptPubKey)]
-            tx2.wit.vtxinwit.append(CTxInWitness())
-            tx2.wit.vtxinwit[0].scriptWitness.stack = [witness_program]
-        else:
-            # if tx wasn't accepted, we just re-spend the p2sh output we started with.
-            tx2.vin = [CTxIn(COutPoint(p2sh_tx.sha256, 0), CScript([witness_program]))]
-            tx2.vout = [CTxOut(p2sh_tx.vout[0].nValue-10000, scriptPubKey)]
-=======
         # tx was accepted, so we spend the second output.
         tx2.vin = [CTxIn(COutPoint(tx.sha256, 1), b"")]
-        tx2.vout = [CTxOut(7000, scriptPubKey)]
+        tx2.vout = [CTxOut(70000, scriptPubKey)]
         tx2.wit.vtxinwit.append(CTxInWitness())
         tx2.wit.vtxinwit[0].scriptWitness.stack = [witness_program]
->>>>>>> 0ba184cf
         tx2.rehash()
 
         test_transaction_acceptance(self.nodes[1].rpc, self.std_node, tx2, with_witness=True, accepted=True)
 
         # Now update self.utxo for later tests.
         tx3 = CTransaction()
-<<<<<<< HEAD
-        if segwit_activated:
-            # tx and tx2 were both accepted.  Don't bother trying to reclaim the
-            # P2PKH output; just send tx's first output back to an anyone-can-spend.
-            sync_mempools([self.nodes[0], self.nodes[1]])
-            tx3.vin = [CTxIn(COutPoint(tx.sha256, 0), b"")]
-            tx3.vout = [CTxOut(tx.vout[0].nValue - 10000, CScript([OP_TRUE, OP_DROP] * 15 + [OP_TRUE]))]
-            tx3.wit.vtxinwit.append(CTxInWitness())
-            tx3.wit.vtxinwit[0].scriptWitness.stack = [witness_program]
-            tx3.rehash()
-            test_transaction_acceptance(self.nodes[0].rpc, self.test_node, tx3, with_witness=True, accepted=True)
-        else:
-            # tx and tx2 didn't go anywhere; just clean up the p2sh_tx output.
-            tx3.vin = [CTxIn(COutPoint(p2sh_tx.sha256, 0), CScript([witness_program]))]
-            tx3.vout = [CTxOut(p2sh_tx.vout[0].nValue - 10000, CScript([OP_TRUE, OP_DROP] * 15 + [OP_TRUE]))]
-=======
         # tx and tx2 were both accepted.  Don't bother trying to reclaim the
         # P2PKH output; just send tx's first output back to an anyone-can-spend.
         sync_mempools([self.nodes[0], self.nodes[1]])
         tx3.vin = [CTxIn(COutPoint(tx.sha256, 0), b"")]
-        tx3.vout = [CTxOut(tx.vout[0].nValue - 1000, CScript([OP_TRUE, OP_DROP] * 15 + [OP_TRUE]))]
+        tx3.vout = [CTxOut(tx.vout[0].nValue - 10000, CScript([OP_TRUE, OP_DROP] * 15 + [OP_TRUE]))]
         tx3.wit.vtxinwit.append(CTxInWitness())
         tx3.wit.vtxinwit[0].scriptWitness.stack = [witness_program]
         tx3.rehash()
@@ -1015,7 +981,6 @@
             tx3_out = tx3.vout[0]
             tx3 = tx
             tx3.vout = [tx3_out]
->>>>>>> 0ba184cf
             tx3.rehash()
             assert_equal(self.nodes[0].testmempoolaccept([bytes_to_hex_str(tx3.serialize_with_witness())]), [{'txid': tx3.hash, 'allowed': True}])
         test_transaction_acceptance(self.nodes[0].rpc, self.test_node, tx3, with_witness=True, accepted=True)
@@ -1652,7 +1617,7 @@
         # to a transaction, eg by violating standardness checks.
         tx = CTransaction()
         tx.vin.append(CTxIn(COutPoint(self.utxo[0].sha256, self.utxo[0].n), b""))
-        tx.vout.append(CTxOut(self.utxo[0].nValue - 1000, scriptPubKey))
+        tx.vout.append(CTxOut(self.utxo[0].nValue - 10000, scriptPubKey))
         tx.rehash()
         test_transaction_acceptance(self.nodes[0].rpc, self.test_node, tx, False, True)
         self.nodes[0].generate(1)
@@ -1665,7 +1630,7 @@
         # to the rejection cache.
         tx2 = CTransaction()
         tx2.vin.append(CTxIn(COutPoint(tx.sha256, 0), CScript([p2sh_program])))
-        tx2.vout.append(CTxOut(tx.vout[0].nValue - 1000, scriptPubKey))
+        tx2.vout.append(CTxOut(tx.vout[0].nValue - 10000, scriptPubKey))
         tx2.wit.vtxinwit.append(CTxInWitness())
         tx2.wit.vtxinwit[0].scriptWitness.stack = [b'a' * 400]
         tx2.rehash()
@@ -1679,7 +1644,7 @@
         # Now create a new anyone-can-spend utxo for the next test.
         tx3 = CTransaction()
         tx3.vin.append(CTxIn(COutPoint(tx2.sha256, 0), CScript([p2sh_program])))
-        tx3.vout.append(CTxOut(tx2.vout[0].nValue - 1000, CScript([OP_TRUE, OP_DROP] * 15 + [OP_TRUE])))
+        tx3.vout.append(CTxOut(tx2.vout[0].nValue - 10000, CScript([OP_TRUE, OP_DROP] * 15 + [OP_TRUE])))
         tx3.rehash()
         test_transaction_acceptance(self.nodes[0].rpc, self.test_node, tx2, False, True)
         test_transaction_acceptance(self.nodes[0].rpc, self.test_node, tx3, False, True)
