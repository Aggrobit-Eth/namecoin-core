#!/usr/bin/env python3
# Copyright (c) 2016-2019 The Bitcoin Core developers
# Distributed under the MIT software license, see the accompanying
# file COPYING or http://www.opensource.org/licenses/mit-license.php.
"""Test segwit transactions and blocks on P2P network."""
import math
import random
import struct
import time

from test_framework.blocktools import create_block, create_coinbase, add_witness_commitment, get_witness_script, WITNESS_COMMITMENT_HEADER
from test_framework.key import CECKey, CPubKey
from test_framework.messages import (
    BIP125_SEQUENCE_NUMBER,
    CBlock,
    CBlockHeader,
    CInv,
    COutPoint,
    CTransaction,
    CTxIn,
    CTxInWitness,
    CTxOut,
    CTxWitness,
    MAX_BLOCK_BASE_SIZE,
    MSG_WITNESS_FLAG,
    NODE_NETWORK,
    NODE_WITNESS,
    msg_block,
    msg_getdata,
    msg_headers,
    msg_inv,
    msg_tx,
    msg_witness_block,
    msg_witness_tx,
    ser_uint256,
    ser_vector,
    sha256,
    uint256_from_str,
)
from test_framework.mininode import (
    P2PInterface,
    mininode_lock,
)
from test_framework.script import (
    CScript,
    CScriptNum,
    CScriptOp,
    MAX_SCRIPT_ELEMENT_SIZE,
    OP_0,
    OP_1,
    OP_16,
    OP_2DROP,
    OP_CHECKMULTISIG,
    OP_CHECKSIG,
    OP_DROP,
    OP_DUP,
    OP_ELSE,
    OP_ENDIF,
    OP_EQUAL,
    OP_EQUALVERIFY,
    OP_HASH160,
    OP_IF,
    OP_RETURN,
    OP_TRUE,
    SIGHASH_ALL,
    SIGHASH_ANYONECANPAY,
    SIGHASH_NONE,
    SIGHASH_SINGLE,
    SegwitVersion1SignatureHash,
    SignatureHash,
    hash160,
)
from test_framework.test_framework import BitcoinTestFramework
from test_framework.util import (
    assert_equal,
    connect_nodes,
    disconnect_nodes,
    get_bip9_status,
    hex_str_to_bytes,
)

# Activation height of segwit.
SEGWIT_HEIGHT = 432

MAX_SIGOP_COST = 80000

class UTXO():
    """Used to keep track of anyone-can-spend outputs that we can use in the tests."""
    def __init__(self, sha256, n, value):
        self.sha256 = sha256
        self.n = n
        self.nValue = value

def get_p2pkh_script(pubkeyhash):
    """Get the script associated with a P2PKH."""
    return CScript([CScriptOp(OP_DUP), CScriptOp(OP_HASH160), pubkeyhash, CScriptOp(OP_EQUALVERIFY), CScriptOp(OP_CHECKSIG)])

def sign_p2pk_witness_input(script, tx_to, in_idx, hashtype, value, key):
    """Add signature for a P2PK witness program."""
    tx_hash = SegwitVersion1SignatureHash(script, tx_to, in_idx, hashtype, value)
    signature = key.sign(tx_hash) + chr(hashtype).encode('latin-1')
    tx_to.wit.vtxinwit[in_idx].scriptWitness.stack = [signature, script]
    tx_to.rehash()

def get_virtual_size(witness_block):
    """Calculate the virtual size of a witness block.

    Virtual size is base + witness/4."""
    base_size = len(witness_block.serialize(with_witness=False))
    total_size = len(witness_block.serialize(with_witness=True))
    # the "+3" is so we round up
    vsize = int((3 * base_size + total_size + 3) / 4)
    return vsize

def test_transaction_acceptance(node, p2p, tx, with_witness, accepted, reason=None):
    """Send a transaction to the node and check that it's accepted to the mempool

    - Submit the transaction over the p2p interface
    - use the getrawmempool rpc to check for acceptance."""
    reason = [reason] if reason else []
    with node.assert_debug_log(expected_msgs=reason):
        p2p.send_message(msg_witness_tx(tx) if with_witness else msg_tx(tx))
        p2p.sync_with_ping()
        assert_equal(tx.hash in node.getrawmempool(), accepted)

def test_witness_block(node, p2p, block, accepted, with_witness=True, reason=None):
    """Send a block to the node and check that it's accepted

    - Submit the block over the p2p interface
    - use the getbestblockhash rpc to check for acceptance."""
    reason = [reason] if reason else []
    with node.assert_debug_log(expected_msgs=reason):
        p2p.send_message(msg_witness_block(block) if with_witness else msg_block(block))
        p2p.sync_with_ping()
        assert_equal(node.getbestblockhash() == block.hash, accepted)


class TestP2PConn(P2PInterface):
    def __init__(self):
        super().__init__()
        self.getdataset = set()

    def on_getdata(self, message):
        for inv in message.inv:
            self.getdataset.add(inv.hash)

    def announce_tx_and_wait_for_getdata(self, tx, timeout=60, success=True):
        with mininode_lock:
            self.last_message.pop("getdata", None)
        self.send_message(msg_inv(inv=[CInv(1, tx.sha256)]))
        if success:
            self.wait_for_getdata(timeout)
        else:
            time.sleep(timeout)
            assert not self.last_message.get("getdata")

    def announce_block_and_wait_for_getdata(self, block, use_header, timeout=60):
        with mininode_lock:
            self.last_message.pop("getdata", None)
            self.last_message.pop("getheaders", None)
        msg = msg_headers()
        msg.headers = [CBlockHeader(block)]
        if use_header:
            self.send_message(msg)
        else:
            self.send_message(msg_inv(inv=[CInv(2, block.sha256)]))
            self.wait_for_getheaders()
            self.send_message(msg)
        self.wait_for_getdata()

    def request_block(self, blockhash, inv_type, timeout=60):
        with mininode_lock:
            self.last_message.pop("block", None)
        self.send_message(msg_getdata(inv=[CInv(inv_type, blockhash)]))
        self.wait_for_block(blockhash, timeout)
        return self.last_message["block"].block

class SegWitTest(BitcoinTestFramework):
    def set_test_params(self):
        self.setup_clean_chain = True
        self.num_nodes = 3
        # This test tests SegWit both pre and post-activation, so use the normal BIP9 activation.
        self.extra_args = [["-whitelist=127.0.0.1"], ["-whitelist=127.0.0.1", "-acceptnonstdtxn=0"], ["-whitelist=127.0.0.1"]]

    def skip_test_if_missing_module(self):
        self.skip_if_no_wallet()

    def setup_network(self):
        self.setup_nodes()
        connect_nodes(self.nodes[0], 1)
        connect_nodes(self.nodes[0], 2)
        self.sync_all()

    # Helper functions

    def build_next_block(self, version=4):
        """Build a block on top of node0's tip."""
        tip = self.nodes[0].getbestblockhash()
        height = self.nodes[0].getblockcount() + 1
        block_time = self.nodes[0].getblockheader(tip)["mediantime"] + 1
        block = create_block(int(tip, 16), create_coinbase(height), block_time)
        block.set_base_version(version)
        block.rehash()
        return block

    def update_witness_block_with_transactions(self, block, tx_list, nonce=0):
        """Add list of transactions to block, adds witness commitment, then solves."""
        block.vtx.extend(tx_list)
        add_witness_commitment(block, nonce)
        block.solve()

    def run_test(self):
        # Setup the p2p connections
        # self.test_node sets NODE_WITNESS|NODE_NETWORK
        self.test_node = self.nodes[0].add_p2p_connection(TestP2PConn(), services=NODE_NETWORK | NODE_WITNESS)
        # self.old_node sets only NODE_NETWORK
        self.old_node = self.nodes[0].add_p2p_connection(TestP2PConn(), services=NODE_NETWORK)
        # self.std_node is for testing node1 (fRequireStandard=true)
        self.std_node = self.nodes[1].add_p2p_connection(TestP2PConn(), services=NODE_NETWORK | NODE_WITNESS)

        assert self.test_node.nServices & NODE_WITNESS != 0

        # Keep a place to store utxo's that can be used in later tests
        self.utxo = []

        # Segwit status 'defined'
        self.segwit_status = 'defined'

        self.test_non_witness_transaction()
        self.test_block_relay()

        self.advance_to_segwit_active()

        # Segwit status 'active'

        self.test_p2sh_witness()
        self.test_witness_commitments()
        self.test_block_malleability()
        self.test_witness_block_size()
        self.test_submit_block()
        self.test_extra_witness_data()
        self.test_max_witness_push_length()
        self.test_max_witness_program_length()
        self.test_witness_input_length()
        self.test_block_relay()
        self.test_tx_relay_after_segwit_activation()
        self.test_standardness_v0()
        self.test_segwit_versions()
        self.test_premature_coinbase_witness_spend()
        self.test_uncompressed_pubkey()
        self.test_signature_version_1()
        self.test_non_standard_witness_blinding()
        self.test_non_standard_witness()
        self.test_witness_sigops()

    # Individual tests

    def subtest(func):  # noqa: N805
        """Wraps the subtests for logging and state assertions."""
        def func_wrapper(self, *args, **kwargs):
            self.log.info("Subtest: {} (Segwit status = {})".format(func.__name__, self.segwit_status))
            func(self, *args, **kwargs)
            # Each subtest should leave some utxos for the next subtest
            assert self.utxo
<<<<<<< HEAD
            sync_blocks(self.nodes)
=======
            self.sync_blocks()
            # Assert segwit status is as expected at end of subtest
            assert_equal(get_bip9_status(self.nodes[0], 'segwit')['status'], self.segwit_status)
>>>>>>> adc55dba

        return func_wrapper

    @subtest
    def test_non_witness_transaction(self):
        """See if sending a regular transaction works, and create a utxo to use in later tests."""
        # Mine a block with an anyone-can-spend coinbase,
        # let it mature, then try to spend it.

        block = self.build_next_block(version=1)
        block.solve()
        self.test_node.send_message(msg_block(block))
        self.test_node.sync_with_ping()  # make sure the block was processed
        txid = block.vtx[0].sha256

        self.nodes[0].generate(99)  # let the block mature

        # Create a transaction that spends the coinbase
        tx = CTransaction()
        tx.vin.append(CTxIn(COutPoint(txid, 0), b""))
        tx.vout.append(CTxOut(49 * 100000000, CScript([OP_TRUE, OP_DROP] * 15 + [OP_TRUE])))
        tx.calc_sha256()

        # Check that serializing it with or without witness is the same
        # This is a sanity check of our testing framework.
        assert_equal(msg_tx(tx).serialize(), msg_witness_tx(tx).serialize())

        self.test_node.send_message(msg_witness_tx(tx))
        self.test_node.sync_with_ping()  # make sure the tx was processed
        assert tx.hash in self.nodes[0].getrawmempool()
        # Save this transaction for later
        self.utxo.append(UTXO(tx.sha256, 0, 49 * 100000000))
        self.nodes[0].generate(1)

    @subtest
    def test_block_relay(self):
        """Test that block requests to NODE_WITNESS peer are with MSG_WITNESS_FLAG.

        This is true regardless of segwit activation.
        Also test that we don't ask for blocks from unupgraded peers."""

        blocktype = 2 | MSG_WITNESS_FLAG

        # test_node has set NODE_WITNESS, so all getdata requests should be for
        # witness blocks.
        # Test announcing a block via inv results in a getdata, and that
        # announcing a version 4 or random VB block with a header results in a getdata
        block1 = self.build_next_block()
        block1.solve()

        self.test_node.announce_block_and_wait_for_getdata(block1, use_header=False)
        assert self.test_node.last_message["getdata"].inv[0].type == blocktype
        test_witness_block(self.nodes[0], self.test_node, block1, True)

        block2 = self.build_next_block(version=4)
        block2.solve()

        self.test_node.announce_block_and_wait_for_getdata(block2, use_header=True)
        assert self.test_node.last_message["getdata"].inv[0].type == blocktype
        test_witness_block(self.nodes[0], self.test_node, block2, True)

        # Check that we can getdata for witness blocks or regular blocks,
        # and the right thing happens.
        if self.segwit_status != 'active':
            # Before activation, we should be able to request old blocks with
            # or without witness, and they should be the same.
            chain_height = self.nodes[0].getblockcount()
            # Pick 10 random blocks on main chain, and verify that getdata's
            # for MSG_BLOCK, MSG_WITNESS_BLOCK, and rpc getblock() are equal.
            all_heights = list(range(chain_height + 1))
            random.shuffle(all_heights)
            all_heights = all_heights[0:10]
            for height in all_heights:
                block_hash = self.nodes[0].getblockhash(height)
                rpc_block = self.nodes[0].getblock(block_hash, False)
                block_hash = int(block_hash, 16)
                block = self.test_node.request_block(block_hash, 2)
                wit_block = self.test_node.request_block(block_hash, 2 | MSG_WITNESS_FLAG)
                assert_equal(block.serialize(True), wit_block.serialize(True))
                assert_equal(block.serialize(), hex_str_to_bytes(rpc_block))
        else:
            # After activation, witness blocks and non-witness blocks should
            # be different.  Verify rpc getblock() returns witness blocks, while
            # getdata respects the requested type.
            block = self.build_next_block()
            self.update_witness_block_with_transactions(block, [])
            # This gives us a witness commitment.
            assert len(block.vtx[0].wit.vtxinwit) == 1
            assert len(block.vtx[0].wit.vtxinwit[0].scriptWitness.stack) == 1
            test_witness_block(self.nodes[0], self.test_node, block, accepted=True)
            # Now try to retrieve it...
            rpc_block = self.nodes[0].getblock(block.hash, False)
            non_wit_block = self.test_node.request_block(block.sha256, 2)
            wit_block = self.test_node.request_block(block.sha256, 2 | MSG_WITNESS_FLAG)
            assert_equal(wit_block.serialize(True), hex_str_to_bytes(rpc_block))
            assert_equal(wit_block.serialize(False), non_wit_block.serialize())
            assert_equal(wit_block.serialize(True), block.serialize(True))

            # Test size, vsize, weight
            rpc_details = self.nodes[0].getblock(block.hash, True)
            assert_equal(rpc_details["size"], len(block.serialize(True)))
            assert_equal(rpc_details["strippedsize"], len(block.serialize(False)))
            weight = 3 * len(block.serialize(False)) + len(block.serialize(True))
            assert_equal(rpc_details["weight"], weight)

            # Upgraded node should not ask for blocks from unupgraded
            block4 = self.build_next_block(version=4)
            block4.solve()
            self.old_node.getdataset = set()

            # Blocks can be requested via direct-fetch (immediately upon processing the announcement)
            # or via parallel download (with an indeterminate delay from processing the announcement)
            # so to test that a block is NOT requested, we could guess a time period to sleep for,
            # and then check. We can avoid the sleep() by taking advantage of transaction getdata's
            # being processed after block getdata's, and announce a transaction as well,
            # and then check to see if that particular getdata has been received.
            # Since 0.14, inv's will only be responded to with a getheaders, so send a header
            # to announce this block.
            msg = msg_headers()
            msg.headers = [CBlockHeader(block4)]
            self.old_node.send_message(msg)
            self.old_node.announce_tx_and_wait_for_getdata(block4.vtx[0])
            assert block4.sha256 not in self.old_node.getdataset

    @subtest
    def test_standardness_v0(self):
        """Test V0 txout standardness.

        V0 segwit outputs and inputs are always standard.
        V0 segwit inputs may only be mined after activation, but not before."""

        witness_program = CScript([OP_TRUE])
        witness_hash = sha256(witness_program)
        script_pubkey = CScript([OP_0, witness_hash])

        p2sh_pubkey = hash160(witness_program)
        p2sh_script_pubkey = CScript([OP_HASH160, p2sh_pubkey, OP_EQUAL])

        # First prepare a p2sh output (so that spending it will pass standardness)
        p2sh_tx = CTransaction()
        p2sh_tx.vin = [CTxIn(COutPoint(self.utxo[0].sha256, self.utxo[0].n), b"")]
        p2sh_tx.vout = [CTxOut(self.utxo[0].nValue - 1000, p2sh_script_pubkey)]
        p2sh_tx.rehash()

        # Mine it on test_node to create the confirmed output.
        test_transaction_acceptance(self.nodes[0], self.test_node, p2sh_tx, with_witness=True, accepted=True)
        self.nodes[0].generate(1)
        self.sync_blocks()

        # Now test standardness of v0 P2WSH outputs.
        # Start by creating a transaction with two outputs.
        tx = CTransaction()
        tx.vin = [CTxIn(COutPoint(p2sh_tx.sha256, 0), CScript([witness_program]))]
        tx.vout = [CTxOut(p2sh_tx.vout[0].nValue - 10000, script_pubkey)]
        tx.vout.append(CTxOut(8000, script_pubkey))  # Might burn this later
        tx.vin[0].nSequence = BIP125_SEQUENCE_NUMBER  # Just to have the option to bump this tx from the mempool
        tx.rehash()

        # This is always accepted, since the mempool policy is to consider segwit as always active
        # and thus allow segwit outputs
        test_transaction_acceptance(self.nodes[1], self.std_node, tx, with_witness=True, accepted=True)

        # Now create something that looks like a P2PKH output. This won't be spendable.
        script_pubkey = CScript([OP_0, hash160(witness_hash)])
        tx2 = CTransaction()
        # tx was accepted, so we spend the second output.
        tx2.vin = [CTxIn(COutPoint(tx.sha256, 1), b"")]
        tx2.vout = [CTxOut(7000, script_pubkey)]
        tx2.wit.vtxinwit.append(CTxInWitness())
        tx2.wit.vtxinwit[0].scriptWitness.stack = [witness_program]
        tx2.rehash()

        test_transaction_acceptance(self.nodes[1], self.std_node, tx2, with_witness=True, accepted=True)

        # Now update self.utxo for later tests.
        tx3 = CTransaction()
        # tx and tx2 were both accepted.  Don't bother trying to reclaim the
        # P2PKH output; just send tx's first output back to an anyone-can-spend.
        self.sync_mempools([self.nodes[0], self.nodes[1]])
        tx3.vin = [CTxIn(COutPoint(tx.sha256, 0), b"")]
        tx3.vout = [CTxOut(tx.vout[0].nValue - 1000, CScript([OP_TRUE, OP_DROP] * 15 + [OP_TRUE]))]
        tx3.wit.vtxinwit.append(CTxInWitness())
        tx3.wit.vtxinwit[0].scriptWitness.stack = [witness_program]
        tx3.rehash()
        if self.segwit_status != 'active':
            # Just check mempool acceptance, but don't add the transaction to the mempool, since witness is disallowed
            # in blocks and the tx is impossible to mine right now.
            assert_equal(self.nodes[0].testmempoolaccept([tx3.serialize_with_witness().hex()]), [{'txid': tx3.hash, 'allowed': True}])
            # Create the same output as tx3, but by replacing tx
            tx3_out = tx3.vout[0]
            tx3 = tx
            tx3.vout = [tx3_out]
            tx3.rehash()
            assert_equal(self.nodes[0].testmempoolaccept([tx3.serialize_with_witness().hex()]), [{'txid': tx3.hash, 'allowed': True}])
        test_transaction_acceptance(self.nodes[0], self.test_node, tx3, with_witness=True, accepted=True)

        self.nodes[0].generate(1)
        self.sync_blocks()
        self.utxo.pop(0)
        self.utxo.append(UTXO(tx3.sha256, 0, tx3.vout[0].nValue))
        assert_equal(len(self.nodes[1].getrawmempool()), 0)

    @subtest
    def advance_to_segwit_active(self):
        """Mine enough blocks to activate segwit."""
        height = self.nodes[0].getblockcount()
        self.nodes[0].generate(SEGWIT_HEIGHT - height)
        self.segwit_status = 'active'

    @subtest
    def test_p2sh_witness(self):
        """Test P2SH wrapped witness programs."""

        # Prepare the p2sh-wrapped witness output
        witness_program = CScript([OP_DROP, OP_TRUE])
        witness_hash = sha256(witness_program)
        p2wsh_pubkey = CScript([OP_0, witness_hash])
        p2sh_witness_hash = hash160(p2wsh_pubkey)
        script_pubkey = CScript([OP_HASH160, p2sh_witness_hash, OP_EQUAL])
        script_sig = CScript([p2wsh_pubkey])  # a push of the redeem script

        # Fund the P2SH output
        tx = CTransaction()
        tx.vin.append(CTxIn(COutPoint(self.utxo[0].sha256, self.utxo[0].n), b""))
        tx.vout.append(CTxOut(self.utxo[0].nValue - 1000, script_pubkey))
        tx.rehash()

        # Verify mempool acceptance and block validity
        test_transaction_acceptance(self.nodes[0], self.test_node, tx, with_witness=False, accepted=True)
        block = self.build_next_block()
        self.update_witness_block_with_transactions(block, [tx])
        test_witness_block(self.nodes[0], self.test_node, block, accepted=True, with_witness=True)
        self.sync_blocks()

        # Now test attempts to spend the output.
        spend_tx = CTransaction()
        spend_tx.vin.append(CTxIn(COutPoint(tx.sha256, 0), script_sig))
        spend_tx.vout.append(CTxOut(tx.vout[0].nValue - 1000, CScript([OP_TRUE])))
        spend_tx.rehash()

        # This transaction should not be accepted into the mempool pre- or
        # post-segwit.  Mempool acceptance will use SCRIPT_VERIFY_WITNESS which
        # will require a witness to spend a witness program regardless of
        # segwit activation.  Note that older bitcoind's that are not
        # segwit-aware would also reject this for failing CLEANSTACK.
        with self.nodes[0].assert_debug_log(
                expected_msgs=(spend_tx.hash, 'was not accepted: non-mandatory-script-verify-flag (Witness program was passed an empty witness)')):
            test_transaction_acceptance(self.nodes[0], self.test_node, spend_tx, with_witness=False, accepted=False)

        # Try to put the witness script in the scriptSig, should also fail.
        spend_tx.vin[0].scriptSig = CScript([p2wsh_pubkey, b'a'])
        spend_tx.rehash()
        with self.nodes[0].assert_debug_log(
                expected_msgs=(spend_tx.hash, 'was not accepted: mandatory-script-verify-flag-failed (Script evaluated without error but finished with a false/empty top stack element)')):
            test_transaction_acceptance(self.nodes[0], self.test_node, spend_tx, with_witness=False, accepted=False)

        # Now put the witness script in the witness, should succeed after
        # segwit activates.
        spend_tx.vin[0].scriptSig = script_sig
        spend_tx.rehash()
        spend_tx.wit.vtxinwit.append(CTxInWitness())
        spend_tx.wit.vtxinwit[0].scriptWitness.stack = [b'a', witness_program]

        # Verify mempool acceptance
        test_transaction_acceptance(self.nodes[0], self.test_node, spend_tx, with_witness=True, accepted=True)
        block = self.build_next_block()
        self.update_witness_block_with_transactions(block, [spend_tx])

        # If we're after activation, then sending this with witnesses should be valid.
        # This no longer works before activation, because SCRIPT_VERIFY_WITNESS
        # is always set.
        # TODO: rewrite this test to make clear that it only works after activation.
        test_witness_block(self.nodes[0], self.test_node, block, accepted=True)

        # Update self.utxo
        self.utxo.pop(0)
        self.utxo.append(UTXO(spend_tx.sha256, 0, spend_tx.vout[0].nValue))

    @subtest
    def test_witness_commitments(self):
        """Test witness commitments.

        This test can only be run after segwit has activated."""

        # First try a correct witness commitment.
        block = self.build_next_block()
        add_witness_commitment(block)
        block.solve()

        # Test the test -- witness serialization should be different
        assert msg_witness_block(block).serialize() != msg_block(block).serialize()

        # This empty block should be valid.
        test_witness_block(self.nodes[0], self.test_node, block, accepted=True)

        # Try to tweak the nonce
        block_2 = self.build_next_block()
        add_witness_commitment(block_2, nonce=28)
        block_2.solve()

        # The commitment should have changed!
        assert block_2.vtx[0].vout[-1] != block.vtx[0].vout[-1]

        # This should also be valid.
        test_witness_block(self.nodes[0], self.test_node, block_2, accepted=True)

        # Now test commitments with actual transactions
        tx = CTransaction()
        tx.vin.append(CTxIn(COutPoint(self.utxo[0].sha256, self.utxo[0].n), b""))

        # Let's construct a witness program
        witness_program = CScript([OP_TRUE])
        witness_hash = sha256(witness_program)
        script_pubkey = CScript([OP_0, witness_hash])
        tx.vout.append(CTxOut(self.utxo[0].nValue - 1000, script_pubkey))
        tx.rehash()

        # tx2 will spend tx1, and send back to a regular anyone-can-spend address
        tx2 = CTransaction()
        tx2.vin.append(CTxIn(COutPoint(tx.sha256, 0), b""))
        tx2.vout.append(CTxOut(tx.vout[0].nValue - 1000, witness_program))
        tx2.wit.vtxinwit.append(CTxInWitness())
        tx2.wit.vtxinwit[0].scriptWitness.stack = [witness_program]
        tx2.rehash()

        block_3 = self.build_next_block()
        self.update_witness_block_with_transactions(block_3, [tx, tx2], nonce=1)
        # Add an extra OP_RETURN output that matches the witness commitment template,
        # even though it has extra data after the incorrect commitment.
        # This block should fail.
        block_3.vtx[0].vout.append(CTxOut(0, CScript([OP_RETURN, WITNESS_COMMITMENT_HEADER + ser_uint256(2), 10])))
        block_3.vtx[0].rehash()
        block_3.hashMerkleRoot = block_3.calc_merkle_root()
        block_3.rehash()
        block_3.solve()

        test_witness_block(self.nodes[0], self.test_node, block_3, accepted=False)

        # Add a different commitment with different nonce, but in the
        # right location, and with some funds burned(!).
        # This should succeed (nValue shouldn't affect finding the
        # witness commitment).
        add_witness_commitment(block_3, nonce=0)
        block_3.vtx[0].vout[0].nValue -= 1
        block_3.vtx[0].vout[-1].nValue += 1
        block_3.vtx[0].rehash()
        block_3.hashMerkleRoot = block_3.calc_merkle_root()
        block_3.rehash()
        assert len(block_3.vtx[0].vout) == 4  # 3 OP_returns
        block_3.solve()
        test_witness_block(self.nodes[0], self.test_node, block_3, accepted=True)

        # Finally test that a block with no witness transactions can
        # omit the commitment.
        block_4 = self.build_next_block()
        tx3 = CTransaction()
        tx3.vin.append(CTxIn(COutPoint(tx2.sha256, 0), b""))
        tx3.vout.append(CTxOut(tx.vout[0].nValue - 1000, witness_program))
        tx3.rehash()
        block_4.vtx.append(tx3)
        block_4.hashMerkleRoot = block_4.calc_merkle_root()
        block_4.solve()
        test_witness_block(self.nodes[0], self.test_node, block_4, with_witness=False, accepted=True)

        # Update available utxo's for use in later test.
        self.utxo.pop(0)
        self.utxo.append(UTXO(tx3.sha256, 0, tx3.vout[0].nValue))

    @subtest
    def test_block_malleability(self):

        # Make sure that a block that has too big a virtual size
        # because of a too-large coinbase witness is not permanently
        # marked bad.
        block = self.build_next_block()
        add_witness_commitment(block)
        block.solve()

        block.vtx[0].wit.vtxinwit[0].scriptWitness.stack.append(b'a' * 5000000)
        assert get_virtual_size(block) > MAX_BLOCK_BASE_SIZE

        # We can't send over the p2p network, because this is too big to relay
        # TODO: repeat this test with a block that can be relayed
        self.nodes[0].submitblock(block.serialize(True).hex())

        assert self.nodes[0].getbestblockhash() != block.hash

        block.vtx[0].wit.vtxinwit[0].scriptWitness.stack.pop()
        assert get_virtual_size(block) < MAX_BLOCK_BASE_SIZE
        self.nodes[0].submitblock(block.serialize(True).hex())

        assert self.nodes[0].getbestblockhash() == block.hash

        # Now make sure that malleating the witness reserved value doesn't
        # result in a block permanently marked bad.
        block = self.build_next_block()
        add_witness_commitment(block)
        block.solve()

        # Change the nonce -- should not cause the block to be permanently
        # failed
        block.vtx[0].wit.vtxinwit[0].scriptWitness.stack = [ser_uint256(1)]
        test_witness_block(self.nodes[0], self.test_node, block, accepted=False)

        # Changing the witness reserved value doesn't change the block hash
        block.vtx[0].wit.vtxinwit[0].scriptWitness.stack = [ser_uint256(0)]
        test_witness_block(self.nodes[0], self.test_node, block, accepted=True)

    @subtest
    def test_witness_block_size(self):
        # TODO: Test that non-witness carrying blocks can't exceed 1MB
        # Skipping this test for now; this is covered in p2p-fullblocktest.py

        # Test that witness-bearing blocks are limited at ceil(base + wit/4) <= 1MB.
        block = self.build_next_block()

        assert len(self.utxo) > 0

        # Create a P2WSH transaction.
        # The witness program will be a bunch of OP_2DROP's, followed by OP_TRUE.
        # This should give us plenty of room to tweak the spending tx's
        # virtual size.
        NUM_DROPS = 200  # 201 max ops per script!
        NUM_OUTPUTS = 50

        witness_program = CScript([OP_2DROP] * NUM_DROPS + [OP_TRUE])
        witness_hash = uint256_from_str(sha256(witness_program))
        script_pubkey = CScript([OP_0, ser_uint256(witness_hash)])

        prevout = COutPoint(self.utxo[0].sha256, self.utxo[0].n)
        value = self.utxo[0].nValue

        parent_tx = CTransaction()
        parent_tx.vin.append(CTxIn(prevout, b""))
        child_value = int(value / NUM_OUTPUTS)
        for i in range(NUM_OUTPUTS):
            parent_tx.vout.append(CTxOut(child_value, script_pubkey))
        parent_tx.vout[0].nValue -= 50000
        assert parent_tx.vout[0].nValue > 0
        parent_tx.rehash()

        child_tx = CTransaction()
        for i in range(NUM_OUTPUTS):
            child_tx.vin.append(CTxIn(COutPoint(parent_tx.sha256, i), b""))
        child_tx.vout = [CTxOut(value - 100000, CScript([OP_TRUE]))]
        for i in range(NUM_OUTPUTS):
            child_tx.wit.vtxinwit.append(CTxInWitness())
            child_tx.wit.vtxinwit[-1].scriptWitness.stack = [b'a' * 195] * (2 * NUM_DROPS) + [witness_program]
        child_tx.rehash()
        self.update_witness_block_with_transactions(block, [parent_tx, child_tx])

        vsize = get_virtual_size(block)
        additional_bytes = (MAX_BLOCK_BASE_SIZE - vsize) * 4
        i = 0
        while additional_bytes > 0:
            # Add some more bytes to each input until we hit MAX_BLOCK_BASE_SIZE+1
            extra_bytes = min(additional_bytes + 1, 55)
            block.vtx[-1].wit.vtxinwit[int(i / (2 * NUM_DROPS))].scriptWitness.stack[i % (2 * NUM_DROPS)] = b'a' * (195 + extra_bytes)
            additional_bytes -= extra_bytes
            i += 1

        block.vtx[0].vout.pop()  # Remove old commitment
        add_witness_commitment(block)
        block.solve()
        vsize = get_virtual_size(block)
        assert_equal(vsize, MAX_BLOCK_BASE_SIZE + 1)
        # Make sure that our test case would exceed the old max-network-message
        # limit
        assert len(block.serialize(True)) > 2 * 1024 * 1024

        test_witness_block(self.nodes[0], self.test_node, block, accepted=False)

        # Now resize the second transaction to make the block fit.
        cur_length = len(block.vtx[-1].wit.vtxinwit[0].scriptWitness.stack[0])
        block.vtx[-1].wit.vtxinwit[0].scriptWitness.stack[0] = b'a' * (cur_length - 1)
        block.vtx[0].vout.pop()
        add_witness_commitment(block)
        block.solve()
        assert get_virtual_size(block) == MAX_BLOCK_BASE_SIZE

        test_witness_block(self.nodes[0], self.test_node, block, accepted=True)

        # Update available utxo's
        self.utxo.pop(0)
        self.utxo.append(UTXO(block.vtx[-1].sha256, 0, block.vtx[-1].vout[0].nValue))

    @subtest
    def test_submit_block(self):
        """Test that submitblock adds the nonce automatically when possible."""
        block = self.build_next_block()

        # Try using a custom nonce and then don't supply it.
        # This shouldn't possibly work.
        add_witness_commitment(block, nonce=1)
        block.vtx[0].wit = CTxWitness()  # drop the nonce
        block.solve()
        self.nodes[0].submitblock(block.serialize(True).hex())
        assert self.nodes[0].getbestblockhash() != block.hash

        # Now redo commitment with the standard nonce, but let bitcoind fill it in.
        add_witness_commitment(block, nonce=0)
        block.vtx[0].wit = CTxWitness()
        block.solve()
        self.nodes[0].submitblock(block.serialize(True).hex())
        assert_equal(self.nodes[0].getbestblockhash(), block.hash)

        # This time, add a tx with non-empty witness, but don't supply
        # the commitment.
        block_2 = self.build_next_block()

        add_witness_commitment(block_2)

        block_2.solve()

        # Drop commitment and nonce -- submitblock should not fill in.
        block_2.vtx[0].vout.pop()
        block_2.vtx[0].wit = CTxWitness()

        self.nodes[0].submitblock(block_2.serialize(True).hex())
        # Tip should not advance!
        assert self.nodes[0].getbestblockhash() != block_2.hash

    @subtest
    def test_extra_witness_data(self):
        """Test extra witness data in a transaction."""

        block = self.build_next_block()

        witness_program = CScript([OP_DROP, OP_TRUE])
        witness_hash = sha256(witness_program)
        script_pubkey = CScript([OP_0, witness_hash])

        # First try extra witness data on a tx that doesn't require a witness
        tx = CTransaction()
        tx.vin.append(CTxIn(COutPoint(self.utxo[0].sha256, self.utxo[0].n), b""))
        tx.vout.append(CTxOut(self.utxo[0].nValue - 2000, script_pubkey))
        tx.vout.append(CTxOut(1000, CScript([OP_TRUE])))  # non-witness output
        tx.wit.vtxinwit.append(CTxInWitness())
        tx.wit.vtxinwit[0].scriptWitness.stack = [CScript([])]
        tx.rehash()
        self.update_witness_block_with_transactions(block, [tx])

        # Extra witness data should not be allowed.
        test_witness_block(self.nodes[0], self.test_node, block, accepted=False)

        # Try extra signature data.  Ok if we're not spending a witness output.
        block.vtx[1].wit.vtxinwit = []
        block.vtx[1].vin[0].scriptSig = CScript([OP_0])
        block.vtx[1].rehash()
        add_witness_commitment(block)
        block.solve()

        test_witness_block(self.nodes[0], self.test_node, block, accepted=True)

        # Now try extra witness/signature data on an input that DOES require a
        # witness
        tx2 = CTransaction()
        tx2.vin.append(CTxIn(COutPoint(tx.sha256, 0), b""))  # witness output
        tx2.vin.append(CTxIn(COutPoint(tx.sha256, 1), b""))  # non-witness
        tx2.vout.append(CTxOut(tx.vout[0].nValue, CScript([OP_TRUE])))
        tx2.wit.vtxinwit.extend([CTxInWitness(), CTxInWitness()])
        tx2.wit.vtxinwit[0].scriptWitness.stack = [CScript([CScriptNum(1)]), CScript([CScriptNum(1)]), witness_program]
        tx2.wit.vtxinwit[1].scriptWitness.stack = [CScript([OP_TRUE])]

        block = self.build_next_block()
        self.update_witness_block_with_transactions(block, [tx2])

        # This has extra witness data, so it should fail.
        test_witness_block(self.nodes[0], self.test_node, block, accepted=False)

        # Now get rid of the extra witness, but add extra scriptSig data
        tx2.vin[0].scriptSig = CScript([OP_TRUE])
        tx2.vin[1].scriptSig = CScript([OP_TRUE])
        tx2.wit.vtxinwit[0].scriptWitness.stack.pop(0)
        tx2.wit.vtxinwit[1].scriptWitness.stack = []
        tx2.rehash()
        add_witness_commitment(block)
        block.solve()

        # This has extra signature data for a witness input, so it should fail.
        test_witness_block(self.nodes[0], self.test_node, block, accepted=False)

        # Now get rid of the extra scriptsig on the witness input, and verify
        # success (even with extra scriptsig data in the non-witness input)
        tx2.vin[0].scriptSig = b""
        tx2.rehash()
        add_witness_commitment(block)
        block.solve()

        test_witness_block(self.nodes[0], self.test_node, block, accepted=True)

        # Update utxo for later tests
        self.utxo.pop(0)
        self.utxo.append(UTXO(tx2.sha256, 0, tx2.vout[0].nValue))

    @subtest
    def test_max_witness_push_length(self):
        """Test that witness stack can only allow up to 520 byte pushes."""

        block = self.build_next_block()

        witness_program = CScript([OP_DROP, OP_TRUE])
        witness_hash = sha256(witness_program)
        script_pubkey = CScript([OP_0, witness_hash])

        tx = CTransaction()
        tx.vin.append(CTxIn(COutPoint(self.utxo[0].sha256, self.utxo[0].n), b""))
        tx.vout.append(CTxOut(self.utxo[0].nValue - 1000, script_pubkey))
        tx.rehash()

        tx2 = CTransaction()
        tx2.vin.append(CTxIn(COutPoint(tx.sha256, 0), b""))
        tx2.vout.append(CTxOut(tx.vout[0].nValue - 1000, CScript([OP_TRUE])))
        tx2.wit.vtxinwit.append(CTxInWitness())
        # First try a 521-byte stack element
        tx2.wit.vtxinwit[0].scriptWitness.stack = [b'a' * (MAX_SCRIPT_ELEMENT_SIZE + 1), witness_program]
        tx2.rehash()

        self.update_witness_block_with_transactions(block, [tx, tx2])
        test_witness_block(self.nodes[0], self.test_node, block, accepted=False)

        # Now reduce the length of the stack element
        tx2.wit.vtxinwit[0].scriptWitness.stack[0] = b'a' * (MAX_SCRIPT_ELEMENT_SIZE)

        add_witness_commitment(block)
        block.solve()
        test_witness_block(self.nodes[0], self.test_node, block, accepted=True)

        # Update the utxo for later tests
        self.utxo.pop()
        self.utxo.append(UTXO(tx2.sha256, 0, tx2.vout[0].nValue))

    @subtest
    def test_max_witness_program_length(self):
        """Test that witness outputs greater than 10kB can't be spent."""

        MAX_PROGRAM_LENGTH = 10000

        # This program is 19 max pushes (9937 bytes), then 64 more opcode-bytes.
        long_witness_program = CScript([b'a' * 520] * 19 + [OP_DROP] * 63 + [OP_TRUE])
        assert len(long_witness_program) == MAX_PROGRAM_LENGTH + 1
        long_witness_hash = sha256(long_witness_program)
        long_script_pubkey = CScript([OP_0, long_witness_hash])

        block = self.build_next_block()

        tx = CTransaction()
        tx.vin.append(CTxIn(COutPoint(self.utxo[0].sha256, self.utxo[0].n), b""))
        tx.vout.append(CTxOut(self.utxo[0].nValue - 1000, long_script_pubkey))
        tx.rehash()

        tx2 = CTransaction()
        tx2.vin.append(CTxIn(COutPoint(tx.sha256, 0), b""))
        tx2.vout.append(CTxOut(tx.vout[0].nValue - 1000, CScript([OP_TRUE])))
        tx2.wit.vtxinwit.append(CTxInWitness())
        tx2.wit.vtxinwit[0].scriptWitness.stack = [b'a'] * 44 + [long_witness_program]
        tx2.rehash()

        self.update_witness_block_with_transactions(block, [tx, tx2])

        test_witness_block(self.nodes[0], self.test_node, block, accepted=False)

        # Try again with one less byte in the witness program
        witness_program = CScript([b'a' * 520] * 19 + [OP_DROP] * 62 + [OP_TRUE])
        assert len(witness_program) == MAX_PROGRAM_LENGTH
        witness_hash = sha256(witness_program)
        script_pubkey = CScript([OP_0, witness_hash])

        tx.vout[0] = CTxOut(tx.vout[0].nValue, script_pubkey)
        tx.rehash()
        tx2.vin[0].prevout.hash = tx.sha256
        tx2.wit.vtxinwit[0].scriptWitness.stack = [b'a'] * 43 + [witness_program]
        tx2.rehash()
        block.vtx = [block.vtx[0]]
        self.update_witness_block_with_transactions(block, [tx, tx2])
        test_witness_block(self.nodes[0], self.test_node, block, accepted=True)

        self.utxo.pop()
        self.utxo.append(UTXO(tx2.sha256, 0, tx2.vout[0].nValue))

    @subtest
    def test_witness_input_length(self):
        """Test that vin length must match vtxinwit length."""

        witness_program = CScript([OP_DROP, OP_TRUE])
        witness_hash = sha256(witness_program)
        script_pubkey = CScript([OP_0, witness_hash])

        # Create a transaction that splits our utxo into many outputs
        tx = CTransaction()
        tx.vin.append(CTxIn(COutPoint(self.utxo[0].sha256, self.utxo[0].n), b""))
        value = self.utxo[0].nValue
        for i in range(10):
            tx.vout.append(CTxOut(int(value / 10), script_pubkey))
        tx.vout[0].nValue -= 1000
        assert tx.vout[0].nValue >= 0

        block = self.build_next_block()
        self.update_witness_block_with_transactions(block, [tx])
        test_witness_block(self.nodes[0], self.test_node, block, accepted=True)

        # Try various ways to spend tx that should all break.
        # This "broken" transaction serializer will not normalize
        # the length of vtxinwit.
        class BrokenCTransaction(CTransaction):
            def serialize_with_witness(self):
                flags = 0
                if not self.wit.is_null():
                    flags |= 1
                r = b""
                r += struct.pack("<i", self.nVersion)
                if flags:
                    dummy = []
                    r += ser_vector(dummy)
                    r += struct.pack("<B", flags)
                r += ser_vector(self.vin)
                r += ser_vector(self.vout)
                if flags & 1:
                    r += self.wit.serialize()
                r += struct.pack("<I", self.nLockTime)
                return r

        tx2 = BrokenCTransaction()
        for i in range(10):
            tx2.vin.append(CTxIn(COutPoint(tx.sha256, i), b""))
        tx2.vout.append(CTxOut(value - 3000, CScript([OP_TRUE])))

        # First try using a too long vtxinwit
        for i in range(11):
            tx2.wit.vtxinwit.append(CTxInWitness())
            tx2.wit.vtxinwit[i].scriptWitness.stack = [b'a', witness_program]

        block = self.build_next_block()
        self.update_witness_block_with_transactions(block, [tx2])
        test_witness_block(self.nodes[0], self.test_node, block, accepted=False)

        # Now try using a too short vtxinwit
        tx2.wit.vtxinwit.pop()
        tx2.wit.vtxinwit.pop()

        block.vtx = [block.vtx[0]]
        self.update_witness_block_with_transactions(block, [tx2])
        test_witness_block(self.nodes[0], self.test_node, block, accepted=False)

        # Now make one of the intermediate witnesses be incorrect
        tx2.wit.vtxinwit.append(CTxInWitness())
        tx2.wit.vtxinwit[-1].scriptWitness.stack = [b'a', witness_program]
        tx2.wit.vtxinwit[5].scriptWitness.stack = [witness_program]

        block.vtx = [block.vtx[0]]
        self.update_witness_block_with_transactions(block, [tx2])
        test_witness_block(self.nodes[0], self.test_node, block, accepted=False)

        # Fix the broken witness and the block should be accepted.
        tx2.wit.vtxinwit[5].scriptWitness.stack = [b'a', witness_program]
        block.vtx = [block.vtx[0]]
        self.update_witness_block_with_transactions(block, [tx2])
        test_witness_block(self.nodes[0], self.test_node, block, accepted=True)

        self.utxo.pop()
        self.utxo.append(UTXO(tx2.sha256, 0, tx2.vout[0].nValue))

    @subtest
    def test_tx_relay_after_segwit_activation(self):
        """Test transaction relay after segwit activation.

        After segwit activates, verify that mempool:
        - rejects transactions with unnecessary/extra witnesses
        - accepts transactions with valid witnesses
        and that witness transactions are relayed to non-upgraded peers."""

        # Generate a transaction that doesn't require a witness, but send it
        # with a witness.  Should be rejected because we can't use a witness
        # when spending a non-witness output.
        tx = CTransaction()
        tx.vin.append(CTxIn(COutPoint(self.utxo[0].sha256, self.utxo[0].n), b""))
        tx.vout.append(CTxOut(self.utxo[0].nValue - 1000, CScript([OP_TRUE, OP_DROP] * 15 + [OP_TRUE])))
        tx.wit.vtxinwit.append(CTxInWitness())
        tx.wit.vtxinwit[0].scriptWitness.stack = [b'a']
        tx.rehash()

        tx_hash = tx.sha256

        # Verify that unnecessary witnesses are rejected.
        self.test_node.announce_tx_and_wait_for_getdata(tx)
        assert_equal(len(self.nodes[0].getrawmempool()), 0)
        test_transaction_acceptance(self.nodes[0], self.test_node, tx, with_witness=True, accepted=False)

        # Verify that removing the witness succeeds.
        self.test_node.announce_tx_and_wait_for_getdata(tx)
        test_transaction_acceptance(self.nodes[0], self.test_node, tx, with_witness=False, accepted=True)

        # Now try to add extra witness data to a valid witness tx.
        witness_program = CScript([OP_TRUE])
        witness_hash = sha256(witness_program)
        script_pubkey = CScript([OP_0, witness_hash])
        tx2 = CTransaction()
        tx2.vin.append(CTxIn(COutPoint(tx_hash, 0), b""))
        tx2.vout.append(CTxOut(tx.vout[0].nValue - 1000, script_pubkey))
        tx2.rehash()

        tx3 = CTransaction()
        tx3.vin.append(CTxIn(COutPoint(tx2.sha256, 0), b""))
        tx3.wit.vtxinwit.append(CTxInWitness())

        # Add too-large for IsStandard witness and check that it does not enter reject filter
        p2sh_program = CScript([OP_TRUE])
        p2sh_pubkey = hash160(p2sh_program)
        witness_program2 = CScript([b'a' * 400000])
        tx3.vout.append(CTxOut(tx2.vout[0].nValue - 1000, CScript([OP_HASH160, p2sh_pubkey, OP_EQUAL])))
        tx3.wit.vtxinwit[0].scriptWitness.stack = [witness_program2]
        tx3.rehash()

        # Node will not be blinded to the transaction
        self.std_node.announce_tx_and_wait_for_getdata(tx3)
        test_transaction_acceptance(self.nodes[1], self.std_node, tx3, True, False, 'tx-size')
        self.std_node.announce_tx_and_wait_for_getdata(tx3)
        test_transaction_acceptance(self.nodes[1], self.std_node, tx3, True, False, 'tx-size')

        # Remove witness stuffing, instead add extra witness push on stack
        tx3.vout[0] = CTxOut(tx2.vout[0].nValue - 1000, CScript([OP_TRUE, OP_DROP] * 15 + [OP_TRUE]))
        tx3.wit.vtxinwit[0].scriptWitness.stack = [CScript([CScriptNum(1)]), witness_program]
        tx3.rehash()

        test_transaction_acceptance(self.nodes[0], self.test_node, tx2, with_witness=True, accepted=True)
        test_transaction_acceptance(self.nodes[0], self.test_node, tx3, with_witness=True, accepted=False)

        # Get rid of the extra witness, and verify acceptance.
        tx3.wit.vtxinwit[0].scriptWitness.stack = [witness_program]
        # Also check that old_node gets a tx announcement, even though this is
        # a witness transaction.
        self.old_node.wait_for_inv([CInv(1, tx2.sha256)])  # wait until tx2 was inv'ed
        test_transaction_acceptance(self.nodes[0], self.test_node, tx3, with_witness=True, accepted=True)
        self.old_node.wait_for_inv([CInv(1, tx3.sha256)])

        # Test that getrawtransaction returns correct witness information
        # hash, size, vsize
        raw_tx = self.nodes[0].getrawtransaction(tx3.hash, 1)
        assert_equal(int(raw_tx["hash"], 16), tx3.calc_sha256(True))
        assert_equal(raw_tx["size"], len(tx3.serialize_with_witness()))
        weight = len(tx3.serialize_with_witness()) + 3 * len(tx3.serialize_without_witness())
        vsize = math.ceil(weight / 4)
        assert_equal(raw_tx["vsize"], vsize)
        assert_equal(raw_tx["weight"], weight)
        assert_equal(len(raw_tx["vin"][0]["txinwitness"]), 1)
        assert_equal(raw_tx["vin"][0]["txinwitness"][0], witness_program.hex())
        assert vsize != raw_tx["size"]

        # Cleanup: mine the transactions and update utxo for next test
        self.nodes[0].generate(1)
        assert_equal(len(self.nodes[0].getrawmempool()), 0)

        self.utxo.pop(0)
        self.utxo.append(UTXO(tx3.sha256, 0, tx3.vout[0].nValue))

    @subtest
    def test_segwit_versions(self):
        """Test validity of future segwit version transactions.

        Future segwit version transactions are non-standard, but valid in blocks.
        Can run this before and after segwit activation."""

        NUM_SEGWIT_VERSIONS = 17  # will test OP_0, OP1, ..., OP_16
        if len(self.utxo) < NUM_SEGWIT_VERSIONS:
            tx = CTransaction()
            tx.vin.append(CTxIn(COutPoint(self.utxo[0].sha256, self.utxo[0].n), b""))
            split_value = (self.utxo[0].nValue - 4000) // NUM_SEGWIT_VERSIONS
            for i in range(NUM_SEGWIT_VERSIONS):
                tx.vout.append(CTxOut(split_value, CScript([OP_TRUE])))
            tx.rehash()
            block = self.build_next_block()
            self.update_witness_block_with_transactions(block, [tx])
            test_witness_block(self.nodes[0], self.test_node, block, accepted=True)
            self.utxo.pop(0)
            for i in range(NUM_SEGWIT_VERSIONS):
                self.utxo.append(UTXO(tx.sha256, i, split_value))

        self.sync_blocks()
        temp_utxo = []
        tx = CTransaction()
        witness_program = CScript([OP_TRUE])
        witness_hash = sha256(witness_program)
        assert_equal(len(self.nodes[1].getrawmempool()), 0)
        for version in list(range(OP_1, OP_16 + 1)) + [OP_0]:
            # First try to spend to a future version segwit script_pubkey.
            script_pubkey = CScript([CScriptOp(version), witness_hash])
            tx.vin = [CTxIn(COutPoint(self.utxo[0].sha256, self.utxo[0].n), b"")]
            tx.vout = [CTxOut(self.utxo[0].nValue - 1000, script_pubkey)]
            tx.rehash()
            test_transaction_acceptance(self.nodes[1], self.std_node, tx, with_witness=True, accepted=False)
            test_transaction_acceptance(self.nodes[0], self.test_node, tx, with_witness=True, accepted=True)
            self.utxo.pop(0)
            temp_utxo.append(UTXO(tx.sha256, 0, tx.vout[0].nValue))

        self.nodes[0].generate(1)  # Mine all the transactions
        self.sync_blocks()
        assert len(self.nodes[0].getrawmempool()) == 0

        # Finally, verify that version 0 -> version 1 transactions
        # are non-standard
        script_pubkey = CScript([CScriptOp(OP_1), witness_hash])
        tx2 = CTransaction()
        tx2.vin = [CTxIn(COutPoint(tx.sha256, 0), b"")]
        tx2.vout = [CTxOut(tx.vout[0].nValue - 1000, script_pubkey)]
        tx2.wit.vtxinwit.append(CTxInWitness())
        tx2.wit.vtxinwit[0].scriptWitness.stack = [witness_program]
        tx2.rehash()
        # Gets accepted to test_node, because standardness of outputs isn't
        # checked with fRequireStandard
        test_transaction_acceptance(self.nodes[0], self.test_node, tx2, with_witness=True, accepted=True)
        test_transaction_acceptance(self.nodes[1], self.std_node, tx2, with_witness=True, accepted=False)
        temp_utxo.pop()  # last entry in temp_utxo was the output we just spent
        temp_utxo.append(UTXO(tx2.sha256, 0, tx2.vout[0].nValue))

        # Spend everything in temp_utxo back to an OP_TRUE output.
        tx3 = CTransaction()
        total_value = 0
        for i in temp_utxo:
            tx3.vin.append(CTxIn(COutPoint(i.sha256, i.n), b""))
            tx3.wit.vtxinwit.append(CTxInWitness())
            total_value += i.nValue
        tx3.wit.vtxinwit[-1].scriptWitness.stack = [witness_program]
        tx3.vout.append(CTxOut(total_value - 1000, CScript([OP_TRUE])))
        tx3.rehash()
        # Spending a higher version witness output is not allowed by policy,
        # even with fRequireStandard=false.
        test_transaction_acceptance(self.nodes[0], self.test_node, tx3, with_witness=True, accepted=False, reason="reserved for soft-fork upgrades")

        # Building a block with the transaction must be valid, however.
        block = self.build_next_block()
        self.update_witness_block_with_transactions(block, [tx2, tx3])
        test_witness_block(self.nodes[0], self.test_node, block, accepted=True)
        self.sync_blocks()

        # Add utxo to our list
        self.utxo.append(UTXO(tx3.sha256, 0, tx3.vout[0].nValue))

    @subtest
    def test_premature_coinbase_witness_spend(self):

        block = self.build_next_block()
        # Change the output of the block to be a witness output.
        witness_program = CScript([OP_TRUE])
        witness_hash = sha256(witness_program)
        script_pubkey = CScript([OP_0, witness_hash])
        block.vtx[0].vout[0].scriptPubKey = script_pubkey
        # This next line will rehash the coinbase and update the merkle
        # root, and solve.
        self.update_witness_block_with_transactions(block, [])
        test_witness_block(self.nodes[0], self.test_node, block, accepted=True)

        spend_tx = CTransaction()
        spend_tx.vin = [CTxIn(COutPoint(block.vtx[0].sha256, 0), b"")]
        spend_tx.vout = [CTxOut(block.vtx[0].vout[0].nValue, witness_program)]
        spend_tx.wit.vtxinwit.append(CTxInWitness())
        spend_tx.wit.vtxinwit[0].scriptWitness.stack = [witness_program]
        spend_tx.rehash()

        # Now test a premature spend.
        self.nodes[0].generate(98)
        self.sync_blocks()
        block2 = self.build_next_block()
        self.update_witness_block_with_transactions(block2, [spend_tx])
        test_witness_block(self.nodes[0], self.test_node, block2, accepted=False)

        # Advancing one more block should allow the spend.
        self.nodes[0].generate(1)
        block2 = self.build_next_block()
        self.update_witness_block_with_transactions(block2, [spend_tx])
        test_witness_block(self.nodes[0], self.test_node, block2, accepted=True)
        self.sync_blocks()

    @subtest
    def test_uncompressed_pubkey(self):
        """Test uncompressed pubkey validity in segwit transactions.

        Uncompressed pubkeys are no longer supported in default relay policy,
        but (for now) are still valid in blocks."""

        # Segwit transactions using uncompressed pubkeys are not accepted
        # under default policy, but should still pass consensus.
        key = CECKey()
        key.set_secretbytes(b"9")
        key.set_compressed(False)
        pubkey = CPubKey(key.get_pubkey())
        assert_equal(len(pubkey), 65)  # This should be an uncompressed pubkey

        utxo = self.utxo.pop(0)

        # Test 1: P2WPKH
        # First create a P2WPKH output that uses an uncompressed pubkey
        pubkeyhash = hash160(pubkey)
        script_pkh = CScript([OP_0, pubkeyhash])
        tx = CTransaction()
        tx.vin.append(CTxIn(COutPoint(utxo.sha256, utxo.n), b""))
        tx.vout.append(CTxOut(utxo.nValue - 1000, script_pkh))
        tx.rehash()

        # Confirm it in a block.
        block = self.build_next_block()
        self.update_witness_block_with_transactions(block, [tx])
        test_witness_block(self.nodes[0], self.test_node, block, accepted=True)

        # Now try to spend it. Send it to a P2WSH output, which we'll
        # use in the next test.
        witness_program = CScript([pubkey, CScriptOp(OP_CHECKSIG)])
        witness_hash = sha256(witness_program)
        script_wsh = CScript([OP_0, witness_hash])

        tx2 = CTransaction()
        tx2.vin.append(CTxIn(COutPoint(tx.sha256, 0), b""))
        tx2.vout.append(CTxOut(tx.vout[0].nValue - 1000, script_wsh))
        script = get_p2pkh_script(pubkeyhash)
        sig_hash = SegwitVersion1SignatureHash(script, tx2, 0, SIGHASH_ALL, tx.vout[0].nValue)
        signature = key.sign(sig_hash) + b'\x01'  # 0x1 is SIGHASH_ALL
        tx2.wit.vtxinwit.append(CTxInWitness())
        tx2.wit.vtxinwit[0].scriptWitness.stack = [signature, pubkey]
        tx2.rehash()

        # Should fail policy test.
        test_transaction_acceptance(self.nodes[0], self.test_node, tx2, True, False, 'non-mandatory-script-verify-flag (Using non-compressed keys in segwit)')
        # But passes consensus.
        block = self.build_next_block()
        self.update_witness_block_with_transactions(block, [tx2])
        test_witness_block(self.nodes[0], self.test_node, block, accepted=True)

        # Test 2: P2WSH
        # Try to spend the P2WSH output created in last test.
        # Send it to a P2SH(P2WSH) output, which we'll use in the next test.
        p2sh_witness_hash = hash160(script_wsh)
        script_p2sh = CScript([OP_HASH160, p2sh_witness_hash, OP_EQUAL])
        script_sig = CScript([script_wsh])

        tx3 = CTransaction()
        tx3.vin.append(CTxIn(COutPoint(tx2.sha256, 0), b""))
        tx3.vout.append(CTxOut(tx2.vout[0].nValue - 1000, script_p2sh))
        tx3.wit.vtxinwit.append(CTxInWitness())
        sign_p2pk_witness_input(witness_program, tx3, 0, SIGHASH_ALL, tx2.vout[0].nValue, key)

        # Should fail policy test.
        test_transaction_acceptance(self.nodes[0], self.test_node, tx3, True, False, 'non-mandatory-script-verify-flag (Using non-compressed keys in segwit)')
        # But passes consensus.
        block = self.build_next_block()
        self.update_witness_block_with_transactions(block, [tx3])
        test_witness_block(self.nodes[0], self.test_node, block, accepted=True)

        # Test 3: P2SH(P2WSH)
        # Try to spend the P2SH output created in the last test.
        # Send it to a P2PKH output, which we'll use in the next test.
        script_pubkey = get_p2pkh_script(pubkeyhash)
        tx4 = CTransaction()
        tx4.vin.append(CTxIn(COutPoint(tx3.sha256, 0), script_sig))
        tx4.vout.append(CTxOut(tx3.vout[0].nValue - 1000, script_pubkey))
        tx4.wit.vtxinwit.append(CTxInWitness())
        sign_p2pk_witness_input(witness_program, tx4, 0, SIGHASH_ALL, tx3.vout[0].nValue, key)

        # Should fail policy test.
        test_transaction_acceptance(self.nodes[0], self.test_node, tx4, True, False, 'non-mandatory-script-verify-flag (Using non-compressed keys in segwit)')
        block = self.build_next_block()
        self.update_witness_block_with_transactions(block, [tx4])
        test_witness_block(self.nodes[0], self.test_node, block, accepted=True)

        # Test 4: Uncompressed pubkeys should still be valid in non-segwit
        # transactions.
        tx5 = CTransaction()
        tx5.vin.append(CTxIn(COutPoint(tx4.sha256, 0), b""))
        tx5.vout.append(CTxOut(tx4.vout[0].nValue - 1000, CScript([OP_TRUE])))
        (sig_hash, err) = SignatureHash(script_pubkey, tx5, 0, SIGHASH_ALL)
        signature = key.sign(sig_hash) + b'\x01'  # 0x1 is SIGHASH_ALL
        tx5.vin[0].scriptSig = CScript([signature, pubkey])
        tx5.rehash()
        # Should pass policy and consensus.
        test_transaction_acceptance(self.nodes[0], self.test_node, tx5, True, True)
        block = self.build_next_block()
        self.update_witness_block_with_transactions(block, [tx5])
        test_witness_block(self.nodes[0], self.test_node, block, accepted=True)
        self.utxo.append(UTXO(tx5.sha256, 0, tx5.vout[0].nValue))

    @subtest
    def test_signature_version_1(self):

        key = CECKey()
        key.set_secretbytes(b"9")
        pubkey = CPubKey(key.get_pubkey())

        witness_program = CScript([pubkey, CScriptOp(OP_CHECKSIG)])
        witness_hash = sha256(witness_program)
        script_pubkey = CScript([OP_0, witness_hash])

        # First create a witness output for use in the tests.
        tx = CTransaction()
        tx.vin.append(CTxIn(COutPoint(self.utxo[0].sha256, self.utxo[0].n), b""))
        tx.vout.append(CTxOut(self.utxo[0].nValue - 1000, script_pubkey))
        tx.rehash()

        test_transaction_acceptance(self.nodes[0], self.test_node, tx, with_witness=True, accepted=True)
        # Mine this transaction in preparation for following tests.
        block = self.build_next_block()
        self.update_witness_block_with_transactions(block, [tx])
        test_witness_block(self.nodes[0], self.test_node, block, accepted=True)
        self.sync_blocks()
        self.utxo.pop(0)

        # Test each hashtype
        prev_utxo = UTXO(tx.sha256, 0, tx.vout[0].nValue)
        for sigflag in [0, SIGHASH_ANYONECANPAY]:
            for hashtype in [SIGHASH_ALL, SIGHASH_NONE, SIGHASH_SINGLE]:
                hashtype |= sigflag
                block = self.build_next_block()
                tx = CTransaction()
                tx.vin.append(CTxIn(COutPoint(prev_utxo.sha256, prev_utxo.n), b""))
                tx.vout.append(CTxOut(prev_utxo.nValue - 1000, script_pubkey))
                tx.wit.vtxinwit.append(CTxInWitness())
                # Too-large input value
                sign_p2pk_witness_input(witness_program, tx, 0, hashtype, prev_utxo.nValue + 1, key)
                self.update_witness_block_with_transactions(block, [tx])
                test_witness_block(self.nodes[0], self.test_node, block, accepted=False)

                # Too-small input value
                sign_p2pk_witness_input(witness_program, tx, 0, hashtype, prev_utxo.nValue - 1, key)
                block.vtx.pop()  # remove last tx
                self.update_witness_block_with_transactions(block, [tx])
                test_witness_block(self.nodes[0], self.test_node, block, accepted=False)

                # Now try correct value
                sign_p2pk_witness_input(witness_program, tx, 0, hashtype, prev_utxo.nValue, key)
                block.vtx.pop()
                self.update_witness_block_with_transactions(block, [tx])
                test_witness_block(self.nodes[0], self.test_node, block, accepted=True)

                prev_utxo = UTXO(tx.sha256, 0, tx.vout[0].nValue)

        # Test combinations of signature hashes.
        # Split the utxo into a lot of outputs.
        # Randomly choose up to 10 to spend, sign with different hashtypes, and
        # output to a random number of outputs.  Repeat NUM_SIGHASH_TESTS times.
        # Ensure that we've tested a situation where we use SIGHASH_SINGLE with
        # an input index > number of outputs.
        NUM_SIGHASH_TESTS = 500
        temp_utxos = []
        tx = CTransaction()
        tx.vin.append(CTxIn(COutPoint(prev_utxo.sha256, prev_utxo.n), b""))
        split_value = prev_utxo.nValue // NUM_SIGHASH_TESTS
        for i in range(NUM_SIGHASH_TESTS):
            tx.vout.append(CTxOut(split_value, script_pubkey))
        tx.wit.vtxinwit.append(CTxInWitness())
        sign_p2pk_witness_input(witness_program, tx, 0, SIGHASH_ALL, prev_utxo.nValue, key)
        for i in range(NUM_SIGHASH_TESTS):
            temp_utxos.append(UTXO(tx.sha256, i, split_value))

        block = self.build_next_block()
        self.update_witness_block_with_transactions(block, [tx])
        test_witness_block(self.nodes[0], self.test_node, block, accepted=True)

        block = self.build_next_block()
        used_sighash_single_out_of_bounds = False
        for i in range(NUM_SIGHASH_TESTS):
            # Ping regularly to keep the connection alive
            if (not i % 100):
                self.test_node.sync_with_ping()
            # Choose random number of inputs to use.
            num_inputs = random.randint(1, 10)
            # Create a slight bias for producing more utxos
            num_outputs = random.randint(1, 11)
            random.shuffle(temp_utxos)
            assert len(temp_utxos) > num_inputs
            tx = CTransaction()
            total_value = 0
            for i in range(num_inputs):
                tx.vin.append(CTxIn(COutPoint(temp_utxos[i].sha256, temp_utxos[i].n), b""))
                tx.wit.vtxinwit.append(CTxInWitness())
                total_value += temp_utxos[i].nValue
            split_value = total_value // num_outputs
            for i in range(num_outputs):
                tx.vout.append(CTxOut(split_value, script_pubkey))
            for i in range(num_inputs):
                # Now try to sign each input, using a random hashtype.
                anyonecanpay = 0
                if random.randint(0, 1):
                    anyonecanpay = SIGHASH_ANYONECANPAY
                hashtype = random.randint(1, 3) | anyonecanpay
                sign_p2pk_witness_input(witness_program, tx, i, hashtype, temp_utxos[i].nValue, key)
                if (hashtype == SIGHASH_SINGLE and i >= num_outputs):
                    used_sighash_single_out_of_bounds = True
            tx.rehash()
            for i in range(num_outputs):
                temp_utxos.append(UTXO(tx.sha256, i, split_value))
            temp_utxos = temp_utxos[num_inputs:]

            block.vtx.append(tx)

            # Test the block periodically, if we're close to maxblocksize
            if (get_virtual_size(block) > MAX_BLOCK_BASE_SIZE - 1000):
                self.update_witness_block_with_transactions(block, [])
                test_witness_block(self.nodes[0], self.test_node, block, accepted=True)
                block = self.build_next_block()

        if (not used_sighash_single_out_of_bounds):
            self.log.info("WARNING: this test run didn't attempt SIGHASH_SINGLE with out-of-bounds index value")
        # Test the transactions we've added to the block
        if (len(block.vtx) > 1):
            self.update_witness_block_with_transactions(block, [])
            test_witness_block(self.nodes[0], self.test_node, block, accepted=True)

        # Now test witness version 0 P2PKH transactions
        pubkeyhash = hash160(pubkey)
        script_pkh = CScript([OP_0, pubkeyhash])
        tx = CTransaction()
        tx.vin.append(CTxIn(COutPoint(temp_utxos[0].sha256, temp_utxos[0].n), b""))
        tx.vout.append(CTxOut(temp_utxos[0].nValue, script_pkh))
        tx.wit.vtxinwit.append(CTxInWitness())
        sign_p2pk_witness_input(witness_program, tx, 0, SIGHASH_ALL, temp_utxos[0].nValue, key)
        tx2 = CTransaction()
        tx2.vin.append(CTxIn(COutPoint(tx.sha256, 0), b""))
        tx2.vout.append(CTxOut(tx.vout[0].nValue, CScript([OP_TRUE])))

        script = get_p2pkh_script(pubkeyhash)
        sig_hash = SegwitVersion1SignatureHash(script, tx2, 0, SIGHASH_ALL, tx.vout[0].nValue)
        signature = key.sign(sig_hash) + b'\x01'  # 0x1 is SIGHASH_ALL

        # Check that we can't have a scriptSig
        tx2.vin[0].scriptSig = CScript([signature, pubkey])
        block = self.build_next_block()
        self.update_witness_block_with_transactions(block, [tx, tx2])
        test_witness_block(self.nodes[0], self.test_node, block, accepted=False)

        # Move the signature to the witness.
        block.vtx.pop()
        tx2.wit.vtxinwit.append(CTxInWitness())
        tx2.wit.vtxinwit[0].scriptWitness.stack = [signature, pubkey]
        tx2.vin[0].scriptSig = b""
        tx2.rehash()

        self.update_witness_block_with_transactions(block, [tx2])
        test_witness_block(self.nodes[0], self.test_node, block, accepted=True)

        temp_utxos.pop(0)

        # Update self.utxos for later tests by creating two outputs
        # that consolidate all the coins in temp_utxos.
        output_value = sum(i.nValue for i in temp_utxos) // 2

        tx = CTransaction()
        index = 0
        # Just spend to our usual anyone-can-spend output
        tx.vout = [CTxOut(output_value, CScript([OP_TRUE]))] * 2
        for i in temp_utxos:
            # Use SIGHASH_ALL|SIGHASH_ANYONECANPAY so we can build up
            # the signatures as we go.
            tx.vin.append(CTxIn(COutPoint(i.sha256, i.n), b""))
            tx.wit.vtxinwit.append(CTxInWitness())
            sign_p2pk_witness_input(witness_program, tx, index, SIGHASH_ALL | SIGHASH_ANYONECANPAY, i.nValue, key)
            index += 1
        block = self.build_next_block()
        self.update_witness_block_with_transactions(block, [tx])
        test_witness_block(self.nodes[0], self.test_node, block, accepted=True)

        for i in range(len(tx.vout)):
            self.utxo.append(UTXO(tx.sha256, i, tx.vout[i].nValue))

    @subtest
    def test_non_standard_witness_blinding(self):
        """Test behavior of unnecessary witnesses in transactions does not blind the node for the transaction"""

        # Create a p2sh output -- this is so we can pass the standardness
        # rules (an anyone-can-spend OP_TRUE would be rejected, if not wrapped
        # in P2SH).
        p2sh_program = CScript([OP_TRUE])
        p2sh_pubkey = hash160(p2sh_program)
        script_pubkey = CScript([OP_HASH160, p2sh_pubkey, OP_EQUAL])

        # Now check that unnecessary witnesses can't be used to blind a node
        # to a transaction, eg by violating standardness checks.
        tx = CTransaction()
        tx.vin.append(CTxIn(COutPoint(self.utxo[0].sha256, self.utxo[0].n), b""))
        tx.vout.append(CTxOut(self.utxo[0].nValue - 1000, script_pubkey))
        tx.rehash()
        test_transaction_acceptance(self.nodes[0], self.test_node, tx, False, True)
        self.nodes[0].generate(1)
        self.sync_blocks()

        # We'll add an unnecessary witness to this transaction that would cause
        # it to be non-standard, to test that violating policy with a witness
        # doesn't blind a node to a transaction.  Transactions
        # rejected for having a witness shouldn't be added
        # to the rejection cache.
        tx2 = CTransaction()
        tx2.vin.append(CTxIn(COutPoint(tx.sha256, 0), CScript([p2sh_program])))
        tx2.vout.append(CTxOut(tx.vout[0].nValue - 1000, script_pubkey))
        tx2.wit.vtxinwit.append(CTxInWitness())
        tx2.wit.vtxinwit[0].scriptWitness.stack = [b'a' * 400]
        tx2.rehash()
        # This will be rejected due to a policy check:
        # No witness is allowed, since it is not a witness program but a p2sh program
        test_transaction_acceptance(self.nodes[1], self.std_node, tx2, True, False, 'bad-witness-nonstandard')

        # If we send without witness, it should be accepted.
        test_transaction_acceptance(self.nodes[1], self.std_node, tx2, False, True)

        # Now create a new anyone-can-spend utxo for the next test.
        tx3 = CTransaction()
        tx3.vin.append(CTxIn(COutPoint(tx2.sha256, 0), CScript([p2sh_program])))
        tx3.vout.append(CTxOut(tx2.vout[0].nValue - 1000, CScript([OP_TRUE, OP_DROP] * 15 + [OP_TRUE])))
        tx3.rehash()
        test_transaction_acceptance(self.nodes[0], self.test_node, tx2, False, True)
        test_transaction_acceptance(self.nodes[0], self.test_node, tx3, False, True)

        self.nodes[0].generate(1)
        self.sync_blocks()

        # Update our utxo list; we spent the first entry.
        self.utxo.pop(0)
        self.utxo.append(UTXO(tx3.sha256, 0, tx3.vout[0].nValue))

    @subtest
    def test_non_standard_witness(self):
        """Test detection of non-standard P2WSH witness"""
        pad = chr(1).encode('latin-1')

        # Create scripts for tests
        scripts = []
        scripts.append(CScript([OP_DROP] * 100))
        scripts.append(CScript([OP_DROP] * 99))
        scripts.append(CScript([pad * 59] * 59 + [OP_DROP] * 60))
        scripts.append(CScript([pad * 59] * 59 + [OP_DROP] * 61))

        p2wsh_scripts = []

        tx = CTransaction()
        tx.vin.append(CTxIn(COutPoint(self.utxo[0].sha256, self.utxo[0].n), b""))

        # For each script, generate a pair of P2WSH and P2SH-P2WSH output.
        outputvalue = (self.utxo[0].nValue - 1000) // (len(scripts) * 2)
        for i in scripts:
            p2wsh = CScript([OP_0, sha256(i)])
            p2sh = hash160(p2wsh)
            p2wsh_scripts.append(p2wsh)
            tx.vout.append(CTxOut(outputvalue, p2wsh))
            tx.vout.append(CTxOut(outputvalue, CScript([OP_HASH160, p2sh, OP_EQUAL])))
        tx.rehash()
        txid = tx.sha256
        test_transaction_acceptance(self.nodes[0], self.test_node, tx, with_witness=False, accepted=True)

        self.nodes[0].generate(1)
        self.sync_blocks()

        # Creating transactions for tests
        p2wsh_txs = []
        p2sh_txs = []
        for i in range(len(scripts)):
            p2wsh_tx = CTransaction()
            p2wsh_tx.vin.append(CTxIn(COutPoint(txid, i * 2)))
            p2wsh_tx.vout.append(CTxOut(outputvalue - 5000, CScript([OP_0, hash160(hex_str_to_bytes(""))])))
            p2wsh_tx.wit.vtxinwit.append(CTxInWitness())
            p2wsh_tx.rehash()
            p2wsh_txs.append(p2wsh_tx)
            p2sh_tx = CTransaction()
            p2sh_tx.vin.append(CTxIn(COutPoint(txid, i * 2 + 1), CScript([p2wsh_scripts[i]])))
            p2sh_tx.vout.append(CTxOut(outputvalue - 5000, CScript([OP_0, hash160(hex_str_to_bytes(""))])))
            p2sh_tx.wit.vtxinwit.append(CTxInWitness())
            p2sh_tx.rehash()
            p2sh_txs.append(p2sh_tx)

        # Testing native P2WSH
        # Witness stack size, excluding witnessScript, over 100 is non-standard
        p2wsh_txs[0].wit.vtxinwit[0].scriptWitness.stack = [pad] * 101 + [scripts[0]]
        test_transaction_acceptance(self.nodes[1], self.std_node, p2wsh_txs[0], True, False, 'bad-witness-nonstandard')
        # Non-standard nodes should accept
        test_transaction_acceptance(self.nodes[0], self.test_node, p2wsh_txs[0], True, True)

        # Stack element size over 80 bytes is non-standard
        p2wsh_txs[1].wit.vtxinwit[0].scriptWitness.stack = [pad * 81] * 100 + [scripts[1]]
        test_transaction_acceptance(self.nodes[1], self.std_node, p2wsh_txs[1], True, False, 'bad-witness-nonstandard')
        # Non-standard nodes should accept
        test_transaction_acceptance(self.nodes[0], self.test_node, p2wsh_txs[1], True, True)
        # Standard nodes should accept if element size is not over 80 bytes
        p2wsh_txs[1].wit.vtxinwit[0].scriptWitness.stack = [pad * 80] * 100 + [scripts[1]]
        test_transaction_acceptance(self.nodes[1], self.std_node, p2wsh_txs[1], True, True)

        # witnessScript size at 3600 bytes is standard
        p2wsh_txs[2].wit.vtxinwit[0].scriptWitness.stack = [pad, pad, scripts[2]]
        test_transaction_acceptance(self.nodes[0], self.test_node, p2wsh_txs[2], True, True)
        test_transaction_acceptance(self.nodes[1], self.std_node, p2wsh_txs[2], True, True)

        # witnessScript size at 3601 bytes is non-standard
        p2wsh_txs[3].wit.vtxinwit[0].scriptWitness.stack = [pad, pad, pad, scripts[3]]
        test_transaction_acceptance(self.nodes[1], self.std_node, p2wsh_txs[3], True, False, 'bad-witness-nonstandard')
        # Non-standard nodes should accept
        test_transaction_acceptance(self.nodes[0], self.test_node, p2wsh_txs[3], True, True)

        # Repeating the same tests with P2SH-P2WSH
        p2sh_txs[0].wit.vtxinwit[0].scriptWitness.stack = [pad] * 101 + [scripts[0]]
        test_transaction_acceptance(self.nodes[1], self.std_node, p2sh_txs[0], True, False, 'bad-witness-nonstandard')
        test_transaction_acceptance(self.nodes[0], self.test_node, p2sh_txs[0], True, True)
        p2sh_txs[1].wit.vtxinwit[0].scriptWitness.stack = [pad * 81] * 100 + [scripts[1]]
        test_transaction_acceptance(self.nodes[1], self.std_node, p2sh_txs[1], True, False, 'bad-witness-nonstandard')
        test_transaction_acceptance(self.nodes[0], self.test_node, p2sh_txs[1], True, True)
        p2sh_txs[1].wit.vtxinwit[0].scriptWitness.stack = [pad * 80] * 100 + [scripts[1]]
        test_transaction_acceptance(self.nodes[1], self.std_node, p2sh_txs[1], True, True)
        p2sh_txs[2].wit.vtxinwit[0].scriptWitness.stack = [pad, pad, scripts[2]]
        test_transaction_acceptance(self.nodes[0], self.test_node, p2sh_txs[2], True, True)
        test_transaction_acceptance(self.nodes[1], self.std_node, p2sh_txs[2], True, True)
        p2sh_txs[3].wit.vtxinwit[0].scriptWitness.stack = [pad, pad, pad, scripts[3]]
        test_transaction_acceptance(self.nodes[1], self.std_node, p2sh_txs[3], True, False, 'bad-witness-nonstandard')
        test_transaction_acceptance(self.nodes[0], self.test_node, p2sh_txs[3], True, True)

        self.nodes[0].generate(1)  # Mine and clean up the mempool of non-standard node
        # Valid but non-standard transactions in a block should be accepted by standard node
        self.sync_blocks()
        assert_equal(len(self.nodes[0].getrawmempool()), 0)
        assert_equal(len(self.nodes[1].getrawmempool()), 0)

        self.utxo.pop(0)

    @subtest
<<<<<<< HEAD
=======
    def test_upgrade_after_activation(self):
        """Test the behavior of starting up a segwit-aware node after the softfork has activated."""

        # Restart with the new binary
        self.stop_node(2)
        self.start_node(2, extra_args=["-vbparams=segwit:0:999999999999"])
        connect_nodes(self.nodes[0], 2)

        self.sync_blocks()

        # Make sure that this peer thinks segwit has activated.
        assert get_bip9_status(self.nodes[2], 'segwit')['status'] == "active"

        # Make sure this peer's blocks match those of node0.
        height = self.nodes[2].getblockcount()
        while height >= 0:
            block_hash = self.nodes[2].getblockhash(height)
            assert_equal(block_hash, self.nodes[0].getblockhash(height))
            assert_equal(self.nodes[0].getblock(block_hash), self.nodes[2].getblock(block_hash))
            height -= 1

    @subtest
>>>>>>> adc55dba
    def test_witness_sigops(self):
        """Test sigop counting is correct inside witnesses."""

        # Keep this under MAX_OPS_PER_SCRIPT (201)
        witness_program = CScript([OP_TRUE, OP_IF, OP_TRUE, OP_ELSE] + [OP_CHECKMULTISIG] * 5 + [OP_CHECKSIG] * 193 + [OP_ENDIF])
        witness_hash = sha256(witness_program)
        script_pubkey = CScript([OP_0, witness_hash])

        sigops_per_script = 20 * 5 + 193 * 1
        # We'll produce 2 extra outputs, one with a program that would take us
        # over max sig ops, and one with a program that would exactly reach max
        # sig ops
        outputs = (MAX_SIGOP_COST // sigops_per_script) + 2
        extra_sigops_available = MAX_SIGOP_COST % sigops_per_script

        # We chose the number of checkmultisigs/checksigs to make this work:
        assert extra_sigops_available < 100  # steer clear of MAX_OPS_PER_SCRIPT

        # This script, when spent with the first
        # N(=MAX_SIGOP_COST//sigops_per_script) outputs of our transaction,
        # would push us just over the block sigop limit.
        witness_program_toomany = CScript([OP_TRUE, OP_IF, OP_TRUE, OP_ELSE] + [OP_CHECKSIG] * (extra_sigops_available + 1) + [OP_ENDIF])
        witness_hash_toomany = sha256(witness_program_toomany)
        script_pubkey_toomany = CScript([OP_0, witness_hash_toomany])

        # If we spend this script instead, we would exactly reach our sigop
        # limit (for witness sigops).
        witness_program_justright = CScript([OP_TRUE, OP_IF, OP_TRUE, OP_ELSE] + [OP_CHECKSIG] * (extra_sigops_available) + [OP_ENDIF])
        witness_hash_justright = sha256(witness_program_justright)
        script_pubkey_justright = CScript([OP_0, witness_hash_justright])

        # First split our available utxo into a bunch of outputs
        split_value = self.utxo[0].nValue // outputs
        tx = CTransaction()
        tx.vin.append(CTxIn(COutPoint(self.utxo[0].sha256, self.utxo[0].n), b""))
        for i in range(outputs):
            tx.vout.append(CTxOut(split_value, script_pubkey))
        tx.vout[-2].scriptPubKey = script_pubkey_toomany
        tx.vout[-1].scriptPubKey = script_pubkey_justright
        tx.rehash()

        block_1 = self.build_next_block()
        self.update_witness_block_with_transactions(block_1, [tx])
        test_witness_block(self.nodes[0], self.test_node, block_1, accepted=True)

        tx2 = CTransaction()
        # If we try to spend the first n-1 outputs from tx, that should be
        # too many sigops.
        total_value = 0
        for i in range(outputs - 1):
            tx2.vin.append(CTxIn(COutPoint(tx.sha256, i), b""))
            tx2.wit.vtxinwit.append(CTxInWitness())
            tx2.wit.vtxinwit[-1].scriptWitness.stack = [witness_program]
            total_value += tx.vout[i].nValue
        tx2.wit.vtxinwit[-1].scriptWitness.stack = [witness_program_toomany]
        tx2.vout.append(CTxOut(total_value, CScript([OP_TRUE])))
        tx2.rehash()

        block_2 = self.build_next_block()
        self.update_witness_block_with_transactions(block_2, [tx2])
        test_witness_block(self.nodes[0], self.test_node, block_2, accepted=False)

        # Try dropping the last input in tx2, and add an output that has
        # too many sigops (contributing to legacy sigop count).
        checksig_count = (extra_sigops_available // 4) + 1
        script_pubkey_checksigs = CScript([OP_CHECKSIG] * checksig_count)
        tx2.vout.append(CTxOut(0, script_pubkey_checksigs))
        tx2.vin.pop()
        tx2.wit.vtxinwit.pop()
        tx2.vout[0].nValue -= tx.vout[-2].nValue
        tx2.rehash()
        block_3 = self.build_next_block()
        self.update_witness_block_with_transactions(block_3, [tx2])
        test_witness_block(self.nodes[0], self.test_node, block_3, accepted=False)

        # If we drop the last checksig in this output, the tx should succeed.
        block_4 = self.build_next_block()
        tx2.vout[-1].scriptPubKey = CScript([OP_CHECKSIG] * (checksig_count - 1))
        tx2.rehash()
        self.update_witness_block_with_transactions(block_4, [tx2])
        test_witness_block(self.nodes[0], self.test_node, block_4, accepted=True)

        # Reset the tip back down for the next test
        self.sync_blocks()
        for x in self.nodes:
            x.invalidateblock(block_4.hash)

        # Try replacing the last input of tx2 to be spending the last
        # output of tx
        block_5 = self.build_next_block()
        tx2.vout.pop()
        tx2.vin.append(CTxIn(COutPoint(tx.sha256, outputs - 1), b""))
        tx2.wit.vtxinwit.append(CTxInWitness())
        tx2.wit.vtxinwit[-1].scriptWitness.stack = [witness_program_justright]
        tx2.rehash()
        self.update_witness_block_with_transactions(block_5, [tx2])
        test_witness_block(self.nodes[0], self.test_node, block_5, accepted=True)

        # TODO: test p2sh sigop counting

if __name__ == '__main__':
    SegWitTest().main()<|MERGE_RESOLUTION|>--- conflicted
+++ resolved
@@ -262,13 +262,7 @@
             func(self, *args, **kwargs)
             # Each subtest should leave some utxos for the next subtest
             assert self.utxo
-<<<<<<< HEAD
-            sync_blocks(self.nodes)
-=======
             self.sync_blocks()
-            # Assert segwit status is as expected at end of subtest
-            assert_equal(get_bip9_status(self.nodes[0], 'segwit')['status'], self.segwit_status)
->>>>>>> adc55dba
 
         return func_wrapper
 
@@ -1684,31 +1678,6 @@
         self.utxo.pop(0)
 
     @subtest
-<<<<<<< HEAD
-=======
-    def test_upgrade_after_activation(self):
-        """Test the behavior of starting up a segwit-aware node after the softfork has activated."""
-
-        # Restart with the new binary
-        self.stop_node(2)
-        self.start_node(2, extra_args=["-vbparams=segwit:0:999999999999"])
-        connect_nodes(self.nodes[0], 2)
-
-        self.sync_blocks()
-
-        # Make sure that this peer thinks segwit has activated.
-        assert get_bip9_status(self.nodes[2], 'segwit')['status'] == "active"
-
-        # Make sure this peer's blocks match those of node0.
-        height = self.nodes[2].getblockcount()
-        while height >= 0:
-            block_hash = self.nodes[2].getblockhash(height)
-            assert_equal(block_hash, self.nodes[0].getblockhash(height))
-            assert_equal(self.nodes[0].getblock(block_hash), self.nodes[2].getblock(block_hash))
-            height -= 1
-
-    @subtest
->>>>>>> adc55dba
     def test_witness_sigops(self):
         """Test sigop counting is correct inside witnesses."""
 
