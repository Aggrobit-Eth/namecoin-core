#!/usr/bin/env python3
# Copyright (c) 2014-2019 The Bitcoin Core developers
# Distributed under the MIT software license, see the accompanying
# file COPYING or http://www.opensource.org/licenses/mit-license.php.
"""Base class for RPC testing."""

import configparser
from enum import Enum
import argparse
import logging
import os
import pdb
import random
import re
import shutil
import subprocess
import sys
import tempfile
import time

from .authproxy import JSONRPCException
from . import coverage
from .test_node import TestNode
from .mininode import NetworkThread
from .util import (
    MAX_NODES,
    PortSeed,
    assert_equal,
    check_json_precision,
    connect_nodes,
    disconnect_nodes,
    get_datadir_path,
    initialize_datadir,
)


class TestStatus(Enum):
    PASSED = 1
    FAILED = 2
    SKIPPED = 3

TEST_EXIT_PASSED = 0
TEST_EXIT_FAILED = 1
TEST_EXIT_SKIPPED = 77

TMPDIR_PREFIX = "namecoin_func_test_"


class SkipTest(Exception):
    """This exception is raised to skip a test"""

    def __init__(self, message):
        self.message = message


class BitcoinTestMetaClass(type):
    """Metaclass for BitcoinTestFramework.

    Ensures that any attempt to register a subclass of `BitcoinTestFramework`
    adheres to a standard whereby the subclass overrides `set_test_params` and
    `run_test` but DOES NOT override either `__init__` or `main`. If any of
    those standards are violated, a ``TypeError`` is raised."""

    def __new__(cls, clsname, bases, dct):
        if not clsname in ['BitcoinTestFramework', 'NameTestFramework']:
            if not ('run_test' in dct and 'set_test_params' in dct):
                raise TypeError("BitcoinTestFramework subclasses must override "
                                "'run_test' and 'set_test_params'")
            if '__init__' in dct or 'main' in dct:
                raise TypeError("BitcoinTestFramework subclasses may not override "
                                "'__init__' or 'main'")

        return super().__new__(cls, clsname, bases, dct)


class BitcoinTestFramework(metaclass=BitcoinTestMetaClass):
    """Base class for a bitcoin test script.

    Individual bitcoin test scripts should subclass this class and override the set_test_params() and run_test() methods.

    Individual tests can also override the following methods to customize the test setup:

    - add_options()
    - setup_chain()
    - setup_network()
    - setup_nodes()

    The __init__() and main() methods should not be overridden.

    This class also contains various public and private helper methods."""

    chain = None  # type: str
    setup_clean_chain = None  # type: bool

    def __init__(self):
        """Sets test framework defaults. Do not override this method. Instead, override the set_test_params() method"""
        self.chain = 'regtest'
        self.setup_clean_chain = False
        self.nodes = []
        self.network_thread = None
        self.rpc_timeout = 60  # Wait for up to 60 seconds for the RPC server to respond
        self.supports_cli = True
        self.bind_to_localhost_only = True
        self.set_test_params()
        self.parse_args()
        if self.options.timeout_factor == 0 :
            self.options.timeout_factor = 99999
        self.rpc_timeout = int(self.rpc_timeout * self.options.timeout_factor) # optionally, increase timeout by a factor

    def main(self):
        """Main function. This should not be overridden by the subclass test scripts."""

        assert hasattr(self, "num_nodes"), "Test must set self.num_nodes in set_test_params()"

        try:
            self.setup()
            self.run_test()
        except JSONRPCException:
            self.log.exception("JSONRPC error")
            self.success = TestStatus.FAILED
        except SkipTest as e:
            self.log.warning("Test Skipped: %s" % e.message)
            self.success = TestStatus.SKIPPED
        except AssertionError:
            self.log.exception("Assertion failed")
            self.success = TestStatus.FAILED
        except KeyError:
            self.log.exception("Key error")
            self.success = TestStatus.FAILED
        except subprocess.CalledProcessError as e:
            self.log.exception("Called Process failed with '{}'".format(e.output))
            self.success = TestStatus.FAILED
        except Exception:
            self.log.exception("Unexpected exception caught during testing")
            self.success = TestStatus.FAILED
        except KeyboardInterrupt:
            self.log.warning("Exiting after keyboard interrupt")
            self.success = TestStatus.FAILED
        finally:
            exit_code = self.shutdown()
            sys.exit(exit_code)

    def parse_args(self):
        previous_releases_path = os.getenv("PREVIOUS_RELEASES_DIR") or os.getcwd() + "/releases"
        parser = argparse.ArgumentParser(usage="%(prog)s [options]")
        parser.add_argument("--nocleanup", dest="nocleanup", default=False, action="store_true",
                            help="Leave namecoinds and test.* datadir on exit or error")
        parser.add_argument("--noshutdown", dest="noshutdown", default=False, action="store_true",
                            help="Don't stop namecoinds after the test execution")
        parser.add_argument("--cachedir", dest="cachedir", default=os.path.abspath(os.path.dirname(os.path.realpath(__file__)) + "/../../cache"),
                            help="Directory for caching pregenerated datadirs (default: %(default)s)")
        parser.add_argument("--tmpdir", dest="tmpdir", help="Root directory for datadirs")
        parser.add_argument("-l", "--loglevel", dest="loglevel", default="INFO",
                            help="log events at this level and higher to the console. Can be set to DEBUG, INFO, WARNING, ERROR or CRITICAL. Passing --loglevel DEBUG will output all logs to console. Note that logs at all levels are always written to the test_framework.log file in the temporary test directory.")
        parser.add_argument("--tracerpc", dest="trace_rpc", default=False, action="store_true",
                            help="Print out all RPC calls as they are made")
        parser.add_argument("--portseed", dest="port_seed", default=os.getpid(), type=int,
                            help="The seed to use for assigning port numbers (default: current process id)")
        parser.add_argument("--previous-releases", dest="prev_releases", action="store_true",
                            default=os.path.isdir(previous_releases_path) and bool(os.listdir(previous_releases_path)),
                            help="Force test of previous releases (default: %(default)s)")
        parser.add_argument("--coveragedir", dest="coveragedir",
                            help="Write tested RPC commands into this directory")
        parser.add_argument("--configfile", dest="configfile",
                            default=os.path.abspath(os.path.dirname(os.path.realpath(__file__)) + "/../../config.ini"),
                            help="Location of the test framework config file (default: %(default)s)")
        parser.add_argument("--pdbonfailure", dest="pdbonfailure", default=False, action="store_true",
                            help="Attach a python debugger if test fails")
        parser.add_argument("--usecli", dest="usecli", default=False, action="store_true",
                            help="use namecoin-cli instead of RPC for all commands")
        parser.add_argument("--perf", dest="perf", default=False, action="store_true",
                            help="profile running nodes with perf for the duration of the test")
        parser.add_argument("--valgrind", dest="valgrind", default=False, action="store_true",
                            help="run nodes under the valgrind memory error detector: expect at least a ~10x slowdown, valgrind 3.14 or later required")
        parser.add_argument("--randomseed", type=int,
                            help="set a random seed for deterministically reproducing a previous test run")
        parser.add_argument("--descriptors", default=False, action="store_true",
                            help="Run test using a descriptor wallet")
        parser.add_argument('--timeout-factor', dest="timeout_factor", type=float, default=1.0, help='adjust test timeouts by a factor. Setting it to 0 disables all timeouts')
        self.add_options(parser)
        self.options = parser.parse_args()
        self.options.previous_releases_path = previous_releases_path

    def setup(self):
        """Call this method to start up the test framework object with options set."""

        PortSeed.n = self.options.port_seed

        check_json_precision()

        self.options.cachedir = os.path.abspath(self.options.cachedir)

        config = configparser.ConfigParser()
        config.read_file(open(self.options.configfile))
        self.config = config
        fname_bitcoind = os.path.join(
            config["environment"]["BUILDDIR"],
            "src",
            "namecoind" + config["environment"]["EXEEXT"],
        )
        fname_bitcoincli = os.path.join(
            config["environment"]["BUILDDIR"],
            "src",
            "namecoin-cli" + config["environment"]["EXEEXT"],
        )
        self.options.bitcoind = os.getenv("BITCOIND", default=fname_bitcoind)
        self.options.bitcoincli = os.getenv("BITCOINCLI", default=fname_bitcoincli)

        os.environ['PATH'] = os.pathsep.join([
            os.path.join(config['environment']['BUILDDIR'], 'src'),
            os.path.join(config['environment']['BUILDDIR'], 'src', 'qt'), os.environ['PATH']
        ])

        # Set up temp directory and start logging
        if self.options.tmpdir:
            self.options.tmpdir = os.path.abspath(self.options.tmpdir)
            os.makedirs(self.options.tmpdir, exist_ok=False)
        else:
            self.options.tmpdir = tempfile.mkdtemp(prefix=TMPDIR_PREFIX)
        self._start_logging()

        # Seed the PRNG. Note that test runs are reproducible if and only if
        # a single thread accesses the PRNG. For more information, see
        # https://docs.python.org/3/library/random.html#notes-on-reproducibility.
        # The network thread shouldn't access random. If we need to change the
        # network thread to access randomness, it should instantiate its own
        # random.Random object.
        seed = self.options.randomseed

        if seed is None:
            seed = random.randrange(sys.maxsize)
        else:
            self.log.debug("User supplied random seed {}".format(seed))

        random.seed(seed)
        self.log.debug("PRNG seed is: {}".format(seed))

        self.log.debug('Setting up network thread')
        self.network_thread = NetworkThread()
        self.network_thread.start()

        if self.options.usecli:
            if not self.supports_cli:
                raise SkipTest("--usecli specified but test does not support using CLI")
            self.skip_if_no_cli()
        self.skip_test_if_missing_module()
        self.setup_chain()
        self.setup_network()

        self.success = TestStatus.PASSED

    def shutdown(self):
        """Call this method to shut down the test framework object."""

        if self.success == TestStatus.FAILED and self.options.pdbonfailure:
            print("Testcase failed. Attaching python debugger. Enter ? for help")
            pdb.set_trace()

        self.log.debug('Closing down network thread')
        self.network_thread.close()
        if not self.options.noshutdown:
            self.log.info("Stopping nodes")
            if self.nodes:
                self.stop_nodes()
        else:
            for node in self.nodes:
                node.cleanup_on_exit = False
            self.log.info("Note: namecoinds were not stopped and may still be running")

        should_clean_up = (
            not self.options.nocleanup and
            not self.options.noshutdown and
            self.success != TestStatus.FAILED and
            not self.options.perf
        )
        if should_clean_up:
            self.log.info("Cleaning up {} on exit".format(self.options.tmpdir))
            cleanup_tree_on_exit = True
        elif self.options.perf:
            self.log.warning("Not cleaning up dir {} due to perf data".format(self.options.tmpdir))
            cleanup_tree_on_exit = False
        else:
            self.log.warning("Not cleaning up dir {}".format(self.options.tmpdir))
            cleanup_tree_on_exit = False

        if self.success == TestStatus.PASSED:
            self.log.info("Tests successful")
            exit_code = TEST_EXIT_PASSED
        elif self.success == TestStatus.SKIPPED:
            self.log.info("Test skipped")
            exit_code = TEST_EXIT_SKIPPED
        else:
            self.log.error("Test failed. Test logging available at %s/test_framework.log", self.options.tmpdir)
            self.log.error("")
            self.log.error("Hint: Call {} '{}' to consolidate all logs".format(os.path.normpath(os.path.dirname(os.path.realpath(__file__)) + "/../combine_logs.py"), self.options.tmpdir))
            self.log.error("")
            self.log.error("If this failure happened unexpectedly or intermittently, please file a bug and provide a link or upload of the combined log.")
            self.log.error(self.config['environment']['PACKAGE_BUGREPORT'])
            self.log.error("")
            exit_code = TEST_EXIT_FAILED
        # Logging.shutdown will not remove stream- and filehandlers, so we must
        # do it explicitly. Handlers are removed so the next test run can apply
        # different log handler settings.
        # See: https://docs.python.org/3/library/logging.html#logging.shutdown
        for h in list(self.log.handlers):
            h.flush()
            h.close()
            self.log.removeHandler(h)
        rpc_logger = logging.getLogger("BitcoinRPC")
        for h in list(rpc_logger.handlers):
            h.flush()
            rpc_logger.removeHandler(h)
        if cleanup_tree_on_exit:
            shutil.rmtree(self.options.tmpdir)

        self.nodes.clear()
        return exit_code

    # Methods to override in subclass test scripts.
    def set_test_params(self):
        """Tests must this method to change default values for number of nodes, topology, etc"""
        raise NotImplementedError

    def add_options(self, parser):
        """Override this method to add command-line options to the test"""
        pass

    def skip_test_if_missing_module(self):
        """Override this method to skip a test if a module is not compiled"""
        pass

    def setup_chain(self):
        """Override this method to customize blockchain setup"""
        self.log.info("Initializing test directory " + self.options.tmpdir)
        if self.setup_clean_chain:
            self._initialize_chain_clean()
        else:
            self._initialize_chain()

    def setup_network(self):
        """Override this method to customize test network topology"""
        self.setup_nodes()

        # Connect the nodes as a "chain".  This allows us
        # to split the network between nodes 1 and 2 to get
        # two halves that can work on competing chains.
        #
        # Topology looks like this:
        # node0 <-- node1 <-- node2 <-- node3
        #
        # If all nodes are in IBD (clean chain from genesis), node0 is assumed to be the source of blocks (miner). To
        # ensure block propagation, all nodes will establish outgoing connections toward node0.
        # See fPreferredDownload in net_processing.
        #
        # If further outbound connections are needed, they can be added at the beginning of the test with e.g.
        # self.connect_nodes(1, 2)
        for i in range(self.num_nodes - 1):
            self.connect_nodes(i + 1, i)
        self.sync_all()

    def setup_nodes(self):
        """Override this method to customize test node setup"""
        extra_args = [[]] * self.num_nodes
        wallets = [[]] * self.num_nodes
        if hasattr(self, "extra_args"):
            extra_args = self.extra_args
            wallets = [[x for x in eargs if x.startswith('-wallet=')] for eargs in extra_args]
        extra_args = [x + ['-nowallet'] for x in extra_args]
        self.add_nodes(self.num_nodes, extra_args)
        self.start_nodes()
        for i, n in enumerate(self.nodes):
            n.extra_args.pop()
            if '-wallet=0' in n.extra_args or '-nowallet' in n.extra_args or '-disablewallet' in n.extra_args or not self.is_wallet_compiled():
                continue
            if '-wallet=' not in wallets[i] and not any([x.startswith('-wallet=') for x in wallets[i]]):
                wallets[i].append('-wallet=')
            for w in wallets[i]:
                wallet_name = w.split('=', 1)[1]
                n.createwallet(wallet_name=wallet_name, descriptors=self.options.descriptors)
        self.import_deterministic_coinbase_privkeys()
        if not self.setup_clean_chain:
            for n in self.nodes:
                assert_equal(n.getblockchaininfo()["blocks"], 199)
            # To ensure that all nodes are out of IBD, the most recent block
            # must have a timestamp not too old (see IsInitialBlockDownload()).
            self.log.debug('Generate a block with current time')
            block_hash = self.nodes[0].generate(1)[0]
            block = self.nodes[0].getblock(blockhash=block_hash, verbosity=0)
            for n in self.nodes:
                n.submitblock(block)
                chain_info = n.getblockchaininfo()
                assert_equal(chain_info["blocks"], 200)
                assert_equal(chain_info["initialblockdownload"], False)

    def import_deterministic_coinbase_privkeys(self):
        for n in self.nodes:
            try:
                n.getwalletinfo()
            except JSONRPCException as e:
                assert str(e).startswith('Method not found')
                continue

            n.importprivkey(privkey=n.get_deterministic_priv_key().key, label='coinbase')

    def run_test(self):
        """Tests must override this method to define test logic"""
        raise NotImplementedError

    # Public helper methods. These can be accessed by the subclass test scripts.

    def add_nodes(self, num_nodes: int, extra_args=None, *, rpchost=None, binary=None, binary_cli=None, versions=None):
        """Instantiate TestNode objects.

        Should only be called once after the nodes have been specified in
        set_test_params()."""
        def get_bin_from_version(version, bin_name, bin_default):
            if not version:
                return bin_default
            return os.path.join(
                self.options.previous_releases_path,
                re.sub(
                    r'\.0$',
                    '',  # remove trailing .0 for point releases
                    'v{}.{}.{}.{}'.format(
                        (version % 100000000) // 1000000,
                        (version % 1000000) // 10000,
                        (version % 10000) // 100,
                        (version % 100) // 1,
                    ),
                ),
                'bin',
                bin_name,
            )

        if self.bind_to_localhost_only:
            extra_confs = [["bind=127.0.0.1"]] * num_nodes
        else:
            extra_confs = [[]] * num_nodes
        if extra_args is None:
            extra_args = [[]] * num_nodes
        if versions is None:
            versions = [None] * num_nodes
        if binary is None:
            binary = [get_bin_from_version(v, 'namecoind', self.options.bitcoind) for v in versions]
        if binary_cli is None:
            binary_cli = [get_bin_from_version(v, 'namecoin-cli', self.options.bitcoincli) for v in versions]
        assert_equal(len(extra_confs), num_nodes)
        assert_equal(len(extra_args), num_nodes)
        assert_equal(len(versions), num_nodes)
        assert_equal(len(binary), num_nodes)
        assert_equal(len(binary_cli), num_nodes)
        for i in range(num_nodes):
            test_node_i = TestNode(
                i,
                get_datadir_path(self.options.tmpdir, i),
                chain=self.chain,
                rpchost=rpchost,
                timewait=self.rpc_timeout,
                timeout_factor=self.options.timeout_factor,
                bitcoind=binary[i],
                bitcoin_cli=binary_cli[i],
                version=versions[i],
                coverage_dir=self.options.coveragedir,
                cwd=self.options.tmpdir,
                extra_conf=extra_confs[i],
                extra_args=extra_args[i],
                use_cli=self.options.usecli,
                start_perf=self.options.perf,
                use_valgrind=self.options.valgrind,
                descriptors=self.options.descriptors,
            )
            self.nodes.append(test_node_i)
            if not test_node_i.version_is_at_least(170000):
                # adjust conf for pre 17
                conf_file = test_node_i.bitcoinconf
                with open(conf_file, 'r', encoding='utf8') as conf:
                    conf_data = conf.read()
                with open(conf_file, 'w', encoding='utf8') as conf:
                    conf.write(conf_data.replace('[regtest]', ''))

    def start_node(self, i, *args, **kwargs):
        """Start a bitcoind"""

        node = self.nodes[i]

        node.start(*args, **kwargs)
        node.wait_for_rpc_connection()

        if self.options.coveragedir is not None:
            coverage.write_all_rpc_commands(self.options.coveragedir, node.rpc)

    def start_nodes(self, extra_args=None, *args, **kwargs):
        """Start multiple bitcoinds"""

        if extra_args is None:
            extra_args = [None] * self.num_nodes
        assert_equal(len(extra_args), self.num_nodes)
        try:
            for i, node in enumerate(self.nodes):
                node.start(extra_args[i], *args, **kwargs)
            for node in self.nodes:
                node.wait_for_rpc_connection()
        except:
            # If one node failed to start, stop the others
            self.stop_nodes()
            raise

        if self.options.coveragedir is not None:
            for node in self.nodes:
                coverage.write_all_rpc_commands(self.options.coveragedir, node.rpc)

    def stop_node(self, i, expected_stderr='', wait=0):
        """Stop a bitcoind test node"""
        self.nodes[i].stop_node(expected_stderr, wait=wait)
        self.nodes[i].wait_until_stopped()

    def stop_nodes(self, wait=0):
        """Stop multiple bitcoind test nodes"""
        for node in self.nodes:
            # Issue RPC to stop nodes
            node.stop_node(wait=wait)

        for node in self.nodes:
            # Wait for nodes to stop
            node.wait_until_stopped()

    def restart_node(self, i, extra_args=None):
        """Stop and start a test node"""
        self.stop_node(i)
        self.start_node(i, extra_args)

    def wait_for_node_exit(self, i, timeout):
        self.nodes[i].process.wait(timeout)

    def connect_nodes(self, a, b):
        connect_nodes(self.nodes[a], b)

    def disconnect_nodes(self, a, b):
        disconnect_nodes(self.nodes[a], b)

    def split_network(self):
        """
        Split the network of four nodes into nodes 0/1 and 2/3.
        """
        self.disconnect_nodes(1, 2)
        self.sync_all(self.nodes[:2])
        self.sync_all(self.nodes[2:])

    def join_network(self):
        """
        Join the (previously split) network halves together.
        """
<<<<<<< HEAD
        connect_nodes(self.nodes[1], 2)

        # Only sync blocks after re-joining the network, since the mempools
        # might conflict.
        sync_blocks(self.nodes)
=======
        self.connect_nodes(1, 2)
        self.sync_all()
>>>>>>> 6f348c14

    def sync_blocks(self, nodes=None, wait=1, timeout=60):
        """
        Wait until everybody has the same tip.
        sync_blocks needs to be called with an rpc_connections set that has least
        one node already synced to the latest, stable tip, otherwise there's a
        chance it might return before all nodes are stably synced.
        """
        rpc_connections = nodes or self.nodes
        timeout = int(timeout * self.options.timeout_factor)
        stop_time = time.time() + timeout
        while time.time() <= stop_time:
            best_hash = [x.getbestblockhash() for x in rpc_connections]
            if best_hash.count(best_hash[0]) == len(rpc_connections):
                return
            # Check that each peer has at least one connection
            assert (all([len(x.getpeerinfo()) for x in rpc_connections]))
            time.sleep(wait)
        raise AssertionError("Block sync timed out after {}s:{}".format(
            timeout,
            "".join("\n  {!r}".format(b) for b in best_hash),
        ))

    def sync_mempools(self, nodes=None, wait=1, timeout=60, flush_scheduler=True):
        """
        Wait until everybody has the same transactions in their memory
        pools
        """
        rpc_connections = nodes or self.nodes
        timeout = int(timeout * self.options.timeout_factor)
        stop_time = time.time() + timeout
        while time.time() <= stop_time:
            pool = [set(r.getrawmempool()) for r in rpc_connections]
            if pool.count(pool[0]) == len(rpc_connections):
                if flush_scheduler:
                    for r in rpc_connections:
                        r.syncwithvalidationinterfacequeue()
                return
            # Check that each peer has at least one connection
            assert (all([len(x.getpeerinfo()) for x in rpc_connections]))
            time.sleep(wait)
        raise AssertionError("Mempool sync timed out after {}s:{}".format(
            timeout,
            "".join("\n  {!r}".format(m) for m in pool),
        ))

    def sync_all(self, nodes=None):
        self.sync_blocks(nodes)
        self.sync_mempools(nodes)

    # Private helper methods. These should not be accessed by the subclass test scripts.

    def _start_logging(self):
        # Add logger and logging handlers
        self.log = logging.getLogger('TestFramework')
        self.log.setLevel(logging.DEBUG)
        # Create file handler to log all messages
        fh = logging.FileHandler(self.options.tmpdir + '/test_framework.log', encoding='utf-8')
        fh.setLevel(logging.DEBUG)
        # Create console handler to log messages to stderr. By default this logs only error messages, but can be configured with --loglevel.
        ch = logging.StreamHandler(sys.stdout)
        # User can provide log level as a number or string (eg DEBUG). loglevel was caught as a string, so try to convert it to an int
        ll = int(self.options.loglevel) if self.options.loglevel.isdigit() else self.options.loglevel.upper()
        ch.setLevel(ll)
        # Format logs the same as bitcoind's debug.log with microprecision (so log files can be concatenated and sorted)
        formatter = logging.Formatter(fmt='%(asctime)s.%(msecs)03d000Z %(name)s (%(levelname)s): %(message)s', datefmt='%Y-%m-%dT%H:%M:%S')
        formatter.converter = time.gmtime
        fh.setFormatter(formatter)
        ch.setFormatter(formatter)
        # add the handlers to the logger
        self.log.addHandler(fh)
        self.log.addHandler(ch)

        if self.options.trace_rpc:
            rpc_logger = logging.getLogger("BitcoinRPC")
            rpc_logger.setLevel(logging.DEBUG)
            rpc_handler = logging.StreamHandler(sys.stdout)
            rpc_handler.setLevel(logging.DEBUG)
            rpc_logger.addHandler(rpc_handler)

    def _initialize_chain(self):
        """Initialize a pre-mined blockchain for use by the test.

        Create a cache of a 199-block-long chain
        Afterward, create num_nodes copies from the cache."""

        CACHE_NODE_ID = 0  # Use node 0 to create the cache for all other nodes
        cache_node_dir = get_datadir_path(self.options.cachedir, CACHE_NODE_ID)
        assert self.num_nodes <= MAX_NODES

        if not os.path.isdir(cache_node_dir):
            self.log.debug("Creating cache directory {}".format(cache_node_dir))

            initialize_datadir(self.options.cachedir, CACHE_NODE_ID, self.chain)
            self.nodes.append(
                TestNode(
                    CACHE_NODE_ID,
                    cache_node_dir,
                    chain=self.chain,
                    extra_conf=["bind=127.0.0.1"],
                    extra_args=['-disablewallet'],
                    rpchost=None,
                    timewait=self.rpc_timeout,
                    timeout_factor=self.options.timeout_factor,
                    bitcoind=self.options.bitcoind,
                    bitcoin_cli=self.options.bitcoincli,
                    coverage_dir=None,
                    cwd=self.options.tmpdir,
                    descriptors=self.options.descriptors,
                ))
            self.start_node(CACHE_NODE_ID)
            cache_node = self.nodes[CACHE_NODE_ID]

            # Wait for RPC connections to be ready
            cache_node.wait_for_rpc_connection()

            # Set a time in the past, so that blocks don't end up in the future
            cache_node.setmocktime(cache_node.getblockheader(cache_node.getbestblockhash())['time'])

            # Create a 199-block-long chain; each of the 4 first nodes
            # gets 25 mature blocks and 25 immature.
            # The 4th node gets only 24 immature blocks so that the very last
            # block in the cache does not age too much (have an old tip age).
            # This is needed so that we are out of IBD when the test starts,
            # see the tip age check in IsInitialBlockDownload().
            for i in range(8):
                cache_node.generatetoaddress(
                    nblocks=25 if i != 7 else 24,
                    address=TestNode.PRIV_KEYS[i % 4].address,
                )

            assert_equal(cache_node.getblockchaininfo()["blocks"], 199)

            # Shut it down, and clean up cache directories:
            self.stop_nodes()
            self.nodes = []

            def cache_path(*paths):
                return os.path.join(cache_node_dir, self.chain, *paths)

            os.rmdir(cache_path('wallets'))  # Remove empty wallets dir
            for entry in os.listdir(cache_path()):
                if entry not in ['chainstate', 'blocks']:  # Only keep chainstate and blocks folder
                    os.remove(cache_path(entry))

        for i in range(self.num_nodes):
            self.log.debug("Copy cache directory {} to node {}".format(cache_node_dir, i))
            to_dir = get_datadir_path(self.options.tmpdir, i)
            shutil.copytree(cache_node_dir, to_dir)
            initialize_datadir(self.options.tmpdir, i, self.chain)  # Overwrite port/rpcport in bitcoin.conf

    def _initialize_chain_clean(self):
        """Initialize empty blockchain for use by the test.

        Create an empty blockchain and num_nodes wallets.
        Useful if a test case wants complete control over initialization."""
        for i in range(self.num_nodes):
            initialize_datadir(self.options.tmpdir, i, self.chain)

    def skip_if_no_py3_zmq(self):
        """Attempt to import the zmq package and skip the test if the import fails."""
        try:
            import zmq  # noqa
        except ImportError:
            raise SkipTest("python3-zmq module not available.")

    def skip_if_no_bitcoind_zmq(self):
        """Skip the running test if bitcoind has not been compiled with zmq support."""
        if not self.is_zmq_compiled():
            raise SkipTest("bitcoind has not been built with zmq enabled.")

    def skip_if_no_wallet(self):
        """Skip the running test if wallet has not been compiled."""
        if not self.is_wallet_compiled():
            raise SkipTest("wallet has not been compiled.")

    def skip_if_no_wallet_tool(self):
        """Skip the running test if bitcoin-wallet has not been compiled."""
        if not self.is_wallet_tool_compiled():
            raise SkipTest("bitcoin-wallet has not been compiled")

    def skip_if_no_cli(self):
        """Skip the running test if bitcoin-cli has not been compiled."""
        if not self.is_cli_compiled():
            raise SkipTest("bitcoin-cli has not been compiled.")

    def skip_if_no_previous_releases(self):
        """Skip the running test if previous releases are not available."""
        if not self.has_previous_releases():
            raise SkipTest("previous releases not available or disabled")

    def has_previous_releases(self):
        """Checks whether previous releases are present and enabled."""
        if not os.path.isdir(self.options.previous_releases_path):
            if self.options.prev_releases:
                raise AssertionError("Force test of previous releases but releases missing: {}".format(
                    self.options.previous_releases_path))
        return self.options.prev_releases

    def is_cli_compiled(self):
        """Checks whether bitcoin-cli was compiled."""
        return self.config["components"].getboolean("ENABLE_CLI")

    def is_wallet_compiled(self):
        """Checks whether the wallet module was compiled."""
        return self.config["components"].getboolean("ENABLE_WALLET")

    def is_wallet_tool_compiled(self):
        """Checks whether bitcoin-wallet was compiled."""
        return self.config["components"].getboolean("ENABLE_WALLET_TOOL")

    def is_zmq_compiled(self):
        """Checks whether the zmq module was compiled."""
        return self.config["components"].getboolean("ENABLE_ZMQ")<|MERGE_RESOLUTION|>--- conflicted
+++ resolved
@@ -550,16 +550,11 @@
         """
         Join the (previously split) network halves together.
         """
-<<<<<<< HEAD
-        connect_nodes(self.nodes[1], 2)
+        self.connect_nodes(1, 2)
 
         # Only sync blocks after re-joining the network, since the mempools
         # might conflict.
-        sync_blocks(self.nodes)
-=======
-        self.connect_nodes(1, 2)
-        self.sync_all()
->>>>>>> 6f348c14
+        self.sync_blocks()
 
     def sync_blocks(self, nodes=None, wait=1, timeout=60):
         """
