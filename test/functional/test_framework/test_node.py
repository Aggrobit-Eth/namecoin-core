--- conflicted
+++ resolved
@@ -89,11 +89,7 @@
             extra_args = self.extra_args
         if stderr is None:
             stderr = self.stderr
-<<<<<<< HEAD
-        self.process = subprocess.Popen(self.args + extra_args + base_args, stderr=stderr)
-=======
-        self.process = subprocess.Popen(self.args + extra_args, stderr=stderr, *args, **kwargs)
->>>>>>> 2e5abdac
+        self.process = subprocess.Popen(self.args + extra_args + base_args, stderr=stderr, *args, **kwargs)
         self.running = True
         self.log.debug("namecoind started, waiting for RPC to come up")
 
