#!/usr/bin/env python3
# Copyright (c) 2017 The Bitcoin Core developers
# Distributed under the MIT software license, see the accompanying
# file COPYING or http://www.opensource.org/licenses/mit-license.php.
"""Class for namecoind node under test"""

import decimal
import errno
from enum import Enum
import http.client
import json
import logging
import os
import re
import subprocess
import tempfile
import time

from .authproxy import JSONRPCException
from .util import (
    append_config,
    assert_equal,
<<<<<<< HEAD
    base_node_args,
=======
    delete_cookie_file,
>>>>>>> 105b3e2c
    get_rpc_proxy,
    rpc_url,
    wait_until,
    p2p_port,
)

# For Python 3.4 compatibility
JSONDecodeError = getattr(json, "JSONDecodeError", ValueError)

BITCOIND_PROC_WAIT_TIMEOUT = 60


class FailedToStartError(Exception):
    """Raised when a node fails to start correctly."""


class ErrorMatch(Enum):
    FULL_TEXT = 1
    FULL_REGEX = 2
    PARTIAL_REGEX = 3


class TestNode():
    """A class for representing a namecoind node under test.

    This class contains:

    - state about the node (whether it's running, etc)
    - a Python subprocess.Popen object representing the running process
    - an RPC connection to the node
    - one or more P2P connections to the node


    To make things easier for the test writer, any unrecognised messages will
    be dispatched to the RPC connection."""

    def __init__(self, i, datadir, rpchost, timewait, binary, stderr, mocktime, coverage_dir, extra_conf=None, extra_args=None, use_cli=False):
        self.index = i
        self.datadir = datadir
        self.rpchost = rpchost
        if timewait:
            self.rpc_timeout = timewait
        else:
            # Wait for up to 60 seconds for the RPC server to respond
            self.rpc_timeout = 60
        if binary is None:
            self.binary = os.getenv("BITCOIND", "namecoind")
        else:
            self.binary = binary
        self.stderr = stderr
        self.coverage_dir = coverage_dir
        if extra_conf != None:
            append_config(datadir, extra_conf)
        # Most callers will just need to add extra args to the standard list below.
        # For those callers that need more flexibility, they can just set the args property directly.
        # Note that common args are set in the config file (see initialize_datadir)
        self.extra_args = extra_args
        self.args = [self.binary, "-datadir=" + self.datadir, "-logtimemicros", "-debug", "-debugexclude=libevent", "-debugexclude=leveldb", "-mocktime=" + str(mocktime), "-uacomment=testnode%d" % i]

        self.cli = TestNodeCLI(os.getenv("BITCOINCLI", "namecoin-cli"), self.datadir)
        self.use_cli = use_cli

        self.running = False
        self.process = None
        self.rpc_connected = False
        self.rpc = None
        self.url = None
        self.log = logging.getLogger('TestFramework.node%d' % i)
        self.cleanup_on_exit = True # Whether to kill the node when this object goes away

        self.p2ps = []

    def __del__(self):
        # Ensure that we don't leave any bitcoind processes lying around after
        # the test ends
        if self.process and self.cleanup_on_exit:
            # Should only happen on test failure
            # Avoid using logger, as that may have already been shutdown when
            # this destructor is called.
            print("Cleaning up leftover process")
            self.process.kill()

    def __getattr__(self, name):
        """Dispatches any unrecognised messages to the RPC connection or a CLI instance."""
        if self.use_cli:
            return getattr(self.cli, name)
        else:
            assert self.rpc_connected and self.rpc is not None, "Error: no RPC connection"
            return getattr(self.rpc, name)

    def start(self, extra_args=None, stderr=None, *args, **kwargs):
        """Start the node."""
        base_args = base_node_args(self.index)
        if extra_args is None:
            extra_args = self.extra_args
        if stderr is None:
            stderr = self.stderr
<<<<<<< HEAD
        self.process = subprocess.Popen(self.args + extra_args + base_args, stderr=stderr, *args, **kwargs)
=======
        # Delete any existing cookie file -- if such a file exists (eg due to
        # unclean shutdown), it will get overwritten anyway by bitcoind, and
        # potentially interfere with our attempt to authenticate
        delete_cookie_file(self.datadir)
        self.process = subprocess.Popen(self.args + extra_args, stderr=stderr, *args, **kwargs)
>>>>>>> 105b3e2c
        self.running = True
        self.log.debug("namecoind started, waiting for RPC to come up")

    def wait_for_rpc_connection(self):
        """Sets up an RPC connection to the bitcoind process. Returns False if unable to connect."""
        # Poll at a rate of four times per second
        poll_per_s = 4
        for _ in range(poll_per_s * self.rpc_timeout):
            if self.process.poll() is not None:
                raise FailedToStartError('namecoind exited with status {} during initialization'.format(self.process.returncode))
            try:
                self.rpc = get_rpc_proxy(rpc_url(self.datadir, self.index, self.rpchost), self.index, timeout=self.rpc_timeout, coveragedir=self.coverage_dir)
                self.rpc.getblockcount()
                # If the call to getblockcount() succeeds then the RPC connection is up
                self.rpc_connected = True
                self.url = self.rpc.url
                self.log.debug("RPC successfully started")
                return
            except IOError as e:
                if e.errno != errno.ECONNREFUSED:  # Port not yet open?
                    raise  # unknown IO error
            except JSONRPCException as e:  # Initialization phase
                if e.error['code'] != -28:  # RPC in warmup?
                    raise  # unknown JSON RPC exception
            except ValueError as e:  # cookie file not found and no rpcuser or rpcassword. bitcoind still starting
                if "No RPC credentials" not in str(e):
                    raise
            time.sleep(1.0 / poll_per_s)
        raise AssertionError("Unable to connect to namecoind")

    def get_wallet_rpc(self, wallet_name):
        if self.use_cli:
            return self.cli("-rpcwallet={}".format(wallet_name))
        else:
            assert self.rpc_connected
            assert self.rpc
            wallet_path = "wallet/%s" % wallet_name
            return self.rpc / wallet_path

    def stop_node(self):
        """Stop the node."""
        if not self.running:
            return
        self.log.debug("Stopping node")
        try:
            self.stop()
        except http.client.CannotSendRequest:
            self.log.exception("Unable to stop node.")
        del self.p2ps[:]

    def is_node_stopped(self):
        """Checks whether the node has stopped.

        Returns True if the node has stopped. False otherwise.
        This method is responsible for freeing resources (self.process)."""
        if not self.running:
            return True
        return_code = self.process.poll()
        if return_code is None:
            return False

        # process has stopped. Assert that it didn't return an error code.
        assert_equal(return_code, 0)
        self.running = False
        self.process = None
        self.rpc_connected = False
        self.rpc = None
        self.log.debug("Node stopped")
        return True

    def wait_until_stopped(self, timeout=BITCOIND_PROC_WAIT_TIMEOUT):
        wait_until(self.is_node_stopped, timeout=timeout)

    def assert_start_raises_init_error(self, extra_args=None, expected_msg=None, match=ErrorMatch.FULL_TEXT, *args, **kwargs):
        """Attempt to start the node and expect it to raise an error.

        extra_args: extra arguments to pass through to bitcoind
        expected_msg: regex that stderr should match when bitcoind fails

        Will throw if bitcoind starts without an error.
        Will throw if an expected_msg is provided and it does not match bitcoind's stdout."""
        with tempfile.SpooledTemporaryFile(max_size=2**16) as log_stderr:
            try:
                self.start(extra_args, stderr=log_stderr, *args, **kwargs)
                self.wait_for_rpc_connection()
                self.stop_node()
                self.wait_until_stopped()
            except FailedToStartError as e:
                self.log.debug('namecoind failed to start: %s', e)
                self.running = False
                self.process = None
                # Check stderr for expected message
                if expected_msg is not None:
                    log_stderr.seek(0)
                    stderr = log_stderr.read().decode('utf-8').strip()
                    if match == ErrorMatch.PARTIAL_REGEX:
                        if re.search(expected_msg, stderr, flags=re.MULTILINE) is None:
                            raise AssertionError('Expected message "{}" does not partially match stderr:\n"{}"'.format(expected_msg, stderr))
                    elif match == ErrorMatch.FULL_REGEX:
                        if re.fullmatch(expected_msg, stderr) is None:
                            raise AssertionError('Expected message "{}" does not fully match stderr:\n"{}"'.format(expected_msg, stderr))
                    elif match == ErrorMatch.FULL_TEXT:
                        if expected_msg != stderr:
                            raise AssertionError('Expected message "{}" does not fully match stderr:\n"{}"'.format(expected_msg, stderr))
            else:
                if expected_msg is None:
                    assert_msg = "namecoind should have exited with an error"
                else:
                    assert_msg = "namecoind should have exited with expected error " + expected_msg
                raise AssertionError(assert_msg)

    def node_encrypt_wallet(self, passphrase):
        """"Encrypts the wallet.

        This causes namecoind to shutdown, so this method takes
        care of cleaning up resources."""
        self.encryptwallet(passphrase)
        self.wait_until_stopped()

    def add_p2p_connection(self, p2p_conn, *args, **kwargs):
        """Add a p2p connection to the node.

        This method adds the p2p connection to the self.p2ps list and also
        returns the connection to the caller."""
        if 'dstport' not in kwargs:
            kwargs['dstport'] = p2p_port(self.index)
        if 'dstaddr' not in kwargs:
            kwargs['dstaddr'] = '127.0.0.1'

        p2p_conn.peer_connect(*args, **kwargs)
        self.p2ps.append(p2p_conn)

        return p2p_conn

    @property
    def p2p(self):
        """Return the first p2p connection

        Convenience property - most tests only use a single p2p connection to each
        node, so this saves having to write node.p2ps[0] many times."""
        assert self.p2ps, "No p2p connection"
        return self.p2ps[0]

    def disconnect_p2ps(self):
        """Close all p2p connections to the node."""
        for p in self.p2ps:
            p.peer_disconnect()
        del self.p2ps[:]

class TestNodeCLIAttr:
    def __init__(self, cli, command):
        self.cli = cli
        self.command = command

    def __call__(self, *args, **kwargs):
        return self.cli.send_cli(self.command, *args, **kwargs)

    def get_request(self, *args, **kwargs):
        return lambda: self(*args, **kwargs)

class TestNodeCLI():
    """Interface to bitcoin-cli for an individual node"""

    def __init__(self, binary, datadir):
        self.options = []
        self.binary = binary
        self.datadir = datadir
        self.input = None
        self.log = logging.getLogger('TestFramework.namecoincli')

    def __call__(self, *options, input=None):
        # TestNodeCLI is callable with bitcoin-cli command-line options
        cli = TestNodeCLI(self.binary, self.datadir)
        cli.options = [str(o) for o in options]
        cli.input = input
        return cli

    def __getattr__(self, command):
        return TestNodeCLIAttr(self, command)

    def batch(self, requests):
        results = []
        for request in requests:
           try:
               results.append(dict(result=request()))
           except JSONRPCException as e:
               results.append(dict(error=e))
        return results

    def send_cli(self, command=None, *args, **kwargs):
        """Run bitcoin-cli command. Deserializes returned string as python object."""

        pos_args = [str(arg) for arg in args]
        named_args = [str(key) + "=" + str(value) for (key, value) in kwargs.items()]
        assert not (pos_args and named_args), "Cannot use positional arguments and named arguments in the same namecoin-cli call"
        p_args = [self.binary, "-datadir=" + self.datadir] + self.options
        if named_args:
            p_args += ["-named"]
        if command is not None:
            p_args += [command]
        p_args += pos_args + named_args
        self.log.debug("Running namecoin-cli command: %s" % command)
        process = subprocess.Popen(p_args, stdin=subprocess.PIPE, stdout=subprocess.PIPE, stderr=subprocess.PIPE, universal_newlines=True)
        cli_stdout, cli_stderr = process.communicate(input=self.input)
        returncode = process.poll()
        if returncode:
            match = re.match(r'error code: ([-0-9]+)\nerror message:\n(.*)', cli_stderr)
            if match:
                code, message = match.groups()
                raise JSONRPCException(dict(code=int(code), message=message))
            # Ignore cli_stdout, raise with cli_stderr
            raise subprocess.CalledProcessError(returncode, self.binary, output=cli_stderr)
        try:
            return json.loads(cli_stdout, parse_float=decimal.Decimal)
        except JSONDecodeError:
            return cli_stdout.rstrip("\n")<|MERGE_RESOLUTION|>--- conflicted
+++ resolved
@@ -20,11 +20,8 @@
 from .util import (
     append_config,
     assert_equal,
-<<<<<<< HEAD
     base_node_args,
-=======
     delete_cookie_file,
->>>>>>> 105b3e2c
     get_rpc_proxy,
     rpc_url,
     wait_until,
@@ -122,15 +119,11 @@
             extra_args = self.extra_args
         if stderr is None:
             stderr = self.stderr
-<<<<<<< HEAD
-        self.process = subprocess.Popen(self.args + extra_args + base_args, stderr=stderr, *args, **kwargs)
-=======
         # Delete any existing cookie file -- if such a file exists (eg due to
         # unclean shutdown), it will get overwritten anyway by bitcoind, and
         # potentially interfere with our attempt to authenticate
         delete_cookie_file(self.datadir)
-        self.process = subprocess.Popen(self.args + extra_args, stderr=stderr, *args, **kwargs)
->>>>>>> 105b3e2c
+        self.process = subprocess.Popen(self.args + extra_args + base_args, stderr=stderr, *args, **kwargs)
         self.running = True
         self.log.debug("namecoind started, waiting for RPC to come up")
 
