#!/usr/bin/env python3
# Copyright (c) 2017-2020 The Bitcoin Core developers
# Distributed under the MIT software license, see the accompanying
# file COPYING or http://www.opensource.org/licenses/mit-license.php.
"""Class for namecoind node under test"""

import contextlib
import decimal
import errno
from enum import Enum
import http.client
import json
import logging
import os
import re
import subprocess
import tempfile
import time
import urllib.parse
import collections
import shlex
import sys

from .authproxy import JSONRPCException
from .util import (
    MAX_NODES,
    append_config,
    config_file,
    delete_cookie_file,
    get_auth_cookie,
    get_rpc_proxy,
    rpc_url,
    wait_until,
    p2p_port,
    EncodeDecimal,
)

BITCOIND_PROC_WAIT_TIMEOUT = 60


class FailedToStartError(Exception):
    """Raised when a node fails to start correctly."""


class ErrorMatch(Enum):
    FULL_TEXT = 1
    FULL_REGEX = 2
    PARTIAL_REGEX = 3


class TestNode():
    """A class for representing a namecoind node under test.

    This class contains:

    - state about the node (whether it's running, etc)
    - a Python subprocess.Popen object representing the running process
    - an RPC connection to the node
    - one or more P2P connections to the node


    To make things easier for the test writer, any unrecognised messages will
    be dispatched to the RPC connection."""

    def __init__(self, i, datadir, *, chain, rpchost, timewait, bitcoind, bitcoin_cli, coverage_dir, cwd, extra_conf=None, extra_args=None, use_cli=False, start_perf=False, use_valgrind=False, version=None):
        """
        Kwargs:
            start_perf (bool): If True, begin profiling the node with `perf` as soon as
                the node starts.
        """

        self.index = i
        self.datadir = datadir
        self.bitcoinconf = os.path.join(self.datadir, config_file)
        self.stdout_dir = os.path.join(self.datadir, "stdout")
        self.stderr_dir = os.path.join(self.datadir, "stderr")
        self.chain = chain
        self.rpchost = rpchost
        self.rpc_timeout = timewait
        self.binary = bitcoind
        self.coverage_dir = coverage_dir
        self.cwd = cwd
        if extra_conf is not None:
            append_config(datadir, extra_conf)
        # Most callers will just need to add extra args to the standard list below.
        # For those callers that need more flexibility, they can just set the args property directly.
        # Note that common args are set in the config file (see initialize_datadir)
        self.extra_args = extra_args
        self.version = version
        # Configuration for logging is set as command-line args rather than in the bitcoin.conf file.
        # This means that starting a bitcoind using the temp dir to debug a failed test won't
        # spam debug.log.
        self.args = [
            self.binary,
            "-datadir=" + self.datadir,
            "-logtimemicros",
            "-debug",
            "-debugexclude=libevent",
            "-debugexclude=leveldb",
            "-uacomment=testnode%d" % i,
        ]
        if use_valgrind:
            default_suppressions_file = os.path.join(
                os.path.dirname(os.path.realpath(__file__)),
                "..", "..", "..", "contrib", "valgrind.supp")
            suppressions_file = os.getenv("VALGRIND_SUPPRESSIONS_FILE",
                                          default_suppressions_file)
            self.args = ["valgrind", "--suppressions={}".format(suppressions_file),
                         "--gen-suppressions=all", "--exit-on-first-error=yes",
                         "--error-exitcode=1", "--quiet"] + self.args

        if self.version is None or self.version >= 190000:
            self.args.append("-logthreadnames")

        self.cli = TestNodeCLI(bitcoin_cli, self.datadir)
        self.use_cli = use_cli
        self.start_perf = start_perf

        self.running = False
        self.process = None
        self.rpc_connected = False
        self.rpc = None
        self.url = None
        self.log = logging.getLogger('TestFramework.node%d' % i)
        self.cleanup_on_exit = True # Whether to kill the node when this object goes away
        # Cache perf subprocesses here by their data output filename.
        self.perf_subprocesses = {}

        self.p2ps = []

    AddressKeyPair = collections.namedtuple('AddressKeyPair', ['address', 'key'])
    PRIV_KEYS = [
            # address , privkey
            AddressKeyPair('mjTkW3DjgyZck4KbiRusZsqTgaYTxdSz6z', 'cVpF924EspNh8KjYsfhgY96mmxvT6DgdWiTYMtMjuM74hJaU5psW'),
            AddressKeyPair('msX6jQXvxiNhx3Q62PKeLPrhrqZQdSimTg', 'cUxsWyKyZ9MAQTaAhUQWJmBbSvHMwSmuv59KgxQV7oZQU3PXN3KE'),
            AddressKeyPair('mnonCMyH9TmAsSj3M59DsbH8H63U3RKoFP', 'cTrh7dkEAeJd6b3MRX9bZK8eRmNqVCMH3LSUkE3dSFDyzjU38QxK'),
            AddressKeyPair('mqJupas8Dt2uestQDvV2NH3RU8uZh2dqQR', 'cVuKKa7gbehEQvVq717hYcbE9Dqmq7KEBKqWgWrYBa2CKKrhtRim'),
            AddressKeyPair('msYac7Rvd5ywm6pEmkjyxhbCDKqWsVeYws', 'cQDCBuKcjanpXDpCqacNSjYfxeQj8G6CAtH1Dsk3cXyqLNC4RPuh'),
            AddressKeyPair('n2rnuUnwLgXqf9kk2kjvVm8R5BZK1yxQBi', 'cQakmfPSLSqKHyMFGwAqKHgWUiofJCagVGhiB4KCainaeCSxeyYq'),
            AddressKeyPair('myzuPxRwsf3vvGzEuzPfK9Nf2RfwauwYe6', 'cQMpDLJwA8DBe9NcQbdoSb1BhmFxVjWD5gRyrLZCtpuF9Zi3a9RK'),
            AddressKeyPair('mumwTaMtbxEPUswmLBBN3vM9oGRtGBrys8', 'cSXmRKXVcoouhNNVpcNKFfxsTsToY5pvB9DVsFksF1ENunTzRKsy'),
            AddressKeyPair('mpV7aGShMkJCZgbW7F6iZgrvuPHjZjH9qg', 'cSoXt6tm3pqy43UMabY6eUTmR3eSUYFtB2iNQDGgb3VUnRsQys2k'),
            AddressKeyPair('mq4fBNdckGtvY2mijd9am7DRsbRB4KjUkf', 'cN55daf1HotwBAgAKWVgDcoppmUNDtQSfb7XLutTLeAgVc3u8hik'),
            AddressKeyPair('mpFAHDjX7KregM3rVotdXzQmkbwtbQEnZ6', 'cT7qK7g1wkYEMvKowd2ZrX1E5f6JQ7TM246UfqbCiyF7kZhorpX3'),
            AddressKeyPair('mzRe8QZMfGi58KyWCse2exxEFry2sfF2Y7', 'cPiRWE8KMjTRxH1MWkPerhfoHFn5iHPWVK5aPqjW8NxmdwenFinJ'),
    ]

    def get_deterministic_priv_key(self):
        """Return a deterministic priv key in base58, that only depends on the node's index"""
        assert len(self.PRIV_KEYS) == MAX_NODES
        return self.PRIV_KEYS[self.index]

    def _node_msg(self, msg: str) -> str:
        """Return a modified msg that identifies this node by its index as a debugging aid."""
        return "[node %d] %s" % (self.index, msg)

    def _raise_assertion_error(self, msg: str):
        """Raise an AssertionError with msg modified to identify this node."""
        raise AssertionError(self._node_msg(msg))

    def __del__(self):
        # Ensure that we don't leave any bitcoind processes lying around after
        # the test ends
        if self.process and self.cleanup_on_exit:
            # Should only happen on test failure
            # Avoid using logger, as that may have already been shutdown when
            # this destructor is called.
            print(self._node_msg("Cleaning up leftover process"))
            self.process.kill()

    def __getattr__(self, name):
        """Dispatches any unrecognised messages to the RPC connection or a CLI instance."""
        if self.use_cli:
            return getattr(self.cli, name)
        else:
            assert self.rpc_connected and self.rpc is not None, self._node_msg("Error: no RPC connection")
            return getattr(self.rpc, name)

    def start(self, extra_args=None, *, cwd=None, stdout=None, stderr=None, **kwargs):
        """Start the node."""
        if extra_args is None:
            extra_args = self.extra_args

        # Set the value of -minrelaytxfee to the default used in upstream
        # Bitcoin (rather than the one from Namecoin) unless an explicit value
        # is given.  This makes sure that tx fees hardcoded in some tests are
        # adequate and do not need changes for Namecoin.
        explicit_relay_fee = False
        for arg in extra_args:
            if arg.startswith ("-minrelaytxfee"):
                explicit_relay_fee = True
                break
        if not explicit_relay_fee:
            extra_args.append ("-minrelaytxfee=0.00001")

        # Add a new stdout and stderr file each time bitcoind is started
        if stderr is None:
            stderr = tempfile.NamedTemporaryFile(dir=self.stderr_dir, delete=False)
        if stdout is None:
            stdout = tempfile.NamedTemporaryFile(dir=self.stdout_dir, delete=False)
        self.stderr = stderr
        self.stdout = stdout

        if cwd is None:
            cwd = self.cwd

        # Delete any existing cookie file -- if such a file exists (eg due to
        # unclean shutdown), it will get overwritten anyway by bitcoind, and
        # potentially interfere with our attempt to authenticate
        delete_cookie_file(self.datadir, self.chain)

        # add environment variable LIBC_FATAL_STDERR_=1 so that libc errors are written to stderr and not the terminal
        subp_env = dict(os.environ, LIBC_FATAL_STDERR_="1")

        self.process = subprocess.Popen(self.args + extra_args, env=subp_env, stdout=stdout, stderr=stderr, cwd=cwd, **kwargs)

        self.running = True
        self.log.debug("namecoind started, waiting for RPC to come up")

        if self.start_perf:
            self._start_perf()

    def wait_for_rpc_connection(self):
        """Sets up an RPC connection to the bitcoind process. Returns False if unable to connect."""
        # Poll at a rate of four times per second
        poll_per_s = 4
        for _ in range(poll_per_s * self.rpc_timeout):
            if self.process.poll() is not None:
                raise FailedToStartError(self._node_msg(
                    'namecoind exited with status {} during initialization'.format(self.process.returncode)))
            try:
                rpc = get_rpc_proxy(rpc_url(self.datadir, self.index, self.chain, self.rpchost), self.index, timeout=self.rpc_timeout, coveragedir=self.coverage_dir)
                rpc.getblockcount()
                # If the call to getblockcount() succeeds then the RPC connection is up
                self.log.debug("RPC successfully started")
                if self.use_cli:
                    return
                self.rpc = rpc
                self.rpc_connected = True
                self.url = self.rpc.url
                return
            except JSONRPCException as e:  # Initialization phase
                # -28 RPC in warmup
                # -342 Service unavailable, RPC server started but is shutting down due to error
                if e.error['code'] != -28 and e.error['code'] != -342:
                    raise  # unknown JSON RPC exception
            except ConnectionResetError:
                # This might happen when the RPC server is in warmup, but shut down before the call to getblockcount
                # succeeds. Try again to properly raise the FailedToStartError
                pass
            except OSError as e:
                if e.errno != errno.ECONNREFUSED:  # Port not yet open?
                    raise  # unknown OS error
            except ValueError as e:  # cookie file not found and no rpcuser or rpcpassword; bitcoind is still starting
                if "No RPC credentials" not in str(e):
                    raise
            time.sleep(1.0 / poll_per_s)
        self._raise_assertion_error("Unable to connect to namecoind after {}s".format(self.rpc_timeout))

    def wait_for_cookie_credentials(self):
        """Ensures auth cookie credentials can be read, e.g. for testing CLI with -rpcwait before RPC connection is up."""
        self.log.debug("Waiting for cookie credentials")
        # Poll at a rate of four times per second.
        poll_per_s = 4
        for _ in range(poll_per_s * self.rpc_timeout):
            try:
                get_auth_cookie(self.datadir, self.chain)
                self.log.debug("Cookie credentials successfully retrieved")
                return
            except ValueError:  # cookie file not found and no rpcuser or rpcpassword; bitcoind is still starting
                pass            # so we continue polling until RPC credentials are retrieved
            time.sleep(1.0 / poll_per_s)
        self._raise_assertion_error("Unable to retrieve cookie credentials after {}s".format(self.rpc_timeout))

    def generate(self, nblocks, maxtries=1000000):
        self.log.debug("TestNode.generate() dispatches `generate` call to `generatetoaddress`")
        return self.generatetoaddress(nblocks=nblocks, address=self.get_deterministic_priv_key().address, maxtries=maxtries)

    def get_wallet_rpc(self, wallet_name):
        if self.use_cli:
            return self.cli("-rpcwallet={}".format(wallet_name))
        else:
            assert self.rpc_connected and self.rpc, self._node_msg("RPC not connected")
            wallet_path = "wallet/{}".format(urllib.parse.quote(wallet_name))
            return self.rpc / wallet_path

    def stop_node(self, expected_stderr='', wait=0):
        """Stop the node."""
        if not self.running:
            return
        self.log.debug("Stopping node")
        try:
            # Do not use wait argument when testing older nodes, e.g. in feature_backwards_compatibility.py
            if self.version is None or self.version >= 180000:
                self.stop(wait=wait)
            else:
                self.stop()
        except http.client.CannotSendRequest:
            self.log.exception("Unable to stop node.")

        # If there are any running perf processes, stop them.
        for profile_name in tuple(self.perf_subprocesses.keys()):
            self._stop_perf(profile_name)

        # Check that stderr is as expected
        self.stderr.seek(0)
        stderr = self.stderr.read().decode('utf-8').strip()
        if stderr != expected_stderr:
            raise AssertionError("Unexpected stderr {} != {}".format(stderr, expected_stderr))

        self.stdout.close()
        self.stderr.close()

        del self.p2ps[:]

    def is_node_stopped(self):
        """Checks whether the node has stopped.

        Returns True if the node has stopped. False otherwise.
        This method is responsible for freeing resources (self.process)."""
        if not self.running:
            return True
        return_code = self.process.poll()
        if return_code is None:
            return False

        # process has stopped. Assert that it didn't return an error code.
        assert return_code == 0, self._node_msg(
            "Node returned non-zero exit code (%d) when stopping" % return_code)
        self.running = False
        self.process = None
        self.rpc_connected = False
        self.rpc = None
        self.log.debug("Node stopped")
        return True

    def wait_until_stopped(self, timeout=BITCOIND_PROC_WAIT_TIMEOUT):
        wait_until(self.is_node_stopped, timeout=timeout)

    @contextlib.contextmanager
    def assert_debug_log(self, expected_msgs, unexpected_msgs=None, timeout=2):
        if unexpected_msgs is None:
            unexpected_msgs = []
        time_end = time.time() + timeout
        debug_log = os.path.join(self.datadir, self.chain, 'debug.log')
        with open(debug_log, encoding='utf-8') as dl:
            dl.seek(0, 2)
            prev_size = dl.tell()

        yield

        while True:
            found = True
            with open(debug_log, encoding='utf-8') as dl:
                dl.seek(prev_size)
                log = dl.read()
            print_log = " - " + "\n - ".join(log.splitlines())
            for unexpected_msg in unexpected_msgs:
                if re.search(re.escape(unexpected_msg), log, flags=re.MULTILINE):
                    self._raise_assertion_error('Unexpected message "{}" partially matches log:\n\n{}\n\n'.format(unexpected_msg, print_log))
            for expected_msg in expected_msgs:
                if re.search(re.escape(expected_msg), log, flags=re.MULTILINE) is None:
                    found = False
            if found:
                return
            if time.time() >= time_end:
                break
            time.sleep(0.05)
        self._raise_assertion_error('Expected messages "{}" does not partially match log:\n\n{}\n\n'.format(str(expected_msgs), print_log))

    @contextlib.contextmanager
    def profile_with_perf(self, profile_name):
        """
        Context manager that allows easy profiling of node activity using `perf`.

        See `test/functional/README.md` for details on perf usage.

        Args:
            profile_name (str): This string will be appended to the
                profile data filename generated by perf.
        """
        subp = self._start_perf(profile_name)

        yield

        if subp:
            self._stop_perf(profile_name)

    def _start_perf(self, profile_name=None):
        """Start a perf process to profile this node.

        Returns the subprocess running perf."""
        subp = None

        def test_success(cmd):
            return subprocess.call(
                # shell=True required for pipe use below
                cmd, shell=True,
                stderr=subprocess.DEVNULL, stdout=subprocess.DEVNULL) == 0

        if not sys.platform.startswith('linux'):
            self.log.warning("Can't profile with perf; only available on Linux platforms")
            return None

        if not test_success('which perf'):
            self.log.warning("Can't profile with perf; must install perf-tools")
            return None

        if not test_success('readelf -S {} | grep .debug_str'.format(shlex.quote(self.binary))):
            self.log.warning(
                "perf output won't be very useful without debug symbols compiled into bitcoind")

        output_path = tempfile.NamedTemporaryFile(
            dir=self.datadir,
            prefix="{}.perf.data.".format(profile_name or 'test'),
            delete=False,
        ).name

        cmd = [
            'perf', 'record',
            '-g',                     # Record the callgraph.
            '--call-graph', 'dwarf',  # Compatibility for gcc's --fomit-frame-pointer.
            '-F', '101',              # Sampling frequency in Hz.
            '-p', str(self.process.pid),
            '-o', output_path,
        ]
        subp = subprocess.Popen(cmd, stdout=subprocess.PIPE, stderr=subprocess.PIPE)
        self.perf_subprocesses[profile_name] = subp

        return subp

    def _stop_perf(self, profile_name):
        """Stop (and pop) a perf subprocess."""
        subp = self.perf_subprocesses.pop(profile_name)
        output_path = subp.args[subp.args.index('-o') + 1]

        subp.terminate()
        subp.wait(timeout=10)

        stderr = subp.stderr.read().decode()
        if 'Consider tweaking /proc/sys/kernel/perf_event_paranoid' in stderr:
            self.log.warning(
                "perf couldn't collect data! Try "
                "'sudo sysctl -w kernel.perf_event_paranoid=-1'")
        else:
            report_cmd = "perf report -i {}".format(output_path)
            self.log.info("See perf output by running '{}'".format(report_cmd))

    def assert_start_raises_init_error(self, extra_args=None, expected_msg=None, match=ErrorMatch.FULL_TEXT, *args, **kwargs):
        """Attempt to start the node and expect it to raise an error.

        extra_args: extra arguments to pass through to bitcoind
        expected_msg: regex that stderr should match when bitcoind fails

        Will throw if bitcoind starts without an error.
        Will throw if an expected_msg is provided and it does not match bitcoind's stdout."""
        with tempfile.NamedTemporaryFile(dir=self.stderr_dir, delete=False) as log_stderr, \
             tempfile.NamedTemporaryFile(dir=self.stdout_dir, delete=False) as log_stdout:
            try:
                self.start(extra_args, stdout=log_stdout, stderr=log_stderr, *args, **kwargs)
                self.wait_for_rpc_connection()
                self.stop_node()
                self.wait_until_stopped()
            except FailedToStartError as e:
                self.log.debug('namecoind failed to start: %s', e)
                self.running = False
                self.process = None
                # Check stderr for expected message
                if expected_msg is not None:
                    log_stderr.seek(0)
                    stderr = log_stderr.read().decode('utf-8').strip()
                    if match == ErrorMatch.PARTIAL_REGEX:
                        if re.search(expected_msg, stderr, flags=re.MULTILINE) is None:
                            self._raise_assertion_error(
                                'Expected message "{}" does not partially match stderr:\n"{}"'.format(expected_msg, stderr))
                    elif match == ErrorMatch.FULL_REGEX:
                        if re.fullmatch(expected_msg, stderr) is None:
                            self._raise_assertion_error(
                                'Expected message "{}" does not fully match stderr:\n"{}"'.format(expected_msg, stderr))
                    elif match == ErrorMatch.FULL_TEXT:
                        if expected_msg != stderr:
                            self._raise_assertion_error(
                                'Expected message "{}" does not fully match stderr:\n"{}"'.format(expected_msg, stderr))
            else:
                if expected_msg is None:
                    assert_msg = "namecoind should have exited with an error"
                else:
                    assert_msg = "namecoind should have exited with expected error " + expected_msg
                self._raise_assertion_error(assert_msg)

    def add_p2p_connection(self, p2p_conn, *, wait_for_verack=True, **kwargs):
        """Add a p2p connection to the node.

        This method adds the p2p connection to the self.p2ps list and also
        returns the connection to the caller."""
        if 'dstport' not in kwargs:
            kwargs['dstport'] = p2p_port(self.index)
        if 'dstaddr' not in kwargs:
            kwargs['dstaddr'] = '127.0.0.1'

        p2p_conn.peer_connect(**kwargs, net=self.chain)()
        self.p2ps.append(p2p_conn)
        if wait_for_verack:
            # Wait for the node to send us the version and verack
            p2p_conn.wait_for_verack()
            # At this point we have sent our version message and received the version and verack, however the full node
            # has not yet received the verack from us (in reply to their version). So, the connection is not yet fully
            # established (fSuccessfullyConnected).
            #
            # This shouldn't lead to any issues when sending messages, since the verack will be in-flight before the
            # message we send. However, it might lead to races where we are expecting to receive a message. E.g. a
            # transaction that will be added to the mempool as soon as we return here.
            #
            # So syncing here is redundant when we only want to send a message, but the cost is low (a few milliseconds)
            # in comparision to the upside of making tests less fragile and unexpected intermittent errors less likely.
            p2p_conn.sync_with_ping()

        return p2p_conn

    @property
    def p2p(self):
        """Return the first p2p connection

        Convenience property - most tests only use a single p2p connection to each
        node, so this saves having to write node.p2ps[0] many times."""
        assert self.p2ps, self._node_msg("No p2p connection")
        return self.p2ps[0]

    def disconnect_p2ps(self):
        """Close all p2p connections to the node."""
        for p in self.p2ps:
            p.peer_disconnect()
        del self.p2ps[:]


class TestNodeCLIAttr:
    def __init__(self, cli, command):
        self.cli = cli
        self.command = command

    def __call__(self, *args, **kwargs):
        return self.cli.send_cli(self.command, *args, **kwargs)

    def get_request(self, *args, **kwargs):
        return lambda: self(*args, **kwargs)


def arg_to_cli(arg):
    if isinstance(arg, bool):
        return str(arg).lower()
    elif isinstance(arg, dict) or isinstance(arg, list):
        return json.dumps(arg, default=EncodeDecimal)
    else:
        return str(arg)


class TestNodeCLI():
    """Interface to bitcoin-cli for an individual node"""
    def __init__(self, binary, datadir):
        self.options = []
        self.binary = binary
        self.datadir = datadir
        self.input = None
        self.log = logging.getLogger('TestFramework.namecoincli')

    def __call__(self, *options, input=None):
        # TestNodeCLI is callable with bitcoin-cli command-line options
        cli = TestNodeCLI(self.binary, self.datadir)
        cli.options = [str(o) for o in options]
        cli.input = input
        return cli

    def __getattr__(self, command):
        return TestNodeCLIAttr(self, command)

    def batch(self, requests):
        results = []
        for request in requests:
            try:
                results.append(dict(result=request()))
            except JSONRPCException as e:
                results.append(dict(error=e))
        return results

    def send_cli(self, command=None, *args, **kwargs):
        """Run bitcoin-cli command. Deserializes returned string as python object."""
        pos_args = [arg_to_cli(arg) for arg in args]
        named_args = [str(key) + "=" + arg_to_cli(value) for (key, value) in kwargs.items()]
        assert not (pos_args and named_args), "Cannot use positional arguments and named arguments in the same namecoin-cli call"
        p_args = [self.binary, "-datadir=" + self.datadir] + self.options
        if named_args:
            p_args += ["-named"]
        if command is not None:
            p_args += [command]
        p_args += pos_args + named_args
<<<<<<< HEAD
        self.log.debug("Running namecoin-cli command: %s" % command)
=======
        self.log.debug("Running bitcoin-cli {}".format(p_args[2:]))
>>>>>>> 706975cc
        process = subprocess.Popen(p_args, stdin=subprocess.PIPE, stdout=subprocess.PIPE, stderr=subprocess.PIPE, universal_newlines=True)
        cli_stdout, cli_stderr = process.communicate(input=self.input)
        returncode = process.poll()
        if returncode:
            match = re.match(r'error code: ([-0-9]+)\nerror message:\n(.*)', cli_stderr)
            if match:
                code, message = match.groups()
                raise JSONRPCException(dict(code=int(code), message=message))
            # Ignore cli_stdout, raise with cli_stderr
            raise subprocess.CalledProcessError(returncode, self.binary, output=cli_stderr)
        try:
            return json.loads(cli_stdout, parse_float=decimal.Decimal)
        except json.JSONDecodeError:
            return cli_stdout.rstrip("\n")<|MERGE_RESOLUTION|>--- conflicted
+++ resolved
@@ -593,11 +593,7 @@
         if command is not None:
             p_args += [command]
         p_args += pos_args + named_args
-<<<<<<< HEAD
-        self.log.debug("Running namecoin-cli command: %s" % command)
-=======
-        self.log.debug("Running bitcoin-cli {}".format(p_args[2:]))
->>>>>>> 706975cc
+        self.log.debug("Running namecoin-cli {}".format(p_args[2:]))
         process = subprocess.Popen(p_args, stdin=subprocess.PIPE, stdout=subprocess.PIPE, stderr=subprocess.PIPE, universal_newlines=True)
         cli_stdout, cli_stderr = process.communicate(input=self.input)
         returncode = process.poll()
