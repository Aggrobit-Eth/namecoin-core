--- conflicted
+++ resolved
@@ -44,12 +44,8 @@
     def set_test_params(self):
         self.setup_clean_chain = True
         self.num_nodes = 2
-<<<<<<< HEAD
         self.extra_args = [["-rest", "-valueencoding=hex"], []]
-=======
-        self.extra_args = [["-rest"], []]
         self.supports_cli = False
->>>>>>> c45db9db
 
     def skip_test_if_missing_module(self):
         self.skip_if_no_wallet()
