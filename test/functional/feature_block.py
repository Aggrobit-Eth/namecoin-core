#!/usr/bin/env python3
# Copyright (c) 2015-2019 The Bitcoin Core developers
# Distributed under the MIT software license, see the accompanying
# file COPYING or http://www.opensource.org/licenses/mit-license.php.
"""Test block processing."""
import copy
import struct
import time

from test_framework.blocktools import (
    create_block,
    create_coinbase,
    create_tx_with_script,
    get_legacy_sigopcount_block,
    MAX_BLOCK_SIGOPS,
)
from test_framework.key import ECKey
from test_framework.messages import (
    CBlock,
    COIN,
    COutPoint,
    CTransaction,
    CTxIn,
    CTxOut,
    MAX_BLOCK_BASE_SIZE,
    uint256_from_compact,
    uint256_from_str,
)
from test_framework.mininode import P2PDataStore
from test_framework.script import (
    CScript,
    MAX_SCRIPT_ELEMENT_SIZE,
    OP_2DUP,
    OP_CHECKMULTISIG,
    OP_CHECKMULTISIGVERIFY,
    OP_CHECKSIG,
    OP_CHECKSIGVERIFY,
    OP_ELSE,
    OP_ENDIF,
    OP_EQUAL,
    OP_DROP,
    OP_FALSE,
    OP_HASH160,
    OP_IF,
    OP_INVALIDOPCODE,
    OP_RETURN,
    OP_TRUE,
    SIGHASH_ALL,
    SignatureHash,
    hash160,
)
from test_framework.test_framework import BitcoinTestFramework
from test_framework.util import assert_equal
from data import invalid_txs

#  Use this class for tests that require behavior other than normal "mininode" behavior.
#  For now, it is used to serialize a bloated varint (b64).
class CBrokenBlock(CBlock):
    def initialize(self, base_block):
        self.vtx = copy.deepcopy(base_block.vtx)
        self.hashMerkleRoot = self.calc_merkle_root()

    def serialize(self, with_witness=False):
        r = b""
        r += super(CBlock, self).serialize()
        r += struct.pack("<BQ", 255, len(self.vtx))
        for tx in self.vtx:
            if with_witness:
                r += tx.serialize_with_witness()
            else:
                r += tx.serialize_without_witness()
        return r

    def normal_serialize(self):
        return super().serialize()


class FullBlockTest(BitcoinTestFramework):
    def set_test_params(self):
        self.num_nodes = 1
        self.setup_clean_chain = True
        self.extra_args = [['-acceptnonstdtxn=1']]  # This is a consensus block test, we don't care about tx policy

    def run_test(self):
        node = self.nodes[0]  # convenience reference to the node

        self.bootstrap_p2p()  # Add one p2p connection to the node

        self.block_heights = {}
        self.coinbase_key = ECKey()
        self.coinbase_key.generate()
        self.coinbase_pubkey = self.coinbase_key.get_pubkey().get_bytes()
        self.tip = None
        self.blocks = {}
        self.genesis_hash = int(self.nodes[0].getbestblockhash(), 16)
        self.block_heights[self.genesis_hash] = 0
        self.spendable_outputs = []

        # Activate P2SH at height 432.
        blocks = []
        for i in range(500):
            blocks.append(self.next_block(10000 + i))
        self.send_blocks(blocks)

        # Create a new block
        b0 = self.next_block(0)
        self.save_spendable_output()
        self.send_blocks([b0])

        # These constants chosen specifically to trigger an immature coinbase spend
        # at a certain time below.
        NUM_BUFFER_BLOCKS_TO_GENERATE = 99
        NUM_OUTPUTS_TO_COLLECT = 33

        # Allow the block to mature
        blocks = []
        for i in range(NUM_BUFFER_BLOCKS_TO_GENERATE):
            blocks.append(self.next_block("maturitybuffer.{}".format(i)))
            self.save_spendable_output()
        self.send_blocks(blocks)

        # collect spendable outputs now to avoid cluttering the code later on
        out = []
        for i in range(NUM_OUTPUTS_TO_COLLECT):
            out.append(self.get_spendable_output())

        # Start by building a couple of blocks on top (which output is spent is
        # in parentheses):
        #     genesis -> b1 (0) -> b2 (1)
        b1 = self.next_block(1, spend=out[0])
        self.save_spendable_output()

        b2 = self.next_block(2, spend=out[1])
        self.save_spendable_output()

        self.send_blocks([b1, b2], timeout=4)

        # Select a txn with an output eligible for spending. This won't actually be spent,
        # since we're testing submission of a series of blocks with invalid txns.
        attempt_spend_tx = out[2]

        # Submit blocks for rejection, each of which contains a single transaction
        # (aside from coinbase) which should be considered invalid.
        for TxTemplate in invalid_txs.iter_all_templates():
            template = TxTemplate(spend_tx=attempt_spend_tx)

            if template.valid_in_block:
                continue

            self.log.info("Reject block with invalid tx: %s", TxTemplate.__name__)
            blockname = "for_invalid.%s" % TxTemplate.__name__
            badblock = self.next_block(blockname)
            badtx = template.get_tx()
            if TxTemplate != invalid_txs.InputMissing:
                self.sign_tx(badtx, attempt_spend_tx)
            badtx.rehash()
            badblock = self.update_block(blockname, [badtx])
            self.send_blocks(
                [badblock], success=False,
                reject_reason=(template.block_reject_reason or template.reject_reason),
                reconnect=True, timeout=2)

            self.move_tip(2)

        # Fork like this:
        #
        #     genesis -> b1 (0) -> b2 (1)
        #                      \-> b3 (1)
        #
        # Nothing should happen at this point. We saw b2 first so it takes priority.
        self.log.info("Don't reorg to a chain of the same length")
        self.move_tip(1)
        b3 = self.next_block(3, spend=out[1])
        txout_b3 = b3.vtx[1]
        self.send_blocks([b3], False)

        # Now we add another block to make the alternative chain longer.
        #
        #     genesis -> b1 (0) -> b2 (1)
        #                      \-> b3 (1) -> b4 (2)
        self.log.info("Reorg to a longer chain")
        b4 = self.next_block(4, spend=out[2])
        self.send_blocks([b4])

        # ... and back to the first chain.
        #     genesis -> b1 (0) -> b2 (1) -> b5 (2) -> b6 (3)
        #                      \-> b3 (1) -> b4 (2)
        self.move_tip(2)
        b5 = self.next_block(5, spend=out[2])
        self.save_spendable_output()
        self.send_blocks([b5], False)

        self.log.info("Reorg back to the original chain")
        b6 = self.next_block(6, spend=out[3])
        self.send_blocks([b6], True)

        # Try to create a fork that double-spends
        #     genesis -> b1 (0) -> b2 (1) -> b5 (2) -> b6 (3)
        #                                          \-> b7 (2) -> b8 (4)
        #                      \-> b3 (1) -> b4 (2)
        self.log.info("Reject a chain with a double spend, even if it is longer")
        self.move_tip(5)
        b7 = self.next_block(7, spend=out[2])
        self.send_blocks([b7], False)

        b8 = self.next_block(8, spend=out[4])
        self.send_blocks([b8], False, reconnect=True)

        # Try to create a block that has too much fee
        #     genesis -> b1 (0) -> b2 (1) -> b5 (2) -> b6 (3)
        #                                                    \-> b9 (4)
        #                      \-> b3 (1) -> b4 (2)
        self.log.info("Reject a block where the miner creates too much coinbase reward")
        self.move_tip(6)
        b9 = self.next_block(9, spend=out[4], additional_coinbase_value=1)
        self.send_blocks([b9], success=False, reject_reason='bad-cb-amount', reconnect=True)

        # Create a fork that ends in a block with too much fee (the one that causes the reorg)
        #     genesis -> b1 (0) -> b2 (1) -> b5 (2) -> b6  (3)
        #                                          \-> b10 (3) -> b11 (4)
        #                      \-> b3 (1) -> b4 (2)
        self.log.info("Reject a chain where the miner creates too much coinbase reward, even if the chain is longer")
        self.move_tip(5)
        b10 = self.next_block(10, spend=out[3])
        self.send_blocks([b10], False)

        b11 = self.next_block(11, spend=out[4], additional_coinbase_value=1)
        self.send_blocks([b11], success=False, reject_reason='bad-cb-amount', reconnect=True)

        # Try again, but with a valid fork first
        #     genesis -> b1 (0) -> b2 (1) -> b5 (2) -> b6  (3)
        #                                          \-> b12 (3) -> b13 (4) -> b14 (5)
        #                      \-> b3 (1) -> b4 (2)
        self.log.info("Reject a chain where the miner creates too much coinbase reward, even if the chain is longer (on a forked chain)")
        self.move_tip(5)
        b12 = self.next_block(12, spend=out[3])
        self.save_spendable_output()
        b13 = self.next_block(13, spend=out[4])
        self.save_spendable_output()
        b14 = self.next_block(14, spend=out[5], additional_coinbase_value=1)
        self.send_blocks([b12, b13, b14], success=False, reject_reason='bad-cb-amount', reconnect=True)

        # New tip should be b13.
        assert_equal(node.getbestblockhash(), b13.hash)

        # Add a block with MAX_BLOCK_SIGOPS and one with one more sigop
        #     genesis -> b1 (0) -> b2 (1) -> b5 (2) -> b6  (3)
        #                                          \-> b12 (3) -> b13 (4) -> b15 (5) -> b16 (6)
        #                      \-> b3 (1) -> b4 (2)
        self.log.info("Accept a block with lots of checksigs")
        lots_of_checksigs = CScript([OP_CHECKSIG] * (MAX_BLOCK_SIGOPS - 1))
        self.move_tip(13)
        b15 = self.next_block(15, spend=out[5], script=lots_of_checksigs)
        self.save_spendable_output()
        self.send_blocks([b15], True)

        self.log.info("Reject a block with too many checksigs")
        too_many_checksigs = CScript([OP_CHECKSIG] * (MAX_BLOCK_SIGOPS))
        b16 = self.next_block(16, spend=out[6], script=too_many_checksigs)
        self.send_blocks([b16], success=False, reject_reason='bad-blk-sigops', reconnect=True)

        # Attempt to spend a transaction created on a different fork
        #     genesis -> b1 (0) -> b2 (1) -> b5 (2) -> b6  (3)
        #                                          \-> b12 (3) -> b13 (4) -> b15 (5) -> b17 (b3.vtx[1])
        #                      \-> b3 (1) -> b4 (2)
        self.log.info("Reject a block with a spend from a re-org'ed out tx")
        self.move_tip(15)
        b17 = self.next_block(17, spend=txout_b3)
        self.send_blocks([b17], success=False, reject_reason='bad-txns-inputs-missingorspent', reconnect=True)

        # Attempt to spend a transaction created on a different fork (on a fork this time)
        #     genesis -> b1 (0) -> b2 (1) -> b5 (2) -> b6  (3)
        #                                          \-> b12 (3) -> b13 (4) -> b15 (5)
        #                                                                \-> b18 (b3.vtx[1]) -> b19 (6)
        #                      \-> b3 (1) -> b4 (2)
        self.log.info("Reject a block with a spend from a re-org'ed out tx (on a forked chain)")
        self.move_tip(13)
        b18 = self.next_block(18, spend=txout_b3)
        self.send_blocks([b18], False)

        b19 = self.next_block(19, spend=out[6])
        self.send_blocks([b19], success=False, reject_reason='bad-txns-inputs-missingorspent', reconnect=True)

        # Attempt to spend a coinbase at depth too low
        #     genesis -> b1 (0) -> b2 (1) -> b5 (2) -> b6  (3)
        #                                          \-> b12 (3) -> b13 (4) -> b15 (5) -> b20 (7)
        #                      \-> b3 (1) -> b4 (2)
        self.log.info("Reject a block spending an immature coinbase.")
        self.move_tip(15)
        b20 = self.next_block(20, spend=out[7])
        self.send_blocks([b20], success=False, reject_reason='bad-txns-premature-spend-of-coinbase', reconnect=True)

        # Attempt to spend a coinbase at depth too low (on a fork this time)
        #     genesis -> b1 (0) -> b2 (1) -> b5 (2) -> b6  (3)
        #                                          \-> b12 (3) -> b13 (4) -> b15 (5)
        #                                                                \-> b21 (6) -> b22 (5)
        #                      \-> b3 (1) -> b4 (2)
        self.log.info("Reject a block spending an immature coinbase (on a forked chain)")
        self.move_tip(13)
        b21 = self.next_block(21, spend=out[6])
        self.send_blocks([b21], False)

        b22 = self.next_block(22, spend=out[5])
        self.send_blocks([b22], success=False, reject_reason='bad-txns-premature-spend-of-coinbase', reconnect=True)

        # Create a block on either side of MAX_BLOCK_BASE_SIZE and make sure its accepted/rejected
        #     genesis -> b1 (0) -> b2 (1) -> b5 (2) -> b6  (3)
        #                                          \-> b12 (3) -> b13 (4) -> b15 (5) -> b23 (6)
        #                                                                           \-> b24 (6) -> b25 (7)
        #                      \-> b3 (1) -> b4 (2)
        self.log.info("Accept a block of size MAX_BLOCK_BASE_SIZE")
        self.move_tip(15)
        b23 = self.next_block(23, spend=out[6])
        tx = CTransaction()
        script_length = MAX_BLOCK_BASE_SIZE - len(b23.serialize()) - 69
        script_output = CScript([b'\x00' * script_length])
        tx.vout.append(CTxOut(0, script_output))
        tx.vin.append(CTxIn(COutPoint(b23.vtx[1].sha256, 0)))
        b23 = self.update_block(23, [tx])
        # Make sure the math above worked out to produce a max-sized block
        assert_equal(len(b23.serialize()), MAX_BLOCK_BASE_SIZE)
        self.send_blocks([b23], True)
        self.save_spendable_output()

        self.log.info("Reject a block of size MAX_BLOCK_BASE_SIZE + 1")
        self.move_tip(15)
        b24 = self.next_block(24, spend=out[6])
        script_length = MAX_BLOCK_BASE_SIZE - len(b24.serialize()) - 69
        script_output = CScript([b'\x00' * (script_length + 1)])
        tx.vout = [CTxOut(0, script_output)]
        b24 = self.update_block(24, [tx])
        assert_equal(len(b24.serialize()), MAX_BLOCK_BASE_SIZE + 1)
        self.send_blocks([b24], success=False, reject_reason='bad-blk-length', reconnect=True)

        b25 = self.next_block(25, spend=out[7])
        self.send_blocks([b25], False)

        # Create blocks with a coinbase input script size out of range
        #     genesis -> b1 (0) -> b2 (1) -> b5 (2) -> b6  (3)
        #                                          \-> b12 (3) -> b13 (4) -> b15 (5) -> b23 (6) -> b30 (7)
        #                                                                           \-> ... (6) -> ... (7)
        #                      \-> b3 (1) -> b4 (2)
        self.log.info("Reject a block with coinbase input script size out of range")
        self.move_tip(15)
        b26 = self.next_block(26, spend=out[6])
        b26.vtx[0].vin[0].scriptSig = self.set_script_len (b26.vtx[0].vin[0].scriptSig, 1)
        b26.vtx[0].rehash()
        # update_block causes the merkle root to get updated, even with no new
        # transactions, and updates the required state.
        b26 = self.update_block(26, [])
        self.send_blocks([b26], success=False, reject_reason='bad-cb-length', reconnect=True)

        # Extend the b26 chain to make sure bitcoind isn't accepting b26
        b27 = self.next_block(27, spend=out[7])
        self.send_blocks([b27], False)

        # Now try a too-large-coinbase script
        self.move_tip(15)
        b28 = self.next_block(28, spend=out[6])
        b28.vtx[0].vin[0].scriptSig = self.set_script_len (b28.vtx[0].vin[0].scriptSig, 101)
        b28.vtx[0].rehash()
        b28 = self.update_block(28, [])
        self.send_blocks([b28], success=False, reject_reason='bad-cb-length', reconnect=True)

        # Extend the b28 chain to make sure bitcoind isn't accepting b28
        b29 = self.next_block(29, spend=out[7])
        self.send_blocks([b29], False)

        # b30 has a max-sized coinbase scriptSig.
        self.move_tip(23)
        b30 = self.next_block(30)
        b30.vtx[0].vin[0].scriptSig = self.set_script_len (b30.vtx[0].vin[0].scriptSig, 100)
        b30.vtx[0].rehash()
        b30 = self.update_block(30, [])
        self.send_blocks([b30], True)
        self.save_spendable_output()

        # b31 - b35 - check sigops of OP_CHECKMULTISIG / OP_CHECKMULTISIGVERIFY / OP_CHECKSIGVERIFY
        #
        #     genesis -> ... -> b30 (7) -> b31 (8) -> b33 (9) -> b35 (10)
        #                                                                \-> b36 (11)
        #                                                    \-> b34 (10)
        #                                         \-> b32 (9)
        #

        # MULTISIG: each op code counts as 20 sigops.  To create the edge case, pack another 19 sigops at the end.
        self.log.info("Accept a block with the max number of OP_CHECKMULTISIG sigops")
        lots_of_multisigs = CScript([OP_CHECKMULTISIG] * ((MAX_BLOCK_SIGOPS - 1) // 20) + [OP_CHECKSIG] * 19)
        b31 = self.next_block(31, spend=out[8], script=lots_of_multisigs)
        assert_equal(get_legacy_sigopcount_block(b31), MAX_BLOCK_SIGOPS)
        self.send_blocks([b31], True)
        self.save_spendable_output()

        # this goes over the limit because the coinbase has one sigop
        self.log.info("Reject a block with too many OP_CHECKMULTISIG sigops")
        too_many_multisigs = CScript([OP_CHECKMULTISIG] * (MAX_BLOCK_SIGOPS // 20))
        b32 = self.next_block(32, spend=out[9], script=too_many_multisigs)
        assert_equal(get_legacy_sigopcount_block(b32), MAX_BLOCK_SIGOPS + 1)
        self.send_blocks([b32], success=False, reject_reason='bad-blk-sigops', reconnect=True)

        # CHECKMULTISIGVERIFY
        self.log.info("Accept a block with the max number of OP_CHECKMULTISIGVERIFY sigops")
        self.move_tip(31)
        lots_of_multisigs = CScript([OP_CHECKMULTISIGVERIFY] * ((MAX_BLOCK_SIGOPS - 1) // 20) + [OP_CHECKSIG] * 19)
        b33 = self.next_block(33, spend=out[9], script=lots_of_multisigs)
        self.send_blocks([b33], True)
        self.save_spendable_output()

        self.log.info("Reject a block with too many OP_CHECKMULTISIGVERIFY sigops")
        too_many_multisigs = CScript([OP_CHECKMULTISIGVERIFY] * (MAX_BLOCK_SIGOPS // 20))
        b34 = self.next_block(34, spend=out[10], script=too_many_multisigs)
        self.send_blocks([b34], success=False, reject_reason='bad-blk-sigops', reconnect=True)

        # CHECKSIGVERIFY
        self.log.info("Accept a block with the max number of OP_CHECKSIGVERIFY sigops")
        self.move_tip(33)
        lots_of_checksigs = CScript([OP_CHECKSIGVERIFY] * (MAX_BLOCK_SIGOPS - 1))
        b35 = self.next_block(35, spend=out[10], script=lots_of_checksigs)
        self.send_blocks([b35], True)
        self.save_spendable_output()

        self.log.info("Reject a block with too many OP_CHECKSIGVERIFY sigops")
        too_many_checksigs = CScript([OP_CHECKSIGVERIFY] * (MAX_BLOCK_SIGOPS))
        b36 = self.next_block(36, spend=out[11], script=too_many_checksigs)
        self.send_blocks([b36], success=False, reject_reason='bad-blk-sigops', reconnect=True)

        # Check spending of a transaction in a block which failed to connect
        #
        # b6  (3)
        # b12 (3) -> b13 (4) -> b15 (5) -> b23 (6) -> b30 (7) -> b31 (8) -> b33 (9) -> b35 (10)
        #                                                                                     \-> b37 (11)
        #                                                                                     \-> b38 (11/37)
        #

        # save 37's spendable output, but then double-spend out11 to invalidate the block
        self.log.info("Reject a block spending transaction from a block which failed to connect")
        self.move_tip(35)
        b37 = self.next_block(37, spend=out[11])
        txout_b37 = b37.vtx[1]
        tx = self.create_and_sign_transaction(out[11], 0)
        b37 = self.update_block(37, [tx])
        self.send_blocks([b37], success=False, reject_reason='bad-txns-inputs-missingorspent', reconnect=True)

        # attempt to spend b37's first non-coinbase tx, at which point b37 was still considered valid
        self.move_tip(35)
        b38 = self.next_block(38, spend=txout_b37)
        self.send_blocks([b38], success=False, reject_reason='bad-txns-inputs-missingorspent', reconnect=True)

        # Check P2SH SigOp counting
        #
        #
        #   13 (4) -> b15 (5) -> b23 (6) -> b30 (7) -> b31 (8) -> b33 (9) -> b35 (10) -> b39 (11) -> b41 (12)
        #                                                                                        \-> b40 (12)
        #
        # b39 - create some P2SH outputs that will require 6 sigops to spend:
        #
        #           redeem_script = COINBASE_PUBKEY, (OP_2DUP+OP_CHECKSIGVERIFY) * 5, OP_CHECKSIG
        #           p2sh_script = OP_HASH160, ripemd160(sha256(script)), OP_EQUAL
        #
        self.log.info("Check P2SH SIGOPS are correctly counted")
        self.move_tip(35)
        b39 = self.next_block(39)
        b39_outputs = 0
        b39_sigops_per_output = 6

        # Build the redeem script, hash it, use hash to create the p2sh script
        redeem_script = CScript([self.coinbase_pubkey] + [OP_2DUP, OP_CHECKSIGVERIFY] * 5 + [OP_CHECKSIG])
        redeem_script_hash = hash160(redeem_script)
        p2sh_script = CScript([OP_HASH160, redeem_script_hash, OP_EQUAL])

        # Create a transaction that spends one satoshi to the p2sh_script, the rest to OP_TRUE
        # This must be signed because it is spending a coinbase
        spend = out[11]
        tx = self.create_tx(spend, 0, 1, p2sh_script)
        tx.vout.append(CTxOut(spend.vout[0].nValue - 1, CScript([OP_TRUE])))
        self.sign_tx(tx, spend)
        tx.rehash()
        b39 = self.update_block(39, [tx])
        b39_outputs += 1

        # Until block is full, add tx's with 1 satoshi to p2sh_script, the rest to OP_TRUE
        tx_new = None
        tx_last = tx
        total_size = len(b39.serialize())
        while(total_size < MAX_BLOCK_BASE_SIZE):
            tx_new = self.create_tx(tx_last, 1, 1, p2sh_script)
            tx_new.vout.append(CTxOut(tx_last.vout[1].nValue - 1, CScript([OP_TRUE])))
            tx_new.rehash()
            total_size += len(tx_new.serialize())
            if total_size >= MAX_BLOCK_BASE_SIZE:
                break
            b39.vtx.append(tx_new)  # add tx to block
            tx_last = tx_new
            b39_outputs += 1

        # The accounting in the loop above can be off, because it misses the
        # compact size encoding of the number of transactions in the block.
        # Make sure we didn't accidentally make too big a block. Note that the
        # size of the block has non-determinism due to the ECDSA signature in
        # the first transaction.
        while (len(b39.serialize()) >= MAX_BLOCK_BASE_SIZE):
            del b39.vtx[-1]

        b39 = self.update_block(39, [])
        self.send_blocks([b39], True)
        self.save_spendable_output()

        # Test sigops in P2SH redeem scripts
        #
        # b40 creates 3333 tx's spending the 6-sigop P2SH outputs from b39 for a total of 19998 sigops.
        # The first tx has one sigop and then at the end we add 2 more to put us just over the max.
        #
        # b41 does the same, less one, so it has the maximum sigops permitted.
        #
        self.log.info("Reject a block with too many P2SH sigops")
        self.move_tip(39)
        b40 = self.next_block(40, spend=out[12])
        sigops = get_legacy_sigopcount_block(b40)
        numTxes = (MAX_BLOCK_SIGOPS - sigops) // b39_sigops_per_output
        assert_equal(numTxes <= b39_outputs, True)

        lastOutpoint = COutPoint(b40.vtx[1].sha256, 0)
        new_txs = []
        for i in range(1, numTxes + 1):
            tx = CTransaction()
            tx.vout.append(CTxOut(1, CScript([OP_TRUE])))
            tx.vin.append(CTxIn(lastOutpoint, b''))
            # second input is corresponding P2SH output from b39
            tx.vin.append(CTxIn(COutPoint(b39.vtx[i].sha256, 0), b''))
            # Note: must pass the redeem_script (not p2sh_script) to the signature hash function
            (sighash, err) = SignatureHash(redeem_script, tx, 1, SIGHASH_ALL)
            sig = self.coinbase_key.sign_ecdsa(sighash) + bytes(bytearray([SIGHASH_ALL]))
            scriptSig = CScript([sig, redeem_script])

            tx.vin[1].scriptSig = scriptSig
            tx.rehash()
            new_txs.append(tx)
            lastOutpoint = COutPoint(tx.sha256, 0)

        b40_sigops_to_fill = MAX_BLOCK_SIGOPS - (numTxes * b39_sigops_per_output + sigops) + 1
        tx = CTransaction()
        tx.vin.append(CTxIn(lastOutpoint, b''))
        tx.vout.append(CTxOut(1, CScript([OP_CHECKSIG] * b40_sigops_to_fill)))
        tx.rehash()
        new_txs.append(tx)
        self.update_block(40, new_txs)
        self.send_blocks([b40], success=False, reject_reason='bad-blk-sigops', reconnect=True)

        # same as b40, but one less sigop
        self.log.info("Accept a block with the max number of P2SH sigops")
        self.move_tip(39)
        b41 = self.next_block(41, spend=None)
        self.update_block(41, b40.vtx[1:-1])
        b41_sigops_to_fill = b40_sigops_to_fill - 1
        tx = CTransaction()
        tx.vin.append(CTxIn(lastOutpoint, b''))
        tx.vout.append(CTxOut(1, CScript([OP_CHECKSIG] * b41_sigops_to_fill)))
        tx.rehash()
        self.update_block(41, [tx])
        self.send_blocks([b41], True)

        # Fork off of b39 to create a constant base again
        #
        # b23 (6) -> b30 (7) -> b31 (8) -> b33 (9) -> b35 (10) -> b39 (11) -> b42 (12) -> b43 (13)
        #                                                                  \-> b41 (12)
        #
        self.move_tip(39)
        b42 = self.next_block(42, spend=out[12])
        self.save_spendable_output()

        b43 = self.next_block(43, spend=out[13])
        self.save_spendable_output()
        self.send_blocks([b42, b43], True)

        # Test a number of really invalid scenarios
        #
        #  -> b31 (8) -> b33 (9) -> b35 (10) -> b39 (11) -> b42 (12) -> b43 (13) -> b44 (14)
        #                                                                                   \-> ??? (15)

        # The next few blocks are going to be created "by hand" since they'll do funky things, such as having
        # the first transaction be non-coinbase, etc.  The purpose of b44 is to make sure this works.
        self.log.info("Build block 44 manually")
        height = self.block_heights[self.tip.sha256] + 1
        coinbase = create_coinbase(height, self.coinbase_pubkey)
        b44 = CBlock()
        b44.set_base_version(4)
        b44.nTime = self.tip.nTime + 1
        b44.hashPrevBlock = self.tip.sha256
        b44.nBits = 0x207fffff
        b44.vtx.append(coinbase)
        b44.hashMerkleRoot = b44.calc_merkle_root()
        b44.solve()
        self.tip = b44
        self.block_heights[b44.sha256] = height
        self.blocks[44] = b44
        self.send_blocks([b44], True)

        self.log.info("Reject a block with a non-coinbase as the first tx")
        non_coinbase = self.create_tx(out[15], 0, 1)
        b45 = CBlock()
        b45.set_base_version(4)
        b45.nTime = self.tip.nTime + 1
        b45.hashPrevBlock = self.tip.sha256
        b45.nBits = 0x207fffff
        b45.vtx.append(non_coinbase)
        b45.hashMerkleRoot = b45.calc_merkle_root()
        b45.calc_sha256()
        b45.solve()
        self.block_heights[b45.sha256] = self.block_heights[self.tip.sha256] + 1
        self.tip = b45
        self.blocks[45] = b45
        self.send_blocks([b45], success=False, reject_reason='bad-cb-missing', reconnect=True)

        self.log.info("Reject a block with no transactions")
        self.move_tip(44)
        b46 = CBlock()
        b46.set_base_version(4)
        b46.nTime = b44.nTime + 1
        b46.hashPrevBlock = b44.sha256
        b46.nBits = 0x207fffff
        b46.vtx = []
        b46.hashMerkleRoot = 0
        b46.solve()
        self.block_heights[b46.sha256] = self.block_heights[b44.sha256] + 1
        self.tip = b46
        assert 46 not in self.blocks
        self.blocks[46] = b46
        self.send_blocks([b46], success=False, reject_reason='bad-blk-length', reconnect=True)

        self.log.info("Reject a block with invalid work")
        self.move_tip(44)
        b47 = self.next_block(47, solve=False)
        target = uint256_from_compact(b47.nBits)
        while b47.sha256 < target:
            b47.nNonce += 1
            b47.rehash()
        self.send_blocks([b47], False, force_send=True, reject_reason='high-hash', reconnect=True)

        self.log.info("Reject a block with a timestamp >2 hours in the future")
        self.move_tip(44)
        b48 = self.next_block(48, solve=False)
        b48.nTime = int(time.time()) + 60 * 60 * 3
        b48.solve()
        self.send_blocks([b48], False, force_send=True, reject_reason='time-too-new')

        self.log.info("Reject a block with invalid merkle hash")
        self.move_tip(44)
        b49 = self.next_block(49)
        b49.hashMerkleRoot += 1
        b49.solve()
        self.send_blocks([b49], success=False, reject_reason='bad-txnmrklroot', reconnect=True)

        self.log.info("Reject a block with incorrect POW limit")
        self.move_tip(44)
        b50 = self.next_block(50)
        b50.nBits = b50.nBits - 1
        b50.solve()
        self.send_blocks([b50], False, force_send=True, reject_reason='bad-diffbits', reconnect=True)

        self.log.info("Reject a block with two coinbase transactions")
        self.move_tip(44)
        b51 = self.next_block(51)
        cb2 = create_coinbase(51, self.coinbase_pubkey)
        b51 = self.update_block(51, [cb2])
        self.send_blocks([b51], success=False, reject_reason='bad-cb-multiple', reconnect=True)

        self.log.info("Reject a block with duplicate transactions")
        # Note: txns have to be in the right position in the merkle tree to trigger this error
        self.move_tip(44)
        b52 = self.next_block(52, spend=out[15])
        tx = self.create_tx(b52.vtx[1], 0, 1)
        b52 = self.update_block(52, [tx, tx])
        self.send_blocks([b52], success=False, reject_reason='bad-txns-duplicate', reconnect=True)

        # Test block timestamps
        #  -> b31 (8) -> b33 (9) -> b35 (10) -> b39 (11) -> b42 (12) -> b43 (13) -> b53 (14) -> b55 (15)
        #                                                                                   \-> b54 (15)
        #
        self.move_tip(43)
        b53 = self.next_block(53, spend=out[14])
        self.send_blocks([b53], False)
        self.save_spendable_output()

        self.log.info("Reject a block with timestamp before MedianTimePast")
        b54 = self.next_block(54, spend=out[15])
        b54.nTime = b35.nTime - 1
        b54.solve()
        self.send_blocks([b54], False, force_send=True, reject_reason='time-too-old', reconnect=True)

        # valid timestamp
        self.move_tip(53)
        b55 = self.next_block(55, spend=out[15])
        b55.nTime = b35.nTime
        self.update_block(55, [])
        self.send_blocks([b55], True)
        self.save_spendable_output()

        # Test Merkle tree malleability
        #
        # -> b42 (12) -> b43 (13) -> b53 (14) -> b55 (15) -> b57p2 (16)
        #                                                \-> b57   (16)
        #                                                \-> b56p2 (16)
        #                                                \-> b56   (16)
        #
        # Merkle tree malleability (CVE-2012-2459): repeating sequences of transactions in a block without
        #                           affecting the merkle root of a block, while still invalidating it.
        #                           See:  src/consensus/merkle.h
        #
        #  b57 has three txns:  coinbase, tx, tx1.  The merkle root computation will duplicate tx.
        #  Result:  OK
        #
        #  b56 copies b57 but duplicates tx1 and does not recalculate the block hash.  So it has a valid merkle
        #  root but duplicate transactions.
        #  Result:  Fails
        #
        #  b57p2 has six transactions in its merkle tree:
        #       - coinbase, tx, tx1, tx2, tx3, tx4
        #  Merkle root calculation will duplicate as necessary.
        #  Result:  OK.
        #
        #  b56p2 copies b57p2 but adds both tx3 and tx4.  The purpose of the test is to make sure the code catches
        #  duplicate txns that are not next to one another with the "bad-txns-duplicate" error (which indicates
        #  that the error was caught early, avoiding a DOS vulnerability.)

        # b57 - a good block with 2 txs, don't submit until end
        self.move_tip(55)
        b57 = self.next_block(57)
        tx = self.create_and_sign_transaction(out[16], 1)
        tx1 = self.create_tx(tx, 0, 1)
        b57 = self.update_block(57, [tx, tx1])

        # b56 - copy b57, add a duplicate tx
        self.log.info("Reject a block with a duplicate transaction in the Merkle Tree (but with a valid Merkle Root)")
        self.move_tip(55)
        b56 = copy.deepcopy(b57)
        self.blocks[56] = b56
        assert_equal(len(b56.vtx), 3)
        b56 = self.update_block(56, [tx1])
        assert_equal(b56.hash, b57.hash)
        self.send_blocks([b56], success=False, reject_reason='bad-txns-duplicate', reconnect=True)

        # b57p2 - a good block with 6 tx'es, don't submit until end
        self.move_tip(55)
        b57p2 = self.next_block("57p2")
        tx = self.create_and_sign_transaction(out[16], 1)
        tx1 = self.create_tx(tx, 0, 1)
        tx2 = self.create_tx(tx1, 0, 1)
        tx3 = self.create_tx(tx2, 0, 1)
        tx4 = self.create_tx(tx3, 0, 1)
        b57p2 = self.update_block("57p2", [tx, tx1, tx2, tx3, tx4])

        # b56p2 - copy b57p2, duplicate two non-consecutive tx's
        self.log.info("Reject a block with two duplicate transactions in the Merkle Tree (but with a valid Merkle Root)")
        self.move_tip(55)
        b56p2 = copy.deepcopy(b57p2)
        self.blocks["b56p2"] = b56p2
        assert_equal(b56p2.hash, b57p2.hash)
        assert_equal(len(b56p2.vtx), 6)
        b56p2 = self.update_block("b56p2", [tx3, tx4])
        self.send_blocks([b56p2], success=False, reject_reason='bad-txns-duplicate', reconnect=True)

        self.move_tip("57p2")
        self.send_blocks([b57p2], True)

        self.move_tip(57)
        self.send_blocks([b57], False)  # The tip is not updated because 57p2 seen first
        self.save_spendable_output()

        # Test a few invalid tx types
        #
        # -> b35 (10) -> b39 (11) -> b42 (12) -> b43 (13) -> b53 (14) -> b55 (15) -> b57 (16) -> b60 ()
        #                                                                                    \-> ??? (17)
        #

        # tx with prevout.n out of range
        self.log.info("Reject a block with a transaction with prevout.n out of range")
        self.move_tip(57)
        b58 = self.next_block(58, spend=out[17])
        tx = CTransaction()
        assert len(out[17].vout) < 42
        tx.vin.append(CTxIn(COutPoint(out[17].sha256, 42), CScript([OP_TRUE]), 0xffffffff))
        tx.vout.append(CTxOut(0, b""))
        tx.calc_sha256()
        b58 = self.update_block(58, [tx])
        self.send_blocks([b58], success=False, reject_reason='bad-txns-inputs-missingorspent', reconnect=True)

        # tx with output value > input value
        self.log.info("Reject a block with a transaction with outputs > inputs")
        self.move_tip(57)
        b59 = self.next_block(59)
        tx = self.create_and_sign_transaction(out[17], 51 * COIN)
        b59 = self.update_block(59, [tx])
        self.send_blocks([b59], success=False, reject_reason='bad-txns-in-belowout', reconnect=True)

        # reset to good chain
        self.move_tip(57)
        b60 = self.next_block(60)
        self.send_blocks([b60], True)
        self.save_spendable_output()

<<<<<<< HEAD
        # Upstream Bitcoin tests BIP30 here.  We cannot do that, as BIP34 is
        # already activated (due to activating segwit).  We still add a block
        # 'dup_2', which is the upstream next block referenced in the
        # following tests.
=======
        # Test BIP30 (reject duplicate)
        #
        # -> b39 (11) -> b42 (12) -> b43 (13) -> b53 (14) -> b55 (15) -> b57 (16) -> b60 ()
        #                                                                                  \-> b61 ()
        #
        # Blocks are not allowed to contain a transaction whose id matches that of an earlier,
        # not-fully-spent transaction in the same chain. To test, make identical coinbases;
        # the second one should be rejected. See also CVE-2012-1909.
        #
        self.log.info("Reject a block with a transaction with a duplicate hash of a previous transaction (BIP30)")
        self.move_tip(60)
        b61 = self.next_block(61)
        b61.vtx[0].vin[0].scriptSig = DUPLICATE_COINBASE_SCRIPT_SIG
        b61.vtx[0].rehash()
        b61 = self.update_block(61, [])
        assert_equal(duplicate_tx.serialize(), b61.vtx[0].serialize())
        self.send_blocks([b61], success=False, reject_reason='bad-txns-BIP30', reconnect=True)

        # Test BIP30 (allow duplicate if spent)
        #
        # -> b57 (16) -> b60 ()
        #            \-> b_spend_dup_cb (b_dup_cb) -> b_dup_2 ()
        #
        self.move_tip(57)
        b_spend_dup_cb = self.next_block('spend_dup_cb')
        tx = CTransaction()
        tx.vin.append(CTxIn(COutPoint(duplicate_tx.sha256, 0)))
        tx.vout.append(CTxOut(0, CScript([OP_TRUE])))
        self.sign_tx(tx, duplicate_tx)
        tx.rehash()
        b_spend_dup_cb = self.update_block('spend_dup_cb', [tx])

>>>>>>> 13377b7a
        b_dup_2 = self.next_block('dup_2')
        self.send_blocks([b_dup_2], success=True)

        # Test tx.isFinal is properly rejected (not an exhaustive tx.isFinal test, that should be in data-driven transaction tests)
        #
        # -> b_spend_dup_cb (b_dup_cb) -> b_dup_2 ()
        #                                           \-> b62 (18)
        #
        self.log.info("Reject a block with a transaction with a nonfinal locktime")
        self.move_tip('dup_2')
        b62 = self.next_block(62)
        tx = CTransaction()
        tx.nLockTime = 0xffffffff  # this locktime is non-final
        tx.vin.append(CTxIn(COutPoint(out[18].sha256, 0)))  # don't set nSequence
        tx.vout.append(CTxOut(0, CScript([OP_TRUE])))
        assert tx.vin[0].nSequence < 0xffffffff
        tx.calc_sha256()
        b62 = self.update_block(62, [tx])
        self.send_blocks([b62], success=False, reject_reason='bad-txns-nonfinal', reconnect=True)

        # Test a non-final coinbase is also rejected
        #
        # -> b_spend_dup_cb (b_dup_cb) -> b_dup_2 ()
        #                                           \-> b63 (-)
        #
        self.log.info("Reject a block with a coinbase transaction with a nonfinal locktime")
        self.move_tip('dup_2')
        b63 = self.next_block(63)
        b63.vtx[0].nLockTime = 0xffffffff
        b63.vtx[0].vin[0].nSequence = 0xDEADBEEF
        b63.vtx[0].rehash()
        b63 = self.update_block(63, [])
        self.send_blocks([b63], success=False, reject_reason='bad-txns-nonfinal', reconnect=True)

        #  This checks that a block with a bloated VARINT between the block_header and the array of tx such that
        #  the block is > MAX_BLOCK_BASE_SIZE with the bloated varint, but <= MAX_BLOCK_BASE_SIZE without the bloated varint,
        #  does not cause a subsequent, identical block with canonical encoding to be rejected.  The test does not
        #  care whether the bloated block is accepted or rejected; it only cares that the second block is accepted.
        #
        #  What matters is that the receiving node should not reject the bloated block, and then reject the canonical
        #  block on the basis that it's the same as an already-rejected block (which would be a consensus failure.)
        #
        #  -> b_spend_dup_cb (b_dup_cb) -> b_dup_2 () -> b64 (18)
        #                                              \
        #                                               b64a (18)
        #  b64a is a bloated block (non-canonical varint)
        #  b64 is a good block (same as b64 but w/ canonical varint)
        #
        self.log.info("Accept a valid block even if a bloated version of the block has previously been sent")
        self.move_tip('dup_2')
        regular_block = self.next_block("64a", spend=out[18])

        # make it a "broken_block," with non-canonical serialization
        b64a = CBrokenBlock(regular_block)
        b64a.initialize(regular_block)
        self.blocks["64a"] = b64a
        self.tip = b64a
        tx = CTransaction()

        # use canonical serialization to calculate size
        script_length = MAX_BLOCK_BASE_SIZE - len(b64a.normal_serialize()) - 69
        script_output = CScript([b'\x00' * script_length])
        tx.vout.append(CTxOut(0, script_output))
        tx.vin.append(CTxIn(COutPoint(b64a.vtx[1].sha256, 0)))
        b64a = self.update_block("64a", [tx])
        assert_equal(len(b64a.serialize()), MAX_BLOCK_BASE_SIZE + 8)
        self.send_blocks([b64a], success=False, reject_reason='non-canonical ReadCompactSize()')

        # bitcoind doesn't disconnect us for sending a bloated block, but if we subsequently
        # resend the header message, it won't send us the getdata message again. Just
        # disconnect and reconnect and then call sync_blocks.
        # TODO: improve this test to be less dependent on P2P DOS behaviour.
        node.disconnect_p2ps()
        self.reconnect_p2p()

        self.move_tip('dup_2')
        b64 = CBlock(b64a)
        b64.vtx = copy.deepcopy(b64a.vtx)
        assert_equal(b64.hash, b64a.hash)
        assert_equal(len(b64.serialize()), MAX_BLOCK_BASE_SIZE)
        self.blocks[64] = b64
        b64 = self.update_block(64, [])
        self.send_blocks([b64], True)
        self.save_spendable_output()

        # Spend an output created in the block itself
        #
        # -> b_dup_2 () -> b64 (18) -> b65 (19)
        #
        self.log.info("Accept a block with a transaction spending an output created in the same block")
        self.move_tip(64)
        b65 = self.next_block(65)
        tx1 = self.create_and_sign_transaction(out[19], out[19].vout[0].nValue)
        tx2 = self.create_and_sign_transaction(tx1, 0)
        b65 = self.update_block(65, [tx1, tx2])
        self.send_blocks([b65], True)
        self.save_spendable_output()

        # Attempt to spend an output created later in the same block
        #
        # -> b64 (18) -> b65 (19)
        #                        \-> b66 (20)
        self.log.info("Reject a block with a transaction spending an output created later in the same block")
        self.move_tip(65)
        b66 = self.next_block(66)
        tx1 = self.create_and_sign_transaction(out[20], out[20].vout[0].nValue)
        tx2 = self.create_and_sign_transaction(tx1, 1)
        b66 = self.update_block(66, [tx2, tx1])
        self.send_blocks([b66], success=False, reject_reason='bad-txns-inputs-missingorspent', reconnect=True)

        # Attempt to double-spend a transaction created in a block
        #
        # -> b64 (18) -> b65 (19)
        #                        \-> b67 (20)
        #
        #
        self.log.info("Reject a block with a transaction double spending a transaction created in the same block")
        self.move_tip(65)
        b67 = self.next_block(67)
        tx1 = self.create_and_sign_transaction(out[20], out[20].vout[0].nValue)
        tx2 = self.create_and_sign_transaction(tx1, 1)
        tx3 = self.create_and_sign_transaction(tx1, 2)
        b67 = self.update_block(67, [tx1, tx2, tx3])
        self.send_blocks([b67], success=False, reject_reason='bad-txns-inputs-missingorspent', reconnect=True)

        # More tests of block subsidy
        #
        # -> b64 (18) -> b65 (19) -> b69 (20)
        #                        \-> b68 (20)
        #
        # b68 - coinbase with an extra 10 satoshis,
        #       creates a tx that has 9 satoshis from out[20] go to fees
        #       this fails because the coinbase is trying to claim 1 satoshi too much in fees
        #
        # b69 - coinbase with extra 10 satoshis, and a tx that gives a 10 satoshi fee
        #       this succeeds
        #
        self.log.info("Reject a block trying to claim too much subsidy in the coinbase transaction")
        self.move_tip(65)
        b68 = self.next_block(68, additional_coinbase_value=10)
        tx = self.create_and_sign_transaction(out[20], out[20].vout[0].nValue - 9)
        b68 = self.update_block(68, [tx])
        self.send_blocks([b68], success=False, reject_reason='bad-cb-amount', reconnect=True)

        self.log.info("Accept a block claiming the correct subsidy in the coinbase transaction")
        self.move_tip(65)
        b69 = self.next_block(69, additional_coinbase_value=10)
        tx = self.create_and_sign_transaction(out[20], out[20].vout[0].nValue - 10)
        self.update_block(69, [tx])
        self.send_blocks([b69], True)
        self.save_spendable_output()

        # Test spending the outpoint of a non-existent transaction
        #
        # -> b65 (19) -> b69 (20)
        #                        \-> b70 (21)
        #
        self.log.info("Reject a block containing a transaction spending from a non-existent input")
        self.move_tip(69)
        b70 = self.next_block(70, spend=out[21])
        bogus_tx = CTransaction()
        bogus_tx.sha256 = uint256_from_str(b"23c70ed7c0506e9178fc1a987f40a33946d4ad4c962b5ae3a52546da53af0c5c")
        tx = CTransaction()
        tx.vin.append(CTxIn(COutPoint(bogus_tx.sha256, 0), b"", 0xffffffff))
        tx.vout.append(CTxOut(1, b""))
        b70 = self.update_block(70, [tx])
        self.send_blocks([b70], success=False, reject_reason='bad-txns-inputs-missingorspent', reconnect=True)

        # Test accepting an invalid block which has the same hash as a valid one (via merkle tree tricks)
        #
        #  -> b65 (19) -> b69 (20) -> b72 (21)
        #                          \-> b71 (21)
        #
        # b72 is a good block.
        # b71 is a copy of 72, but re-adds one of its transactions.  However, it has the same hash as b72.
        self.log.info("Reject a block containing a duplicate transaction but with the same Merkle root (Merkle tree malleability")
        self.move_tip(69)
        b72 = self.next_block(72)
        tx1 = self.create_and_sign_transaction(out[21], 2)
        tx2 = self.create_and_sign_transaction(tx1, 1)
        b72 = self.update_block(72, [tx1, tx2])  # now tip is 72
        b71 = copy.deepcopy(b72)
        b71.vtx.append(tx2)   # add duplicate tx2
        self.block_heights[b71.sha256] = self.block_heights[b69.sha256] + 1  # b71 builds off b69
        self.blocks[71] = b71

        assert_equal(len(b71.vtx), 4)
        assert_equal(len(b72.vtx), 3)
        assert_equal(b72.sha256, b71.sha256)

        self.move_tip(71)
        self.send_blocks([b71], success=False, reject_reason='bad-txns-duplicate', reconnect=True)

        self.move_tip(72)
        self.send_blocks([b72], True)
        self.save_spendable_output()

        # Test some invalid scripts and MAX_BLOCK_SIGOPS
        #
        # -> b69 (20) -> b72 (21)
        #                        \-> b** (22)
        #

        # b73 - tx with excessive sigops that are placed after an excessively large script element.
        #       The purpose of the test is to make sure those sigops are counted.
        #
        #       script is a bytearray of size 20,526
        #
        #       bytearray[0-19,998]     : OP_CHECKSIG
        #       bytearray[19,999]       : OP_PUSHDATA4
        #       bytearray[20,000-20,003]: 521  (max_script_element_size+1, in little-endian format)
        #       bytearray[20,004-20,525]: unread data (script_element)
        #       bytearray[20,526]       : OP_CHECKSIG (this puts us over the limit)
        self.log.info("Reject a block containing too many sigops after a large script element")
        self.move_tip(72)
        b73 = self.next_block(73)
        size = MAX_BLOCK_SIGOPS - 1 + MAX_SCRIPT_ELEMENT_SIZE + 1 + 5 + 1
        a = bytearray([OP_CHECKSIG] * size)
        a[MAX_BLOCK_SIGOPS - 1] = int("4e", 16)  # OP_PUSHDATA4

        element_size = MAX_SCRIPT_ELEMENT_SIZE + 1
        a[MAX_BLOCK_SIGOPS] = element_size % 256
        a[MAX_BLOCK_SIGOPS + 1] = element_size // 256
        a[MAX_BLOCK_SIGOPS + 2] = 0
        a[MAX_BLOCK_SIGOPS + 3] = 0

        tx = self.create_and_sign_transaction(out[22], 1, CScript(a))
        b73 = self.update_block(73, [tx])
        assert_equal(get_legacy_sigopcount_block(b73), MAX_BLOCK_SIGOPS + 1)
        self.send_blocks([b73], success=False, reject_reason='bad-blk-sigops', reconnect=True)

        # b74/75 - if we push an invalid script element, all previous sigops are counted,
        #          but sigops after the element are not counted.
        #
        #       The invalid script element is that the push_data indicates that
        #       there will be a large amount of data (0xffffff bytes), but we only
        #       provide a much smaller number.  These bytes are CHECKSIGS so they would
        #       cause b75 to fail for excessive sigops, if those bytes were counted.
        #
        #       b74 fails because we put MAX_BLOCK_SIGOPS+1 before the element
        #       b75 succeeds because we put MAX_BLOCK_SIGOPS before the element
        self.log.info("Check sigops are counted correctly after an invalid script element")
        self.move_tip(72)
        b74 = self.next_block(74)
        size = MAX_BLOCK_SIGOPS - 1 + MAX_SCRIPT_ELEMENT_SIZE + 42  # total = 20,561
        a = bytearray([OP_CHECKSIG] * size)
        a[MAX_BLOCK_SIGOPS] = 0x4e
        a[MAX_BLOCK_SIGOPS + 1] = 0xfe
        a[MAX_BLOCK_SIGOPS + 2] = 0xff
        a[MAX_BLOCK_SIGOPS + 3] = 0xff
        a[MAX_BLOCK_SIGOPS + 4] = 0xff
        tx = self.create_and_sign_transaction(out[22], 1, CScript(a))
        b74 = self.update_block(74, [tx])
        self.send_blocks([b74], success=False, reject_reason='bad-blk-sigops', reconnect=True)

        self.move_tip(72)
        b75 = self.next_block(75)
        size = MAX_BLOCK_SIGOPS - 1 + MAX_SCRIPT_ELEMENT_SIZE + 42
        a = bytearray([OP_CHECKSIG] * size)
        a[MAX_BLOCK_SIGOPS - 1] = 0x4e
        a[MAX_BLOCK_SIGOPS] = 0xff
        a[MAX_BLOCK_SIGOPS + 1] = 0xff
        a[MAX_BLOCK_SIGOPS + 2] = 0xff
        a[MAX_BLOCK_SIGOPS + 3] = 0xff
        tx = self.create_and_sign_transaction(out[22], 1, CScript(a))
        b75 = self.update_block(75, [tx])
        self.send_blocks([b75], True)
        self.save_spendable_output()

        # Check that if we push an element filled with CHECKSIGs, they are not counted
        self.move_tip(75)
        b76 = self.next_block(76)
        size = MAX_BLOCK_SIGOPS - 1 + MAX_SCRIPT_ELEMENT_SIZE + 1 + 5
        a = bytearray([OP_CHECKSIG] * size)
        a[MAX_BLOCK_SIGOPS - 1] = 0x4e  # PUSHDATA4, but leave the following bytes as just checksigs
        tx = self.create_and_sign_transaction(out[23], 1, CScript(a))
        b76 = self.update_block(76, [tx])
        self.send_blocks([b76], True)
        self.save_spendable_output()

        # Test transaction resurrection
        #
        # -> b77 (24) -> b78 (25) -> b79 (26)
        #            \-> b80 (25) -> b81 (26) -> b82 (27)
        #
        #    b78 creates a tx, which is spent in b79. After b82, both should be in mempool
        #
        #    The tx'es must be unsigned and pass the node's mempool policy.  It is unsigned for the
        #    rather obscure reason that the Python signature code does not distinguish between
        #    Low-S and High-S values (whereas the bitcoin code has custom code which does so);
        #    as a result of which, the odds are 50% that the python code will use the right
        #    value and the transaction will be accepted into the mempool. Until we modify the
        #    test framework to support low-S signing, we are out of luck.
        #
        #    To get around this issue, we construct transactions which are not signed and which
        #    spend to OP_TRUE.  If the standard-ness rules change, this test would need to be
        #    updated.  (Perhaps to spend to a P2SH OP_TRUE script)
        self.log.info("Test transaction resurrection during a re-org")
        self.move_tip(76)
        b77 = self.next_block(77)
        tx77 = self.create_and_sign_transaction(out[24], 5 * COIN)
        b77 = self.update_block(77, [tx77])
        self.send_blocks([b77], True)
        self.save_spendable_output()

        b78 = self.next_block(78)
        tx78 = self.create_tx(tx77, 0, 4 * COIN)
        b78 = self.update_block(78, [tx78])
        self.send_blocks([b78], True)

        b79 = self.next_block(79)
        tx79 = self.create_tx(tx78, 0, 3 * COIN)
        b79 = self.update_block(79, [tx79])
        self.send_blocks([b79], True)

        # mempool should be empty
        assert_equal(len(self.nodes[0].getrawmempool()), 0)

        self.move_tip(77)
        b80 = self.next_block(80, spend=out[25])
        self.send_blocks([b80], False, force_send=True)
        self.save_spendable_output()

        b81 = self.next_block(81, spend=out[26])
        self.send_blocks([b81], False, force_send=True)  # other chain is same length
        self.save_spendable_output()

        b82 = self.next_block(82, spend=out[27])
        self.send_blocks([b82], True)  # now this chain is longer, triggers re-org
        self.save_spendable_output()

        # now check that tx78 and tx79 have been put back into the peer's mempool
        mempool = self.nodes[0].getrawmempool()
        assert_equal(len(mempool), 2)
        assert tx78.hash in mempool
        assert tx79.hash in mempool

        # Test invalid opcodes in dead execution paths.
        #
        #  -> b81 (26) -> b82 (27) -> b83 (28)
        #
        self.log.info("Accept a block with invalid opcodes in dead execution paths")
        b83 = self.next_block(83)
        op_codes = [OP_IF, OP_INVALIDOPCODE, OP_ELSE, OP_TRUE, OP_ENDIF]
        script = CScript(op_codes)
        tx1 = self.create_and_sign_transaction(out[28], out[28].vout[0].nValue, script)

        tx2 = self.create_and_sign_transaction(tx1, 0, CScript([OP_TRUE]))
        tx2.vin[0].scriptSig = CScript([OP_FALSE])
        tx2.rehash()

        b83 = self.update_block(83, [tx1, tx2])
        self.send_blocks([b83], True)
        self.save_spendable_output()

        # Reorg on/off blocks that have OP_RETURN in them (and try to spend them)
        #
        #  -> b81 (26) -> b82 (27) -> b83 (28) -> b84 (29) -> b87 (30) -> b88 (31)
        #                                    \-> b85 (29) -> b86 (30)            \-> b89a (32)
        #
        self.log.info("Test re-orging blocks with OP_RETURN in them")
        b84 = self.next_block(84)
        tx1 = self.create_tx(out[29], 0, 0, CScript([OP_RETURN]))
        tx1.vout.append(CTxOut(0, CScript([OP_TRUE])))
        tx1.vout.append(CTxOut(0, CScript([OP_TRUE])))
        tx1.vout.append(CTxOut(0, CScript([OP_TRUE])))
        tx1.vout.append(CTxOut(0, CScript([OP_TRUE])))
        tx1.calc_sha256()
        self.sign_tx(tx1, out[29])
        tx1.rehash()
        tx2 = self.create_tx(tx1, 1, 0, CScript([OP_RETURN]))
        tx2.vout.append(CTxOut(0, CScript([OP_RETURN])))
        tx3 = self.create_tx(tx1, 2, 0, CScript([OP_RETURN]))
        tx3.vout.append(CTxOut(0, CScript([OP_TRUE])))
        tx4 = self.create_tx(tx1, 3, 0, CScript([OP_TRUE]))
        tx4.vout.append(CTxOut(0, CScript([OP_RETURN])))
        tx5 = self.create_tx(tx1, 4, 0, CScript([OP_RETURN]))

        b84 = self.update_block(84, [tx1, tx2, tx3, tx4, tx5])
        self.send_blocks([b84], True)
        self.save_spendable_output()

        self.move_tip(83)
        b85 = self.next_block(85, spend=out[29])
        self.send_blocks([b85], False)  # other chain is same length

        b86 = self.next_block(86, spend=out[30])
        self.send_blocks([b86], True)

        self.move_tip(84)
        b87 = self.next_block(87, spend=out[30])
        self.send_blocks([b87], False)  # other chain is same length
        self.save_spendable_output()

        b88 = self.next_block(88, spend=out[31])
        self.send_blocks([b88], True)
        self.save_spendable_output()

        # trying to spend the OP_RETURN output is rejected
        b89a = self.next_block("89a", spend=out[32])
        tx = self.create_tx(tx1, 0, 0, CScript([OP_TRUE]))
        b89a = self.update_block("89a", [tx])
        self.send_blocks([b89a], success=False, reject_reason='bad-txns-inputs-missingorspent', reconnect=True)

        self.log.info("Test a re-org of one day's worth of blocks (144 blocks)")

        self.move_tip(88)
        LARGE_REORG_SIZE = 144
        blocks = []
        spend = out[32]
        for i in range(89, LARGE_REORG_SIZE + 89):
            b = self.next_block(i, spend, version=4)
            tx = CTransaction()
            script_length = MAX_BLOCK_BASE_SIZE - len(b.serialize()) - 69
            script_output = CScript([b'\x00' * script_length])
            tx.vout.append(CTxOut(0, script_output))
            tx.vin.append(CTxIn(COutPoint(b.vtx[1].sha256, 0)))
            b = self.update_block(i, [tx])
            assert_equal(len(b.serialize()), MAX_BLOCK_BASE_SIZE)
            blocks.append(b)
            self.save_spendable_output()
            spend = self.get_spendable_output()

        self.send_blocks(blocks, True, timeout=960)
        chain1_tip = i

        # now create alt chain of same length
        self.move_tip(88)
        blocks2 = []
        for i in range(89, LARGE_REORG_SIZE + 89):
            blocks2.append(self.next_block("alt" + str(i), version=4))
        self.send_blocks(blocks2, False, force_send=True)

        # extend alt chain to trigger re-org
        block = self.next_block("alt" + str(chain1_tip + 1), version=4)
        self.send_blocks([block], True, timeout=960)

        # ... and re-org back to the first chain
        self.move_tip(chain1_tip)
        block = self.next_block(chain1_tip + 1, version=4)
        self.send_blocks([block], False, force_send=True)
        block = self.next_block(chain1_tip + 2, version=4)
        self.send_blocks([block], True, timeout=960)

        self.log.info("Reject a block with an invalid block header version")
        b_v1 = self.next_block('b_v1', version=1)
        self.send_blocks([b_v1], success=False, force_send=True, reject_reason='bad-version(0x00010001)', reconnect=True)

        self.move_tip(chain1_tip + 2)
        b_cb34 = self.next_block('b_cb34', version=4)
        b_cb34.vtx[0].vin[0].scriptSig = b_cb34.vtx[0].vin[0].scriptSig[:-1]
        b_cb34.vtx[0].rehash()
        b_cb34.hashMerkleRoot = b_cb34.calc_merkle_root()
        b_cb34.solve()
        self.send_blocks([b_cb34], success=False, reject_reason='bad-cb-height', reconnect=True)

    # Helper methods
    ################

    def add_transactions_to_block(self, block, tx_list):
        [tx.rehash() for tx in tx_list]
        block.vtx.extend(tx_list)

    # this is a little handier to use than the version in blocktools.py
    def create_tx(self, spend_tx, n, value, script=CScript([OP_TRUE, OP_DROP] * 15 + [OP_TRUE])):
        return create_tx_with_script(spend_tx, n, amount=value, script_pub_key=script)

    # sign a transaction, using the key we know about
    # this signs input 0 in tx, which is assumed to be spending output n in spend_tx
    def sign_tx(self, tx, spend_tx):
        scriptPubKey = bytearray(spend_tx.vout[0].scriptPubKey)
        if (scriptPubKey[0] == OP_TRUE):  # an anyone-can-spend
            tx.vin[0].scriptSig = CScript()
            return
        (sighash, err) = SignatureHash(spend_tx.vout[0].scriptPubKey, tx, 0, SIGHASH_ALL)
        tx.vin[0].scriptSig = CScript([self.coinbase_key.sign_ecdsa(sighash) + bytes(bytearray([SIGHASH_ALL]))])

    def create_and_sign_transaction(self, spend_tx, value, script=CScript([OP_TRUE])):
        tx = self.create_tx(spend_tx, 0, value, script)
        self.sign_tx(tx, spend_tx)
        tx.rehash()
        return tx

    def next_block(self, number, spend=None, additional_coinbase_value=0, script=CScript([OP_TRUE]), solve=True, *, version=4):
        if self.tip is None:
            base_block_hash = self.genesis_hash
            block_time = int(time.time()) + 1
        else:
            base_block_hash = self.tip.sha256
            block_time = self.tip.nTime + 1
        # First create the coinbase
        height = self.block_heights[base_block_hash] + 1
        coinbase = create_coinbase(height, self.coinbase_pubkey)
        coinbase.vout[0].nValue += additional_coinbase_value
        coinbase.rehash()
        if spend is None:
            block = create_block(base_block_hash, coinbase, block_time, version=version)
        else:
            coinbase.vout[0].nValue += spend.vout[0].nValue - 1  # all but one satoshi to fees
            coinbase.rehash()
            block = create_block(base_block_hash, coinbase, block_time, version=version)
            tx = self.create_tx(spend, 0, 1, script)  # spend 1 satoshi
            self.sign_tx(tx, spend)
            self.add_transactions_to_block(block, [tx])
            block.hashMerkleRoot = block.calc_merkle_root()
        if solve:
            block.solve()
        self.tip = block
        self.block_heights[block.sha256] = height
        assert number not in self.blocks
        self.blocks[number] = block
        return block

    # save the current tip so it can be spent by a later block
    def save_spendable_output(self):
        self.log.debug("saving spendable output %s" % self.tip.vtx[0])
        self.spendable_outputs.append(self.tip)

    # get an output that we previously marked as spendable
    def get_spendable_output(self):
        self.log.debug("getting spendable output %s" % self.spendable_outputs[0].vtx[0])
        return self.spendable_outputs.pop(0).vtx[0]

    # move the tip back to a previous block
    def move_tip(self, number):
        self.tip = self.blocks[number]

    # adds transactions to the block and updates state
    def update_block(self, block_number, new_transactions):
        block = self.blocks[block_number]
        self.add_transactions_to_block(block, new_transactions)
        old_sha256 = block.sha256
        block.hashMerkleRoot = block.calc_merkle_root()
        block.solve()
        # Update the internal state just like in next_block
        self.tip = block
        if block.sha256 != old_sha256:
            self.block_heights[block.sha256] = self.block_heights[old_sha256]
            del self.block_heights[old_sha256]
        self.blocks[block_number] = block
        return block

    def bootstrap_p2p(self, timeout=10):
        """Add a P2P connection to the node.

        Helper to connect and wait for version handshake."""
        self.nodes[0].add_p2p_connection(P2PDataStore())
        # We need to wait for the initial getheaders from the peer before we
        # start populating our blockstore. If we don't, then we may run ahead
        # to the next subtest before we receive the getheaders. We'd then send
        # an INV for the next block and receive two getheaders - one for the
        # IBD and one for the INV. We'd respond to both and could get
        # unexpectedly disconnected if the DoS score for that error is 50.
        self.nodes[0].p2p.wait_for_getheaders(timeout=timeout)

    def reconnect_p2p(self, timeout=60):
        """Tear down and bootstrap the P2P connection to the node.

        The node gets disconnected several times in this test. This helper
        method reconnects the p2p and restarts the network thread."""
        self.nodes[0].disconnect_p2ps()
        self.bootstrap_p2p(timeout=timeout)

    def send_blocks(self, blocks, success=True, reject_reason=None, force_send=False, reconnect=False, timeout=60):
        """Sends blocks to test node. Syncs and verifies that tip has advanced to most recent block.

        Call with success = False if the tip shouldn't advance to the most recent block."""
        self.nodes[0].p2p.send_blocks_and_test(blocks, self.nodes[0], success=success, reject_reason=reject_reason, force_send=force_send, timeout=timeout, expect_disconnect=reconnect)

        if reconnect:
            self.reconnect_p2p(timeout=timeout)

    def set_script_len(self, script, n):
        """"Extends or shrinks the script to have length n."""

        cur = len (script)
        if cur >= n:
            return script[:n]

        return bytes (script) + b'\x00' * (n - cur)


if __name__ == '__main__':
    FullBlockTest().main()<|MERGE_RESOLUTION|>--- conflicted
+++ resolved
@@ -798,45 +798,10 @@
         self.send_blocks([b60], True)
         self.save_spendable_output()
 
-<<<<<<< HEAD
         # Upstream Bitcoin tests BIP30 here.  We cannot do that, as BIP34 is
         # already activated (due to activating segwit).  We still add a block
         # 'dup_2', which is the upstream next block referenced in the
         # following tests.
-=======
-        # Test BIP30 (reject duplicate)
-        #
-        # -> b39 (11) -> b42 (12) -> b43 (13) -> b53 (14) -> b55 (15) -> b57 (16) -> b60 ()
-        #                                                                                  \-> b61 ()
-        #
-        # Blocks are not allowed to contain a transaction whose id matches that of an earlier,
-        # not-fully-spent transaction in the same chain. To test, make identical coinbases;
-        # the second one should be rejected. See also CVE-2012-1909.
-        #
-        self.log.info("Reject a block with a transaction with a duplicate hash of a previous transaction (BIP30)")
-        self.move_tip(60)
-        b61 = self.next_block(61)
-        b61.vtx[0].vin[0].scriptSig = DUPLICATE_COINBASE_SCRIPT_SIG
-        b61.vtx[0].rehash()
-        b61 = self.update_block(61, [])
-        assert_equal(duplicate_tx.serialize(), b61.vtx[0].serialize())
-        self.send_blocks([b61], success=False, reject_reason='bad-txns-BIP30', reconnect=True)
-
-        # Test BIP30 (allow duplicate if spent)
-        #
-        # -> b57 (16) -> b60 ()
-        #            \-> b_spend_dup_cb (b_dup_cb) -> b_dup_2 ()
-        #
-        self.move_tip(57)
-        b_spend_dup_cb = self.next_block('spend_dup_cb')
-        tx = CTransaction()
-        tx.vin.append(CTxIn(COutPoint(duplicate_tx.sha256, 0)))
-        tx.vout.append(CTxOut(0, CScript([OP_TRUE])))
-        self.sign_tx(tx, duplicate_tx)
-        tx.rehash()
-        b_spend_dup_cb = self.update_block('spend_dup_cb', [tx])
-
->>>>>>> 13377b7a
         b_dup_2 = self.next_block('dup_2')
         self.send_blocks([b_dup_2], success=True)
 
