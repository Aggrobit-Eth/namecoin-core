--- conflicted
+++ resolved
@@ -1287,11 +1287,7 @@
         tx.rehash()
         return tx
 
-<<<<<<< HEAD
-    def next_block(self, number, spend=None, additional_coinbase_value=0, script=CScript([OP_TRUE]), solve=True, *, version=4):
-=======
-    def next_block(self, number, spend=None, additional_coinbase_value=0, script=CScript([OP_TRUE]), *, version=1):
->>>>>>> 57a8fa9c
+    def next_block(self, number, spend=None, additional_coinbase_value=0, script=CScript([OP_TRUE]), *, version=4):
         if self.tip is None:
             base_block_hash = self.genesis_hash
             block_time = int(time.time()) + 1
